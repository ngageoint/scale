from __future__ import unicode_literals

import logging
import signal
import sys

from optparse import make_option

from django.conf import settings
from django.core.management.base import BaseCommand
from mesos.interface import mesos_pb2
from mesos.native import MesosSchedulerDriver

from scheduler.scale_scheduler import ScaleScheduler

logger = logging.getLogger(__name__)

<<<<<<< HEAD
# Try to import production Mesos bindings, fall back to stubs
try:
    from mesos.interface import mesos_pb2
    from pesos.scheduler import PesosSchedulerDriver as MesosSchedulerDriver
    logger.info('Successfully imported pesos bindings')
except ImportError:
    try:
       from mesos.interface import mesos_pb2
       from mesos.native import MesosSchedulerDriver
       logger.info('Successfully imported native Mesos bindings')
    except ImportError:
       logger.info('No native Mesos bindings, falling back to stubs')
       import mesos.interface as mesos_pb2
       class MesosSchedulerDriver(object):
           def __init__(self, *args, **kargs):
               pass
=======

>>>>>>> 0120b804

#TODO: make these command options
MESOS_CHECKPOINT = False
MESOS_AUTHENTICATE = False
DEFAULT_PRINCIPLE = None
DEFAULT_SECRET = None


class Command(BaseCommand):
    """Command that launches the Scale scheduler
    """

    option_list = BaseCommand.option_list + (
        make_option('-m', '--master', action='store', type='str', default=settings.MESOS_MASTER,
                    help=('The master to connect to')),
    )

    help = 'Launches the Scale scheduler'

    def handle(self, **options):
        """See :meth:`django.core.management.base.BaseCommand.handle`.

        This method starts the scheduler.
        """

        # Register a listener to handle clean shutdowns
        signal.signal(signal.SIGTERM, self._onsigterm)

        # TODO: clean this up
        mesos_master = options.get('master')

        logger.info('Scale Scheduler %s', settings.VERSION)

        try:
            scheduler_zk = settings.SCHEDULER_ZK
        except:
            scheduler_zk = None

        if scheduler_zk is not None:
            import socket
            from scheduler import cluster_utils
            my_id = socket.gethostname()
            cluster_utils.wait_for_leader(scheduler_zk, my_id, self.run_scheduler, mesos_master)
        else:
            # leader election is disabled
            self.run_scheduler(mesos_master)

    def run_scheduler(self, mesos_master):
        logger.info("I am the leader")
        self.scheduler = ScaleScheduler()

        framework = mesos_pb2.FrameworkInfo()
        framework.user = ''  # Have Mesos fill in the current user.
        framework.name = 'Scale'

        logger.info('Connecting to Mesos master at %s', mesos_master)

        # TODO(vinod): Make checkpointing the default when it is default on the slave.
        if MESOS_CHECKPOINT:
            logger.info('Enabling checkpoint for the framework')
            framework.checkpoint = True

        if MESOS_AUTHENTICATE:
            logger.info('Enabling authentication for the framework')

            if not DEFAULT_PRINCIPLE:
                logger.error('Expecting authentication principal in the environment')
                sys.exit(1)

            if not DEFAULT_SECRET:
                logger.error('Expecting authentication secret in the environment')
                sys.exit(1)

            credential = mesos_pb2.Credential()
            credential.principal = DEFAULT_PRINCIPLE
            credential.secret = DEFAULT_SECRET

            self.driver = MesosSchedulerDriver(self.scheduler, framework, mesos_master, credential)
        else:
            self.driver = MesosSchedulerDriver(self.scheduler, framework, mesos_master)

        try:
            status = 0 if self.driver.run() == mesos_pb2.DRIVER_STOPPED else 1
        except:
            status = 1
            logger.exception('Mesos Scheduler Driver returned an exception')

        #Perform a shut down and return any non-zero status
        shutdown_status = self._shutdown
        status = status or shutdown_status

        logger.info('Exiting...')
        sys.exit(status)

    def _onsigterm(self, signum, _frame):
        """See signal callback registration: :py:func:`signal.signal`.

        This callback performs a clean shutdown when a TERM signal is received.
        """
        logger.info('Scheduler command terminated due to signal: %i', signum)
        self._shutdown()
        sys.exit(1)

    def _shutdown(self):
        """Performs any clean up required by this command.

        :returns: The exit status code based on whether the shutdown operation was clean with no exceptions.
        :rtype: int
        """
        status = 0

        try:
            if self.scheduler:
                self.scheduler.shutdown()
        except:
            logger.exception('Failed to properly shutdown Scale scheduler.')
            status = 1

        try:
            if self.driver:
                self.driver.stop()
        except:
            logger.exception('Failed to properly stop Mesos driver.')
            status = 1
        return status<|MERGE_RESOLUTION|>--- conflicted
+++ resolved
@@ -9,32 +9,17 @@
 from django.conf import settings
 from django.core.management.base import BaseCommand
 from mesos.interface import mesos_pb2
-from mesos.native import MesosSchedulerDriver
+try:
+    from mesos.native import MesosSchedulerDriver
+except ImportError:
+    # ensure there are not undefined errors when generating docs on a system without mesos bindings
+    class MesosSchedulerDriver(object):
+        def __init__(self, *args, **kargs):
+            pass
 
 from scheduler.scale_scheduler import ScaleScheduler
 
 logger = logging.getLogger(__name__)
-
-<<<<<<< HEAD
-# Try to import production Mesos bindings, fall back to stubs
-try:
-    from mesos.interface import mesos_pb2
-    from pesos.scheduler import PesosSchedulerDriver as MesosSchedulerDriver
-    logger.info('Successfully imported pesos bindings')
-except ImportError:
-    try:
-       from mesos.interface import mesos_pb2
-       from mesos.native import MesosSchedulerDriver
-       logger.info('Successfully imported native Mesos bindings')
-    except ImportError:
-       logger.info('No native Mesos bindings, falling back to stubs')
-       import mesos.interface as mesos_pb2
-       class MesosSchedulerDriver(object):
-           def __init__(self, *args, **kargs):
-               pass
-=======
-
->>>>>>> 0120b804
 
 #TODO: make these command options
 MESOS_CHECKPOINT = False

--- conflicted
+++ resolved
@@ -325,10 +325,6 @@
             scheduling_node = SchedulingNode(agent_id, node, node_tasks, node_exes, resource_set)
             scheduling_nodes[scheduling_node.node_id] = scheduling_node
 
-<<<<<<< HEAD
-=======
-        logger.warning('We have %d scheduling nodes available!', len(scheduling_nodes))
->>>>>>> fbc5c628
         return scheduling_nodes
 
     def _process_queue(self, nodes, job_types, job_type_limits, job_type_resources, workspaces):
@@ -354,7 +350,6 @@
         ignore_job_type_ids = self._calculate_job_types_to_ignore(job_types, job_type_limits)
         started = now()
 
-<<<<<<< HEAD
         if nodes:
             max_cluster_resources = resource_mgr.get_max_available_resources()
 
@@ -486,94 +481,6 @@
                     break
 
         logger.warning('_process_queue: Scheduled %s job executions', len(scheduled_job_executions))
-=======
-        if not nodes:
-            # If there are no longer any available nodes, break
-            logger.warning('There are no nodes available. Waiting to schedule until there are free resources...')
-        else:
-            logger.warning('There are %d nodes to try and schedule job exes on.', len(nodes))
-            max_cluster_resources = resource_mgr.get_max_available_resources()
-            for queue in Queue.objects.get_queue(scheduler_mgr.config.queue_mode, ignore_job_type_ids)[:QUEUE_LIMIT]:
-                job_exe = QueuedJobExecution(queue)
-
-                # Canceled job executions get processed as scheduled executions
-                if job_exe.is_canceled:
-                    scheduled_job_executions.append(job_exe)
-                    continue
-
-                jt = job_type_mgr.get_job_type(queue.job_type.id)
-                name = INVALID_RESOURCES.name + jt.name
-                title = INVALID_RESOURCES.title % jt.name
-                warning = SchedulerWarning(name=name, title=title, description=None)
-                if jt.unmet_resources and scheduler_mgr.is_warning_active(warning):
-                    # previously checked this job type and found we lacked resources; wait until warning is inactive to check again
-                    continue
-
-                invalid_resources = []
-                insufficient_resources = []
-                # get resource names offered and compare to job type resources
-                for resource in job_exe.required_resources.resources:
-                    # skip sharedmem
-                    if resource.name.lower() == 'sharedmem':
-                        logger.warning('Job type %s could not be scheduled due to required sharedmem resource', jt.name)
-                        continue
-                    if resource.name not in max_cluster_resources._resources:
-                        logger.warning('Job type %s could not be scheduled as resource %s does not exist in the available cluster resources', jt.name, resource.name)
-                        # resource does not exist in cluster
-                        invalid_resources.append(resource.name)
-                    elif resource.value > max_cluster_resources._resources[resource.name].value:
-                        # resource exceeds the max available from any node
-                        insufficient_resources.append(resource.name)
-
-                if invalid_resources:
-                    description = INVALID_RESOURCES.description % invalid_resources
-                    scheduler_mgr.warning_active(warning, description)
-
-                if insufficient_resources:
-                    description = INSUFFICIENT_RESOURCES.description % insufficient_resources
-                    scheduler_mgr.warning_active(warning, description)
-
-                if invalid_resources or insufficient_resources:
-                    invalid_resources.extend(insufficient_resources)
-                    jt.unmet_resources = ','.join(invalid_resources)
-                    jt.save(update_fields=["unmet_resources"])
-                    continue
-                else:
-                    # reset unmet_resources flag
-                    jt.unmet_resources = None
-                    scheduler_mgr.warning_inactive(warning)
-                    jt.save(update_fields=["unmet_resources"])
-
-                # Make sure execution's job type and workspaces have been synced to the scheduler
-                job_type_id = queue.job_type_id
-                if job_type_id not in job_types:
-                    scheduler_mgr.warning_active(UNKNOWN_JOB_TYPE, description=UNKNOWN_JOB_TYPE.description % job_type_id)
-                    continue
-
-                workspace_names = job_exe.configuration.get_input_workspace_names()
-                workspace_names.extend(job_exe.configuration.get_output_workspace_names())
-
-                missing_workspace = False
-                for name in workspace_names:
-                    missing_workspace = missing_workspace or name not in workspaces
-                if missing_workspace:
-                    logger.warning('Job type %s could not be scheduled due to missing workspace', jt.name)
-                    continue
-
-                # Check limit for this execution's job type
-                if job_type_id in job_type_limits and job_type_limits[job_type_id] < 1:
-                    logger.debug('Job type %s could not be scheduled due to scheduling limit reached', jt.name)
-                    continue
-
-                # Try to schedule job execution and adjust job type limit if needed
-                if self._schedule_new_job_exe(job_exe, nodes, job_type_resources):
-                    scheduled_job_executions.append(job_exe)
-                    if job_type_id in job_type_limits:
-                        job_type_limits[job_type_id] -= 1
-                else:
-                    logger.debug('Could not schedule exe for job type %s after checking node resources :(', jt.name)
-
->>>>>>> fbc5c628
         duration = now() - started
         msg = 'Processing queue took %.3f seconds'
         if duration > PROCESS_QUEUE_WARN_THRESHOLD:
@@ -673,15 +580,7 @@
 
         job_type_name = job_exe._queue.job_type.name
         if not nodes:
-<<<<<<< HEAD
             return False
-=======
-            logger.warning('schedule_new_job_exe: No nodes to look at resources')
-        else:
-            hostnames = [n.hostname for n in nodes.values()]
-            logger.warning('schedule_new_job_exe: $d nodes to try to find a score for job type %s. Hostnames: %s', len(nodes),
-                           job_type_name, hostnames)
->>>>>>> fbc5c628
 
         best_scheduling_node = None
         best_scheduling_score = None
@@ -710,26 +609,13 @@
                         best_reservation_node = node
                         best_reservation_score = score
 
-<<<<<<< HEAD
-=======
-        if not best_reservation_score:
-            logger.warning('schedule_new_job_exe: Score for scheduling job type %s is None', job_type_name)
->>>>>>> fbc5c628
-
         # Schedule the job execution on the best node
         if best_scheduling_node:
             if best_scheduling_node.accept_new_job_exe(job_exe):
-                logger.warning('schedule_new_job_exe: %s accepted job exe for %s', best_scheduling_node.hostname,
-                               job_type_name)
                 return True
-            else:
-                logger.warning('schedule_new_job_exe: Best scheduling node %s could not accept new job exe for type %s',
-                               best_scheduling_node.hostname, job_type_name)
 
         # Could not schedule job execution, reserve a node to run this execution if possible
         if best_reservation_node:
-            logger.warning('schedule_new_job_exe: Reserving node %s to run %s later', best_reservation_node.hostname,
-                           job_type_name)
             del nodes[best_reservation_node.node_id]
 
         return False
@@ -752,8 +638,6 @@
         :returns: The number of new job executions that were scheduled
         :rtype: int
         """
-        if not nodes:
-            logger.warning('schedule_new_job_exes: there are no nodes. Nothing will be sheduled until there are free resources')
 
         # Can only use nodes that are ready for new job executions
         available_nodes = {}  # {Node ID: SchedulingNode}
@@ -808,10 +692,6 @@
         :returns: True if all system tasks were scheduled as needed, False otherwise
         :rtype: bool
         """
-
-        if not nodes:
-            logger.warning('schedule_system_tasks: No nodes to schedule system tasks on!')
-
         node_ids = set()
         scheduled_tasks = 0
         scheduled_resources = NodeResources()
@@ -871,12 +751,6 @@
         :rtype: dict
         """
 
-<<<<<<< HEAD
-=======
-        if not nodes:
-            logger.warning('schedule_waiting_tasks: No nodes to schedule waiting tasks on!')
->>>>>>> fbc5c628
-
         fulfilled_nodes = {}  # {Node ID: SchedulingNode}
         waiting_tasks = []
 
@@ -884,17 +758,10 @@
         for node in nodes.values():
             has_waiting_tasks = node.accept_node_tasks(when, waiting_tasks)
             if node.is_ready_for_next_job_task and not has_waiting_tasks:
-                logger.warning('schedule_waiting_tasks: Node %s is ready for next task', node.hostname)
                 # A node can only be fulfilled if it is able to run waiting tasks and it has no more waiting tasks
                 fulfilled_nodes[node.node_id] = node
-            elif not node.is_ready_for_next_job_task:
-                logger.warning('schedule_waiting_tasks: Node %s is not ready for next task', node.hostname)
-            elif has_waiting_tasks:
-                logger.warning('schedule_waiting_tasks: Node %s has waiting tasks', node.hostname)
 
         # Schedule job executions already on the node waiting for their next task
-        if running_job_exes:
-            logger.warning('schedule_waiting_tasks: There are %d running job exes to schedule on nodes', len(running_job_exes))
         node_lost_job_exes_ids = []
         for running_job_exe in running_job_exes:
             if running_job_exe.node_id not in nodes:  # Unknown/lost node
@@ -936,6 +803,4 @@
         self._waiting_tasks = new_waiting_tasks
         resource_mgr.set_agent_shortages(agent_shortages)
 
-        logger.warning('schedule_waiting_tasks: There are now %d waiting tasks to be scheduled', len(self._waiting_tasks))
-
         return fulfilled_nodes
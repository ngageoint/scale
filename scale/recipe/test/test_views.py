--- conflicted
+++ resolved
@@ -490,10 +490,7 @@
         self.assertNotIn('definition', result['recipe_type'])
         self.assertIsNotNone(result['definition'])
 
-<<<<<<< HEAD
-
-=======
->>>>>>> 3b6cfa62
+
 class TestRecipeTypesValidationViewV6(TransactionTestCase):
     """Tests related to the recipe-types validation endpoint"""
 
@@ -1454,10 +1451,7 @@
 
         self.assertEqual(response.status_code, status.HTTP_400_BAD_REQUEST, response.content)
 
-<<<<<<< HEAD
-
-=======
->>>>>>> 3b6cfa62
+
 class TestRecipeInputFilesViewV6(TestCase):
 
     api = 'v6'
@@ -1620,23 +1614,7 @@
             self.assertFalse(result['is_superseded'])
             self.assertIn('superseded', result)
 
-<<<<<<< HEAD
-=======
-
-    # def test_legacy_successful_file(self):
-    #     """Tests successfully calling the recipe input files view for legacy files with job_data"""
-
-    #     url = '/%s/recipes/%i/input_files/' % (self.api, self.legacy_recipe.id)
-    #     response = self.client.generic('GET', url)
-    #     self.assertEqual(response.status_code, status.HTTP_200_OK, response.content)
-
-    #     result = json.loads(response.content)
-    #     results = result['results']
-    #     self.assertEqual(len(results), 2)
-    #     for result in results:
-    #         self.assertTrue(result['id'] in [self.file1.id, self.file2.id])
-
->>>>>>> 3b6cfa62
+
     def test_filter_recipe_input(self):
         """Tests successfully calling the recipe input files view with recipe_input string filtering"""
 

--- conflicted
+++ resolved
@@ -363,601 +363,6 @@
         self.assertEqual(RecipeInputFile.objects.filter(recipe_id=recipe_3.id).count(), 0)
 
 
-<<<<<<< HEAD
-class TestRecipeManagerCreateRecipe(TransactionTestCase):
-
-    def setUp(self):
-        django.setup()
-
-        self.workspace = storage_test_utils.create_workspace()
-
-        self.file = storage_test_utils.create_file()
-
-        interface_1 = {
-            'version': '1.0',
-            'command': 'my_command',
-            'command_arguments': 'args',
-            'input_data': [{
-                'name': 'Test Input 1',
-                'type': 'file',
-                'media_types': ['text/plain'],
-            }],
-            'output_data': [{
-                'name': 'Test Output 1',
-                'type': 'files',
-                'media_type': 'image/png',
-            }]}
-        self.job_type_1 = job_test_utils.create_job_type(interface=interface_1)
-
-        interface_2 = {
-            'version': '1.0',
-            'command': 'my_command',
-            'command_arguments': 'args',
-            'input_data': [{
-                'name': 'Test Input 2',
-                'type': 'files',
-                'media_types': ['image/png', 'image/tiff'],
-            }],
-            'output_data': [{
-                'name': 'Test Output 2',
-                'type': 'file',
-            }]}
-        self.job_type_2 = job_test_utils.create_job_type(interface=interface_2)
-
-        definition = {
-            'version': '1.0',
-            'input_data': [{
-                'name': 'Recipe Input',
-                'type': 'file',
-                'media_types': ['text/plain'],
-            }],
-            'jobs': [{
-                'name': 'Job 1',
-                'job_type': {
-                    'name': self.job_type_1.name,
-                    'version': self.job_type_1.version,
-                },
-                'recipe_inputs': [{
-                    'recipe_input': 'Recipe Input',
-                    'job_input': 'Test Input 1',
-                }]
-            }, {
-                'name': 'Job 2',
-                'job_type': {
-                    'name': self.job_type_2.name,
-                    'version': self.job_type_2.version,
-                },
-                'dependencies': [{
-                    'name': 'Job 1',
-                    'connections': [{
-                        'output': 'Test Output 1',
-                        'input': 'Test Input 2',
-                    }]
-                }]
-            }]
-        }
-        LegacyRecipeDefinition(definition).validate_job_interfaces()
-        self.recipe_type = recipe_test_utils.create_recipe_type(definition=definition)
-
-        self.data = {
-            'version': '1.0',
-            'input_data': [{
-                'name': 'Recipe Input',
-                'file_id': self.file.id,
-            }],
-            'workspace_id': self.workspace.id,
-        }
-
-    def test_successful(self):
-        """Tests calling RecipeManager.create_recipe() successfully."""
-
-        event = trigger_test_utils.create_trigger_event()
-        handler = Recipe.objects.create_recipe_old(recipe_type=self.recipe_type, input=LegacyRecipeData(self.data),
-                                                   event=event)
-
-        # Make sure the recipe jobs get created with the correct job types
-        recipe_job_1 = RecipeNode.objects.get(recipe_id=handler.recipe.id, node_name='Job 1')
-        recipe_job_2 = RecipeNode.objects.get(recipe_id=handler.recipe.id, node_name='Job 2')
-        self.assertEqual(recipe_job_1.job.job_type.id, self.job_type_1.id)
-        self.assertEqual(recipe_job_2.job.job_type.id, self.job_type_2.id)
-
-        # Make sure the recipe jobs get created in the correct order
-        self.assertLess(recipe_job_1.job_id, recipe_job_2.job_id)
-
-        recipe_files = RecipeInputFile.objects.filter(recipe=handler.recipe)
-        self.assertEqual(len(recipe_files), 1)
-        self.assertEqual(recipe_files[0].input_file_id, self.file.id)
-
-    def test_successful_supersede_same_recipe_type(self):
-        """Tests calling RecipeManager.create_recipe() to supersede a recipe with the same recipe type."""
-
-        event = trigger_test_utils.create_trigger_event()
-        handler = Recipe.objects.create_recipe_old(recipe_type=self.recipe_type, input=LegacyRecipeData(self.data),
-                                                   event=event)
-        recipe = Recipe.objects.get(id=handler.recipe.id)
-        recipe_job_1 = RecipeNode.objects.select_related('job').get(recipe_id=handler.recipe.id, node_name='Job 1')
-        recipe_job_2 = RecipeNode.objects.select_related('job').get(recipe_id=handler.recipe.id, node_name='Job 2')
-        superseded_jobs = {'Job 1': recipe_job_1.job, 'Job 2': recipe_job_2.job}
-
-        # Create a new recipe of the same type where we want to reprocess Job 2
-        graph = self.recipe_type.get_recipe_definition().get_graph()
-        delta = RecipeGraphDelta(graph, graph)
-        delta.reprocess_identical_node('Job 2')  # We want to reprocess Job 2
-        new_handler = Recipe.objects.create_recipe_old(recipe_type=self.recipe_type, input=None, event=event,
-                                                       superseded_recipe=recipe, delta=delta,
-                                                       superseded_jobs=superseded_jobs)
-
-        # Check that old recipe and job 2 are superseded, job 1 should be copied (not superseded)
-        recipe = Recipe.objects.get(id=recipe.id)
-        job_1 = Job.objects.get(id=recipe_job_1.job_id)
-        job_2 = Job.objects.get(id=recipe_job_2.job_id)
-        self.assertTrue(recipe.is_superseded)
-        self.assertFalse(job_1.is_superseded)
-        self.assertTrue(job_2.is_superseded)
-
-        # Check that new recipe supersedes the old one, job 1 is copied from old recipe, and job 2 supersedes old job 2
-        new_recipe = Recipe.objects.get(id=new_handler.recipe.id)
-        new_recipe_job_1 = RecipeNode.objects.select_related('job').get(recipe_id=new_handler.recipe.id,
-                                                                        node_name='Job 1')
-        new_recipe_job_2 = RecipeNode.objects.select_related('job').get(recipe_id=new_handler.recipe.id,
-                                                                        node_name='Job 2')
-        self.assertEqual(new_recipe.superseded_recipe_id, recipe.id)
-        self.assertEqual(new_recipe.root_superseded_recipe_id, recipe.id)
-        self.assertDictEqual(new_recipe.input, recipe.input)
-        self.assertEqual(new_recipe_job_1.job.id, job_1.id)
-        self.assertFalse(new_recipe_job_1.is_original)
-        self.assertIsNone(new_recipe_job_1.job.superseded_job)
-        self.assertIsNone(new_recipe_job_1.job.root_superseded_job)
-        self.assertNotEqual(new_recipe_job_2.job.id, job_2.id)
-        self.assertTrue(new_recipe_job_2.is_original)
-        self.assertEqual(new_recipe_job_2.job.superseded_job_id, job_2.id)
-        self.assertEqual(new_recipe_job_2.job.root_superseded_job_id, job_2.id)
-
-    def test_successful_supersede_different_recipe_type(self):
-        """Tests calling RecipeManager.create_recipe() to supersede a recipe with a different recipe type version that
-        has one identical node, and deletes another node to replace it with a new one.
-        """
-
-        interface_3 = {
-            'version': '1.0',
-            'command': 'my_command',
-            'command_arguments': 'args',
-            'input_data': [{
-                'name': 'Test Input 3',
-                'type': 'files',
-                'media_types': ['image/tiff'],
-            }],
-            'output_data': [{
-                'name': 'Test Output 3',
-                'type': 'file',
-            }]}
-        job_type_3 = job_test_utils.create_job_type(interface=interface_3)
-        new_definition = {
-            'version': '1.0',
-            'input_data': [{
-                'name': 'Recipe Input',
-                'type': 'file',
-                'media_types': ['text/plain'],
-            }],
-            'jobs': [{
-                'name': 'Job 1',
-                'job_type': {
-                    'name': self.job_type_1.name,
-                    'version': self.job_type_1.version,
-                },
-                'recipe_inputs': [{
-                    'recipe_input': 'Recipe Input',
-                    'job_input': 'Test Input 1',
-                }]
-            }, {
-                'name': 'Job 3',
-                'job_type': {
-                    'name': job_type_3.name,
-                    'version': job_type_3.version,
-                },
-                'dependencies': [{
-                    'name': 'Job 1',
-                    'connections': [{
-                        'output': 'Test Output 1',
-                        'input': 'Test Input 3',
-                    }]
-                }]
-            }]
-        }
-        new_recipe_type = recipe_test_utils.create_recipe_type(name=self.recipe_type.name, definition=new_definition)
-
-        event = trigger_test_utils.create_trigger_event()
-        handler = Recipe.objects.create_recipe_old(recipe_type=self.recipe_type, input=LegacyRecipeData(self.data),
-                                                   event=event)
-        recipe = Recipe.objects.get(id=handler.recipe.id)
-        recipe_job_1 = RecipeNode.objects.select_related('job').get(recipe_id=handler.recipe.id, node_name='Job 1')
-        recipe_job_2 = RecipeNode.objects.select_related('job').get(recipe_id=handler.recipe.id, node_name='Job 2')
-        job_exe_2 = job_test_utils.create_job_exe(job=recipe_job_2.job)
-        try:
-            from product.models import ProductFile
-            from product.test import utils as product_test_utils
-            product = product_test_utils.create_product(job_exe=job_exe_2, has_been_published=True, is_published=True)
-        except ImportError:
-            product = None
-        superseded_jobs = {'Job 1': recipe_job_1.job, 'Job 2': recipe_job_2.job}
-
-        # Create a new recipe with a different version
-        graph_a = self.recipe_type.get_recipe_definition().get_graph()
-        graph_b = new_recipe_type.get_recipe_definition().get_graph()
-        delta = RecipeGraphDelta(graph_a, graph_b)
-        new_handler = Recipe.objects.create_recipe_old(recipe_type=new_recipe_type, input=None, event=event,
-                                                       superseded_recipe=recipe, delta=delta,
-                                                       superseded_jobs=superseded_jobs)
-
-        # Check that old recipe and job 2 are superseded, job 1 should be copied (not superseded)
-        recipe = Recipe.objects.get(id=recipe.id)
-        job_1 = Job.objects.get(id=recipe_job_1.job_id)
-        job_2 = Job.objects.get(id=recipe_job_2.job_id)
-        self.assertTrue(recipe.is_superseded)
-        self.assertFalse(job_1.is_superseded)
-        self.assertTrue(job_2.is_superseded)
-
-        # Check that product of job 2 (which was superseded with no new job) was unpublished
-        if product:
-            product = ScaleFile.objects.get(id=product.id)
-            self.assertFalse(product.is_published)
-            self.assertIsNotNone(product.unpublished)
-
-        # Check that new recipe supersedes the old one, job 1 is copied from old recipe, and job 2 is new and does not
-        # supersede anything
-        new_recipe = Recipe.objects.get(id=new_handler.recipe.id)
-        new_recipe_job_1 = RecipeNode.objects.select_related('job').get(recipe_id=new_handler.recipe.id,
-                                                                        node_name='Job 1')
-        new_recipe_job_2 = RecipeNode.objects.select_related('job').get(recipe_id=new_handler.recipe.id,
-                                                                        node_name='Job 3')
-        self.assertEqual(new_recipe.superseded_recipe_id, recipe.id)
-        self.assertEqual(new_recipe.root_superseded_recipe_id, recipe.id)
-        self.assertDictEqual(new_recipe.input, recipe.input)
-        self.assertEqual(new_recipe_job_1.job.id, job_1.id)
-        self.assertFalse(new_recipe_job_1.is_original)
-        self.assertIsNone(new_recipe_job_1.job.superseded_job)
-        self.assertIsNone(new_recipe_job_1.job.root_superseded_job)
-        self.assertNotEqual(new_recipe_job_2.job.id, job_2.id)
-        self.assertTrue(new_recipe_job_2.is_original)
-        self.assertIsNone(new_recipe_job_2.job.superseded_job_id)
-        self.assertIsNone(new_recipe_job_2.job.root_superseded_job_id)
-
-class TestRecipeManagerCreateRecipev6(TransactionTestCase):
-
-    def setUp(self):
-        django.setup()
-
-        self.workspace = storage_test_utils.create_workspace()
-
-        self.file = storage_test_utils.create_file()
-
-        interface_1 = {
-            'version': '1.0',
-            'command': 'my_command',
-            'command_arguments': 'args',
-            'input_data': [{
-                'name': 'Test Input 1',
-                'type': 'file',
-                'media_types': ['text/plain'],
-            }],
-            'output_data': [{
-                'name': 'Test Output 1',
-                'type': 'files',
-                'media_type': 'image/png',
-            }]}
-        self.job_type_1 = job_test_utils.create_job_type(interface=interface_1)
-
-        interface_2 = {
-            'version': '1.0',
-            'command': 'my_command',
-            'command_arguments': 'args',
-            'input_data': [{
-                'name': 'Test Input 2',
-                'type': 'files',
-                'media_types': ['image/png', 'image/tiff'],
-            }],
-            'output_data': [{
-                'name': 'Test Output 2',
-                'type': 'file',
-            }]}
-        self.job_type_2 = job_test_utils.create_job_type(interface=interface_2)
-
-        definition = {
-            'version': '1.0',
-            'input_data': [{
-                'name': 'Recipe Input',
-                'type': 'file',
-                'media_types': ['text/plain'],
-            }],
-            'jobs': [{
-                'name': 'Job 1',
-                'job_type': {
-                    'name': self.job_type_1.name,
-                    'version': self.job_type_1.version,
-                },
-                'recipe_inputs': [{
-                    'recipe_input': 'Recipe Input',
-                    'job_input': 'Test Input 1',
-                }]
-            }, {
-                'name': 'Job 2',
-                'job_type': {
-                    'name': self.job_type_2.name,
-                    'version': self.job_type_2.version,
-                },
-                'dependencies': [{
-                    'name': 'Job 1',
-                    'connections': [{
-                        'output': 'Test Output 1',
-                        'input': 'Test Input 2',
-                    }]
-                }]
-            }]
-        }
-        
-#        RecipeDefinition(definition).validate()
-        self.recipe_type = recipe_test_utils.create_recipe_type(definition=definition)
-
-        self.data = {
-            'version': '1.0',
-            'input_data': [{
-                'name': 'Recipe Input',
-                'file_id': self.file.id,
-            }],
-            'workspace_id': self.workspace.id,
-        }
-
-class TestRecipeManagerReprocessRecipe(TransactionTestCase):
-
-    fixtures = ['basic_errors.json']
-
-    def setUp(self):
-        django.setup()
-
-        self.workspace = storage_test_utils.create_workspace()
-
-        self.file = storage_test_utils.create_file()
-
-        configuration = {
-            'version': '1.0',
-            'condition': {
-                'media_type': 'text/plain',
-            },
-            'data': {
-                'input_data_name': 'Recipe Input',
-                'workspace_name': self.workspace.name,
-            }
-        }
-        self.rule = trigger_test_utils.create_trigger_rule(configuration=configuration)
-        self.event = trigger_test_utils.create_trigger_event(rule=self.rule)
-
-        interface_1 = {
-            'version': '1.0',
-            'command': 'my_command',
-            'command_arguments': 'args',
-            'input_data': [{
-                'name': 'Test Input 1',
-                'type': 'file',
-                'media_types': ['text/plain'],
-            }],
-            'output_data': [{
-                'name': 'Test Output 1',
-                'type': 'files',
-                'media_type': 'image/png',
-            }]}
-        self.job_type_1 = job_test_utils.create_job_type(interface=interface_1)
-
-        interface_2 = {
-            'version': '1.0',
-            'command': 'my_command',
-            'command_arguments': 'args',
-            'input_data': [{
-                'name': 'Test Input 2',
-                'type': 'files',
-                'media_types': ['image/png', 'image/tiff'],
-            }],
-            'output_data': [{
-                'name': 'Test Output 2',
-                'type': 'file',
-            }]}
-        self.job_type_2 = job_test_utils.create_job_type(interface=interface_2)
-
-        definition = {
-            'version': '1.0',
-            'input_data': [{
-                'name': 'Recipe Input',
-                'type': 'file',
-                'media_types': ['text/plain'],
-            }],
-            'jobs': [{
-                'name': 'Job 1',
-                'job_type': {
-                    'name': self.job_type_1.name,
-                    'version': self.job_type_1.version,
-                },
-                'recipe_inputs': [{
-                    'recipe_input': 'Recipe Input',
-                    'job_input': 'Test Input 1',
-                }]
-            }, {
-                'name': 'Job 2',
-                'job_type': {
-                    'name': self.job_type_2.name,
-                    'version': self.job_type_2.version,
-                },
-                'dependencies': [{
-                    'name': 'Job 1',
-                    'connections': [{
-                        'output': 'Test Output 1',
-                        'input': 'Test Input 2',
-                    }]
-                }]
-            }]
-        }
-        LegacyRecipeDefinition(definition).validate_job_interfaces()
-        self.recipe_type = recipe_test_utils.create_recipe_type(definition=definition, trigger_rule=self.rule)
-
-        self.data = {
-            'version': '1.0',
-            'input_data': [{
-                'name': 'Recipe Input',
-                'file_id': self.file.id,
-            }],
-            'workspace_id': self.workspace.id,
-        }
-
-    def test_blocked_job(self):
-        """Tests reprocessing a recipe where a new job should be blocked due to a previously failed job"""
-
-        # Clear error cache so test works correctly
-        reset_error_cache()
-
-        handler = Recipe.objects.create_recipe_old(recipe_type=self.recipe_type, input=LegacyRecipeData(self.data),
-                                                   event=self.event)
-        for recipe_job in handler.recipe_jobs:
-            if recipe_job.node_name == 'Job 1':
-                Job.objects.update_status([recipe_job.job], 'FAILED', now(), get_unknown_error())
-
-        new_handler = Recipe.objects.reprocess_recipe(handler.recipe.id, job_names=['Job 2'])
-
-        # Make sure that Job 1 is still FAILED and that Job 2 is BLOCKED
-        recipe_job_1 = RecipeNode.objects.get(recipe_id=new_handler.recipe.id, node_name='Job 1')
-        self.assertEqual(recipe_job_1.job.job_type.id, self.job_type_1.id)
-        self.assertEqual(recipe_job_1.job.status, 'FAILED')
-        recipe_job_2 = RecipeNode.objects.get(recipe_id=new_handler.recipe.id, node_name='Job 2')
-        self.assertEqual(recipe_job_2.job.job_type.id, self.job_type_2.id)
-        self.assertEqual(recipe_job_2.job.status, 'BLOCKED')
-
-    def test_forced_all_job(self):
-        """Tests reprocessing a recipe without any changes by forcing all jobs."""
-
-        handler = Recipe.objects.create_recipe_old(recipe_type=self.recipe_type, input=LegacyRecipeData(self.data),
-                                                   event=self.event)
-
-        new_handler = Recipe.objects.reprocess_recipe(handler.recipe.id, all_jobs=True)
-
-        # Make sure the recipe jobs get created with the correct job types
-        recipe_job_1 = RecipeNode.objects.get(recipe_id=new_handler.recipe.id, node_name='Job 1')
-        recipe_job_2 = RecipeNode.objects.get(recipe_id=new_handler.recipe.id, node_name='Job 2')
-        self.assertEqual(recipe_job_1.job.job_type.id, self.job_type_1.id)
-        self.assertEqual(recipe_job_2.job.job_type.id, self.job_type_2.id)
-        self.assertEqual(recipe_job_1.job.status, 'QUEUED')
-        self.assertEqual(recipe_job_2.job.status, 'PENDING')
-
-    def test_forced_specific_job(self):
-        """Tests reprocessing a recipe without any changes by forcing a single job."""
-
-        handler = Recipe.objects.create_recipe_old(recipe_type=self.recipe_type, input=LegacyRecipeData(self.data),
-                                                   event=self.event)
-
-        new_handler = Recipe.objects.reprocess_recipe(handler.recipe.id, job_names=['Job 1'])
-
-        # Make sure the recipe jobs get created with the correct job types
-        recipe_job_1 = RecipeNode.objects.get(recipe_id=new_handler.recipe.id, node_name='Job 1')
-        self.assertEqual(recipe_job_1.job.job_type.id, self.job_type_1.id)
-        self.assertEqual(recipe_job_1.job.status, 'QUEUED')
-
-    def test_priority(self):
-        """Tests reprocessing a recipe with a job priority override."""
-
-        handler = Recipe.objects.create_recipe_old(recipe_type=self.recipe_type, input=LegacyRecipeData(self.data),
-                                                   event=self.event)
-
-        new_handler = Recipe.objects.reprocess_recipe(handler.recipe.id, all_jobs=True, priority=1111)
-
-        # Make sure the recipe jobs get created with the correct job types
-        recipe_job_1 = RecipeNode.objects.get(recipe_id=new_handler.recipe.id, node_name='Job 1')
-        self.assertEqual(recipe_job_1.job.job_type.id, self.job_type_1.id)
-        self.assertEqual(recipe_job_1.job.status, 'QUEUED')
-        self.assertEqual(recipe_job_1.job.priority, 1111)
-
-    def test_no_changes(self):
-        """Tests reprocessing a recipe that has not changed without specifying any jobs throws an error."""
-
-        handler = Recipe.objects.create_recipe_old(recipe_type=self.recipe_type, input=LegacyRecipeData(self.data),
-                                                   event=self.event)
-
-        self.assertRaises(ReprocessError, Recipe.objects.reprocess_recipe, handler.recipe.id)
-
-    def test_different_recipe_type(self):
-        """Tests reprocessing a recipe that was updated to a new revision since it originally ran."""
-
-        interface_3 = {
-            'version': '1.0',
-            'command': 'my_command',
-            'command_arguments': 'args',
-            'input_data': [{
-                'name': 'Test Input 3',
-                'type': 'files',
-                'media_types': ['image/tiff'],
-            }],
-            'output_data': [{
-                'name': 'Test Output 3',
-                'type': 'file',
-            }]}
-        job_type_3 = job_test_utils.create_job_type(interface=interface_3)
-        new_definition = {
-            'version': '1.0',
-            'input_data': [{
-                'name': 'Recipe Input',
-                'type': 'file',
-                'media_types': ['text/plain'],
-            }],
-            'jobs': [{
-                'name': 'Job 1',
-                'job_type': {
-                    'name': self.job_type_1.name,
-                    'version': self.job_type_1.version,
-                },
-                'recipe_inputs': [{
-                    'recipe_input': 'Recipe Input',
-                    'job_input': 'Test Input 1',
-                }]
-            }, {
-                'name': 'Job 3',
-                'job_type': {
-                    'name': job_type_3.name,
-                    'version': job_type_3.version,
-                },
-                'dependencies': [{
-                    'name': 'Job 1',
-                    'connections': [{
-                        'output': 'Test Output 1',
-                        'input': 'Test Input 3',
-                    }]
-                }]
-            }]
-        }
-
-        handler = Recipe.objects.create_recipe_old(recipe_type=self.recipe_type, input=LegacyRecipeData(self.data),
-                                                   event=self.event)
-        recipe = Recipe.objects.get(id=handler.recipe.id)
-        recipe_test_utils.edit_recipe_type(self.recipe_type, new_definition)
-
-        new_handler = Recipe.objects.reprocess_recipe(recipe.id)
-
-        # Make sure the recipe jobs get created with the correct job types
-        recipe_job_1 = RecipeNode.objects.get(recipe_id=new_handler.recipe.id, node_name='Job 1')
-        recipe_job_3 = RecipeNode.objects.get(recipe_id=new_handler.recipe.id, node_name='Job 3')
-        self.assertEqual(recipe_job_1.job.job_type.id, self.job_type_1.id)
-        self.assertEqual(recipe_job_3.job.job_type.id, job_type_3.id)
-        self.assertEqual(recipe_job_1.job.status, 'QUEUED')
-        self.assertEqual(recipe_job_3.job.status, 'PENDING')
-
-    def test_reprocess_superseded_recipe(self):
-        """Tests reprocessing a recipe that is already superseded throws an error."""
-
-        handler = Recipe.objects.create_recipe_old(recipe_type=self.recipe_type, input=LegacyRecipeData(self.data),
-                                                   event=self.event)
-
-        handler.recipe.is_superseded = True
-        handler.recipe.save()
-
-        self.assertRaises(ReprocessError, Recipe.objects.reprocess_recipe, handler.recipe.id, all_jobs=True)
-
-
-=======
->>>>>>> 0840999b
 class TestRecipePopulateJobs(TransactionTestCase):
 
     def setUp(self):

"""Defines the class for handling recipes"""
from __future__ import unicode_literals

import logging

from job.configuration.data.exceptions import InvalidData
<<<<<<< HEAD
from job.deprecation import JobInterfaceSunset
from job.seed.manifest import SeedManifest
=======
from job.models import Job

>>>>>>> 621a1a22

logger = logging.getLogger(__name__)


class RecipeHandler(object):
    """This class handles the logic for a recipe"""

    BLOCKING_STATUSES = ['BLOCKED', 'FAILED', 'CANCELED']

    def __init__(self, recipe, recipe_jobs):
        """Constructor

        :param recipe: The recipe model with related recipe_type_rev model
        :type recipe: :class:`recipe.models.Recipe`
        :param recipe_jobs: The list of recipe_job models with related job and job_type_rev models
        :type recipe_jobs: list
        """

        self.recipe = recipe
        self.recipe_jobs = []

        self._data = recipe.get_recipe_data()
        self._graph = recipe.get_recipe_definition().get_graph()
        self._jobs_by_id = {}  # {Job ID: Recipe Job}
        self._jobs_by_name = {}  # {Job Name: Recipe Job}

        self.add_jobs(recipe_jobs)

    def add_jobs(self, recipe_jobs):
        """Adds the given jobs to the recipe handler

        :param recipe_jobs: The list of recipe_job models with related job and job_type_rev models
        :type recipe_jobs: list
        """

        self.recipe_jobs.extend(recipe_jobs)

        for recipe_job in recipe_jobs:
            self._jobs_by_id[recipe_job.job_id] = recipe_job
            self._jobs_by_name[recipe_job.node_name] = recipe_job

    def get_blocked_jobs(self):
        """Returns the jobs within this recipe that should be updated to BLOCKED status

        :returns: The list of jobs that should be updated to BLOCKED
        :rtype: [:class:`job.models.Job`]
        """

        statuses = {}  # {Job name: status}
        jobs_to_blocked = []
        for job_name in self._graph.get_topological_order():
            job = self._jobs_by_name[job_name].job
            node = self._graph.get_node(job_name)
            if job.status in ['PENDING', 'BLOCKED']:
                should_be_blocked = False
                for parent_node in node.parents:
                    if statuses[parent_node.node_name] in RecipeHandler.BLOCKING_STATUSES:
                        should_be_blocked = True
                        break
                if should_be_blocked:
                    statuses[job_name] = 'BLOCKED'
                    if job.status != 'BLOCKED':
                        jobs_to_blocked.append(job)
                else:
                    statuses[job_name] = 'PENDING'
            else:
                statuses[job_name] = job.status

        return jobs_to_blocked

    def get_dependent_job_ids(self, job_id):
        """Returns the IDs of the jobs that depend upon the job with the given ID

        :param job_id: The job ID
        :type job_id: int
        :returns: The set of job IDs that depend on the given job
        :rtype: {int}
        """

        job_name = self._jobs_by_id[job_id].node_name
        node = self._graph.get_node(job_name)
        job_ids = set()
        for child_node in node.children:
            child_id = self._jobs_by_name[child_node.node_name].job_id
            job_ids.add(child_id)
            job_ids |= self.get_dependent_job_ids(child_id)  # Set union with the children of the child node
        return job_ids

    # TODO: remove this after no longer used, should be after entire REST API is migrated to messaging backend
    def get_existing_jobs_to_queue(self):
        """Returns all of the existing recipe jobs that are ready to be queued

        :returns: The list of existing jobs that are ready to be queued along with their data
        :rtype: [(:class:`job.models.Job`, :class:`job.configuration.data.job_data.JobData`)]
        """

        jobs_to_queue = []

        for job_name in self._graph.get_topological_order():
            job = self._jobs_by_name[job_name].job
            if job.status != 'PENDING':
                continue  # Only PENDING jobs are able to be queued
            node = self._graph.get_node(job_name)
            all_parents_completed = True
            parent_results = {}  # {Job name: Job results}
            for parent_node in node.parents:
                parent_job = self._jobs_by_name[parent_node.node_name].job
                if parent_job.status == 'COMPLETED':
                    parent_results[parent_node.node_name] = parent_job.get_job_results()
                else:
                    all_parents_completed = False
                    break
            if not all_parents_completed:
                continue  # Only queue jobs whose parents have completed

            job_data = node.create_job_data(job.get_job_interface(), self._data, parent_results)
            jobs_to_queue.append((job, job_data))

        return jobs_to_queue

    def get_jobs_ready_for_input(self):
        """Returns the models for each job in the recipe that is ready for its input. The new inputs have been set on
        each model, but not saved in the database.

        :returns: The list of jobs with their input
        :rtype: list
        """

        # Compile all of the job outputs in the recipe
        job_outputs = {}  # {Job name: Job results}
        for job_name in self._graph.get_topological_order():
            job = self._jobs_by_name[job_name].job
            if job.has_output():
                job_outputs[job_name] = job.get_job_results()

        # Find jobs without input yet that have parents ready to pass on outputs
        jobs_with_new_inputs = []
        for job_name in self._graph.get_topological_order():
            job = self._jobs_by_name[job_name].job
            node = self._graph.get_node(job_name)
            if job.has_input():
                continue  # Job already has its input
            all_parents_ready = True
            for parent_node in node.parents:
                parent_job = self._jobs_by_name[parent_node.node_name].job
                if not parent_job.is_ready_for_children():
                    all_parents_ready = False
                    break
            if not all_parents_ready:
                continue  # Job must have all parents ready in order to get its input

            try:
                job_input = node.create_job_data(job.get_job_interface(), self._data, job_outputs)
                job.set_input(job_input)
                jobs_with_new_inputs.append(job)
            except InvalidData:
                logger.exception('Invalid job input')

        return jobs_with_new_inputs

    def get_jobs_ready_for_first_queue(self):
        """Returns the models for each job in the recipe that is ready to be queued for the first time

        :returns: The list of jobs ready to be queued
        :rtype: list
        """

        jobs_to_queue = []

        for job_name in self._graph.get_topological_order():
            job = self._jobs_by_name[job_name].job
            if job.can_be_queued():
                jobs_to_queue.append(job)

        return jobs_to_queue

    def get_jobs_to_create(self):
        """Returns a dict where recipe job_name maps to a list of job models that need to be created

        :returns: Dict where job_name maps to list of job models
        :rtype: dict
        """

        job_models = {}

        event_id = self.recipe.event_id
        root_recipe_id = self.recipe.root_superseded_recipe_id
        sup_recipe_id = self.recipe.superseded_recipe_id
        batch_id = self.recipe.batch_id
        # TODO: this only works for 1 job per job name
        superseded_jobs = {}  # {Job name: Job}
        for job_tuple in self.recipe.get_recipe_definition().get_jobs_to_create():
            job_name = job_tuple[0]
            job_type = job_tuple[1]
            if job_name in self._jobs_by_name:
                continue  # Skip jobs that are already created
            if sup_recipe_id and not superseded_jobs:
                from recipe.models import RecipeNode
                qry = RecipeNode.objects.select_related('job').filter(recipe_id=sup_recipe_id)
                superseded_jobs = {r.node_name: r.job for r in qry}
            superseded_job = superseded_jobs[job_name] if job_name in superseded_jobs else None
            job = Job.objects.create_job(job_type, event_id, root_recipe_id=root_recipe_id, recipe_id=self.recipe.id,
                                         batch_id=batch_id, superseded_job=superseded_job)
            if self.recipe.batch:
                priority = self.recipe.batch.get_configuration().priority
                if priority is not None:
                    job.priority = priority
            job_models[job_name] = [job]

        return job_models

    def get_pending_jobs(self):
        """Returns the jobs within this recipe that should be updated to PENDING status

        :returns: The list of jobs that should be updated to PENDING
        :rtype: [:class:`job.models.Job`]
        """

        statuses = {}  # {Job name: status}
        jobs_to_pending = []
        for job_name in self._graph.get_topological_order():
            job = self._jobs_by_name[job_name].job
            node = self._graph.get_node(job_name)
            if job.status in ['PENDING', 'BLOCKED']:
                should_be_blocked = False
                for parent_node in node.parents:
                    if statuses[parent_node.node_name] in RecipeHandler.BLOCKING_STATUSES:
                        should_be_blocked = True
                        break
                if should_be_blocked:
                    statuses[job_name] = 'BLOCKED'
                else:
                    statuses[job_name] = 'PENDING'
                    if job.status != 'PENDING':
                        jobs_to_pending.append(job)
            else:
                statuses[job_name] = job.status

        return jobs_to_pending

    def is_completed(self):
        """Indicates whether this recipe has been completed

        :returns: True if this recipe has been completed, False otherwise
        :rtype: bool
        """

        for recipe_job in self._jobs_by_name.values():
            if recipe_job.job.status != 'COMPLETED':
                return False
        return True<|MERGE_RESOLUTION|>--- conflicted
+++ resolved
@@ -4,13 +4,7 @@
 import logging
 
 from job.configuration.data.exceptions import InvalidData
-<<<<<<< HEAD
-from job.deprecation import JobInterfaceSunset
-from job.seed.manifest import SeedManifest
-=======
 from job.models import Job
-
->>>>>>> 621a1a22
 
 logger = logging.getLogger(__name__)
 

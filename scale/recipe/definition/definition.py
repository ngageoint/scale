"""Defines the class for representing a recipe definition"""
from __future__ import unicode_literals

from data.interface.exceptions import InvalidInterface
from recipe.definition.connection import DependencyInputConnection, RecipeInputConnection
from recipe.definition.exceptions import InvalidDefinition
from recipe.definition.node import ConditionNodeDefinition, JobNodeDefinition, RecipeNodeDefinition

class RecipeDefinition(object):
    """Represents a recipe definition, which consists of an input interface and a directed acyclic graph of recipe nodes
    """

    def __init__(self, input_interface):
        """Constructor

        :param input_interface: The input interface for the recipe
        :type input_interface: :class:`data.interface.interface.Interface`
        """

        self.input_interface = input_interface
        self.graph = {}  # {Name: Node}
        self._topological_order = None  # Cached topological ordering of the nodes (list of names)

    def add_condition_node(self, name, input_interface, data_filter):
        """Adds a condition node to the recipe graph

        :param name: The node name
        :type name: string
        :param input_interface: The input interface of the condition
        :type input_interface: :class:`data.interface.interface.Interface`
        :param data_filter: The data filter of the condition
        :type data_filter: :class:`data.filter.filter.DataFilter`

        :raises :class:`recipe.definition.exceptions.InvalidDefinition`: If the node is duplicated
        """

        self._add_node(ConditionNodeDefinition(name, input_interface, data_filter))

    def add_dependency(self, parent_name, child_name, acceptance=True, fork_input=None):
        """Adds a dependency that one node has upon another node

        :param parent_name: The name of the parent node
        :type parent_name: string
        :param child_name: The name of the child node
        :type child_name: string
        :param acceptance: Whether the child node should run when the parent is accepted or when it is not accepted
        :type acceptance: bool

        :raises :class:`recipe.definition.exceptions.InvalidDefinition`: If either node is unknown
        """

        if child_name not in self.graph:
            raise InvalidDefinition('UNKNOWN_NODE', 'Node \'%s\' is not defined' % child_name)
        if parent_name not in self.graph:
            raise InvalidDefinition('UNKNOWN_NODE', 'Node \'%s\' is not defined' % parent_name)

        child_node = self.graph[child_name]
        parent_node = self.graph[parent_name]
        child_node.add_dependency(parent_node, acceptance, fork_input)

        self._topological_order = None  # Invalidate cache

    def add_dependency_input_connection(self, node_name, node_input_name, dependency_name, dependency_output_name):
        """Adds a connection from a dependency output to the input of a node

        :param node_name: The name of the node whose input is being connected to
        :type node_name: string
        :param node_input_name: The name of the node's input
        :type node_input_name: string
        :param dependency_name: The name of the dependency node whose output is being connected to the input
        :type dependency_name: string
        :param dependency_output_name: The name of the dependency node's output
        :type dependency_output_name: string

        :raises :class:`recipe.definition.exceptions.InvalidDefinition`: If either node is unknown, the dependency node
            is the wrong type, or the connection is a duplicate
        """

        if dependency_name not in self.graph:
            raise InvalidDefinition('UNKNOWN_NODE', 'Node \'%s\' is not defined' % dependency_name)

        if self.graph[dependency_name].node_type == RecipeNodeDefinition.NODE_TYPE:
            msg = 'Node \'%s\' cannot have a connection to a recipe node' % node_name
            raise InvalidDefinition('CONNECTION_INVALID_NODE', msg)

        connection = DependencyInputConnection(node_input_name, dependency_name, dependency_output_name)
        self._add_connection(node_name, connection)

    def add_job_node(self, name, job_type_name, job_type_version, revision_num):
        """Adds a job node to the recipe graph

        :param name: The node name
        :type name: string
        :param job_type_name: The name of the job type
        :type job_type_name: string
        :param job_type_version: The version of the job type
        :type job_type_version: string
        :param revision_num: The revision number of the job type
        :type revision_num: int

        :raises :class:`recipe.definition.exceptions.InvalidDefinition`: If the node is duplicated
        """

        self._add_node(JobNodeDefinition(name, job_type_name, job_type_version, revision_num))

    def get_input_keys(self):
        """Returns the input keys to this recipe"""

        return self.input_interface.parameters.keys()

    def get_job_type_keys(self):
        """Gets the natural keys of the job types contained in this RecipeDefinition

        :returns: set of JobTypeKey tuples
        :rtype: set[:class:`job.models.JobTypeKey`]
        """

        from job.models import JobTypeKey
        keys = []
        for node_name in self.get_topological_order():
            node = self.graph[node_name]
            if node.node_type == JobNodeDefinition.NODE_TYPE:
                key = JobTypeKey(name=node.job_type_name, version=node.job_type_version)
                keys.append(key)

        return set(keys)

    def get_job_nodes(self, job_type_name, job_type_version):
        """Gets the nodes for the given job type contained in this RecipeDefinition, if any

        :param job_type_name: The name of the job type
        :type job_type_name: string
        :param job_type_version: The version of the job type
        :type job_type_version: string
        :returns: list of JobNodeDefinition objects
        :rtype: list[:class:`recipe.definition.node.JobNodeDefinition`]
        """

        nodes = []
        for node_name in self.get_topological_order():
            node = self.graph[node_name]
            if node.node_type == JobNodeDefinition.NODE_TYPE:
                if node.job_type_name == job_type_name and node.job_type_version == job_type_version:
                    nodes.append(node)

        return nodes

    def update_job_nodes(self, job_type_name, job_type_version, revision_num):
        """Updates the revision of job nodes with the given name and version

        :param job_type_name: The name of the job type
        :type job_type_name: string
        :param job_type_version: The version of the job type
        :type job_type_version: string
        :param revision_num: The new revision number of the job type
        :type revision_num: int
        :returns: True if a node was updated, otherwise false
        :rtype: bool
        """

        found = False
        for node_name in self.get_topological_order():
            node = self.graph[node_name]
            if node.node_type == JobNodeDefinition.NODE_TYPE:
                if node.job_type_name == job_type_name and node.job_type_version == job_type_version:
                    if node.revision_num >= revision_num:
                        continue
                    else:
                        node.revision_num = revision_num
                        found = True

        return found

    def add_recipe_input_connection(self, node_name, node_input_name, recipe_input_name):
        """Adds a connection from a recipe input to the input of a node

        :param node_name: The name of the node whose input is being connected to
        :type node_name: string
        :param node_input_name: The name of the node's input
        :type node_input_name: string
        :param recipe_input_name: The name of the recipe input being connected to the node's input
        :type recipe_input_name: string

        :raises :class:`recipe.definition.exceptions.InvalidDefinition`: If the node or recipe input is unknown or the
            connection is a duplicate
        """

        if recipe_input_name not in self.input_interface.parameters:
            raise InvalidDefinition('UNKNOWN_INPUT', 'Recipe input \'%s\' is not defined' % recipe_input_name)

        connection = RecipeInputConnection(node_input_name, recipe_input_name)
        self._add_connection(node_name, connection)

    def add_recipe_node(self, name, recipe_type_name, revision_num):
        """Adds a recipe node to the recipe graph

        :param name: The node name
        :type name: string
        :param recipe_type_name: The name of the recipe type
        :type recipe_type_name: string
        :param revision_num: The revision number of the recipe type
        :type revision_num: int

        :raises :class:`recipe.definition.exceptions.InvalidDefinition`: If the node is duplicated
        """

        self._add_node(RecipeNodeDefinition(name, recipe_type_name, revision_num))

    def get_recipe_type_names(self):
        """Gets the names of the sub recipe types contained in this RecipeDefinition

        :returns: set of RecipeType names
        :rtype: set[string]
        """

        names = []
        for node_name in self.get_topological_order():
            node = self.graph[node_name]
            if node.node_type == RecipeNodeDefinition.NODE_TYPE:
                names.append(node.recipe_type_name)

        return set(names)

    def get_recipe_nodes(self, recipe_type_name):
        """Gets the nodes for the given recipe type contained in this RecipeDefinition, if any


        :param recipe_type_name: The name of the recipe type
        :type recipe_type_name: string
        :returns: list of RecipeNodeDefinition objects
        :rtype: list[:class:`recipe.definition.node.RecipeNodeDefinition`]
        """

        nodes = []
        for node_name in self.get_topological_order():
            node = self.graph[node_name]
            if node.node_type == RecipeNodeDefinition.NODE_TYPE:
                if node.recipe_type_name == recipe_type_name:
                    nodes.append(node)

        return nodes

    def update_recipe_nodes(self, recipe_type_name, revision_num):
        """Updates the revision of recipe nodes with the given name to the specified revision_num

        :param recipe_type_name: The name of the recipe type
        :type recipe_type_name: string
        :param revision_num: The new revision number of the recipe type
        :type revision_num: int
        :returns: True if a node was updated, otherwise false
        :rtype: bool
        """

        found = False
        for node_name in self.get_topological_order():
            node = self.graph[node_name]
            if node.node_type == RecipeNodeDefinition.NODE_TYPE:
                if node.recipe_type_name == recipe_type_name:
                    if node.revision_num >= revision_num:
                        continue
                    else:
                        node.revision_num = revision_num
                        found = True

        return found

    def generate_node_input_data(self, node_name, recipe_input_data, node_outputs, optional_outputs=None):
        """Generates the input data for the node with the given name

        :param node_name: The name of the node
        :type node_name: string
        :param recipe_input_data: The input data for the recipe
        :type recipe_input_data: :class:`data.data.data.Data`
        :param node_outputs: The RecipeNodeOutput tuples stored in a dict by node name
        :type node_outputs: dict
        :returns: The input data for the node
        :rtype: :class:`data.data.data.Data`

        :raises :class:`data.data.exceptions.InvalidData`: If there is a duplicate data value
        """
<<<<<<< HEAD

        return self.graph[node_name].generate_input_data(recipe_input_data, node_outputs, optional_outputs)
=======
        return self.graph[node_name].generate_input_data(recipe_input_data, node_outputs)
>>>>>>> 2ebb709e

    def get_topological_order(self):
        """Returns the recipe node names in a valid topological ordering (dependency order)

        :returns: The list of nodes names in a topological ordering
        :rtype: list

        :raises :class:`recipe.definition.exceptions.InvalidDefinition`: If the definition contains a circular
            dependency
        """

        if self._topological_order is None:
            self._calculate_topological_order()

        return self._topological_order


    # TODO: Delete when legacy job types go away
    def validate_job_interfaces(self):
        """Placeholder so v5 job types can validate with v6 recipe definitions.  V6 definitions are tied to a specific
        job type revision so a v5 edit cannot cause incompatibility. The recipe definition needs to be updated manually
        to use the new revision and connections will be tested then.
        """

        return True

    def validate(self, node_input_interfaces, node_output_interfaces):
        """Validates this recipe definition

        :param node_input_interfaces: The input interface for each job/recipe node stored by node name
        :type node_input_interfaces: dict
        :param node_output_interfaces: The output interface for each job node stored by node name
        :type node_output_interfaces: dict
        :returns: A list of warnings discovered during validation
        :rtype: list

        :raises :class:`recipe.definition.exceptions.InvalidDefinition`: If the definition is invalid
        """

        try:
            warnings = self.input_interface.validate()
        except InvalidInterface as ex:
            raise InvalidDefinition('INPUT_INTERFACE', ex.error.description)

        # Processing nodes in topological order will also detect any circular dependencies
        for node_name in self.get_topological_order():
            node = self.graph[node_name]
            # Grab input and output interfaces from condition nodes
            if node.node_type == ConditionNodeDefinition.NODE_TYPE:
                node_input_interfaces[node_name] = node.input_interface
                node_output_interfaces[node_name] = node.output_interface
            warnings.extend(node.validate(self.input_interface, node_input_interfaces, node_output_interfaces))

        return warnings

    def _add_connection(self, node_name, connection):
        """Adds a connection to the input of the node

        :param node_name: The name of the node whose input is being connected to
        :type node_name: string
        :param connection: The connection to the node input
        :type connection: :class:`recipe.definition.connection.InputConnection`

        :raises :class:`recipe.definition.exceptions.InvalidDefinition`: If the node is unknown or the connection is a
            duplicate
        """

        if node_name not in self.graph:
            raise InvalidDefinition('UNKNOWN_NODE', 'Node \'%s\' is not defined' % node_name)

        node = self.graph[node_name]
        node.add_connection(connection)

    def _add_node(self, node):
        """Adds a node to the recipe graph

        :param node: The node
        :type node: :class:`recipe.definition.node.NodeDefinition`

        :raises :class:`recipe.definition.exceptions.InvalidDefinition`: If the node is duplicated
        """

        if node.name in self.graph:
            raise InvalidDefinition('DUPLICATE_NODE', 'Node \'%s\' is already defined' % node.name)

        self.graph[node.name] = node
        self._topological_order = None  # Invalidate cache

    def _calculate_topological_order(self):
        """Calculates a valid topological ordering (dependency order) for the recipe

        :raises :class:`recipe.definition.exceptions.InvalidDefinition`: If the definition contains a circular
            dependency
        """

        results = []
        perm_set = set()
        temp_set = set()
        unmarked_set = set(self.graph.keys())
        while unmarked_set:
            node_name = unmarked_set.pop()
            node = self.graph[node_name]
            results = self._topological_order_visit(node, results, perm_set, temp_set)
            unmarked_set = set(self.graph.keys()) - perm_set

        self._topological_order = results

    def _topological_order_visit(self, node, results, perm_set, temp_set):
        """Recursive depth-first search algorithm for determining a topological ordering of the recipe nodes

        :param node: The current node
        :type node: :class:`recipe.definition.node.NodeDefinition`
        :param results: The list of node names in topological order
        :type results: list
        :param perm_set: A permanent set of visited nodes (node names)
        :type perm_set: set
        :param temp_set: A temporary set of visited nodes (node names)
        :type temp_set: set
        :returns: A list of nodes in topological order
        :rtype: list

        :raises :class:`recipe.definition.exceptions.InvalidDefinition`: If the definition contains a circular
            dependency
        """

        if node.name in temp_set:
            msg = 'Recipe node \'%s\' has a circular dependency on itself' % node.name
            raise InvalidDefinition('CIRCULAR_DEPENDENCY', msg)

        if node.name not in perm_set:
            temp_set.add(node.name)
            for child_node in node.children.values():
                self._topological_order_visit(child_node, results, perm_set, temp_set)
            perm_set.add(node.name)
            temp_set.remove(node.name)
            results.insert(0, node.name)

        return results

    def has_descendant(self, parent, descendant):
        """Returns if the parent node contains descendant_node as a child/grand child/etc
        
        """
        return self._has_descendant(self.graph[parent], descendant)
        
    def _has_descendant(self, parent_node, descendant):
        """Recursive function for checking children
        
        """
        for child in parent_node.children.values():
            if child.name == descendant:
                return True
            
            if child.node_type != RecipeNodeDefinition.NODE_TYPE:
                return self._has_descendant(child, descendant)
                
        return False
                
    def has_ancestor(self, child, ancestor):
        """Returns if the child node contains ancestor as a parent/grand parent/etc
        
        """
        return self._has_ancestor(self.graph[child], ancestor)
        
    def _has_ancestor(self, child_node, ancestor):
        """Recursive function for checking parents
        
        """
        
        for parent in child_node.parents.values():
            if parent.name == ancestor:
                return True
            
            return self._has_ancestor(parent, ancestor)
            
        return False<|MERGE_RESOLUTION|>--- conflicted
+++ resolved
@@ -278,12 +278,8 @@
 
         :raises :class:`data.data.exceptions.InvalidData`: If there is a duplicate data value
         """
-<<<<<<< HEAD
 
         return self.graph[node_name].generate_input_data(recipe_input_data, node_outputs, optional_outputs)
-=======
-        return self.graph[node_name].generate_input_data(recipe_input_data, node_outputs)
->>>>>>> 2ebb709e
 
     def get_topological_order(self):
         """Returns the recipe node names in a valid topological ordering (dependency order)

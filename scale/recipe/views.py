from __future__ import unicode_literals

import logging

import rest_framework.status as status
from django.db import transaction
from django.http.response import Http404, HttpResponse
from django.utils.timezone import now
from recipe.deprecation import RecipeDefinitionSunset
from rest_framework.generics import GenericAPIView, ListAPIView, RetrieveAPIView, ListCreateAPIView
from rest_framework.response import Response
from rest_framework.reverse import reverse
from rest_framework.views import APIView

import trigger.handler as trigger_handler
import util.rest as rest_util
<<<<<<< HEAD
from recipe.models import Recipe, RecipeInputFile, RecipeType
from recipe.configuration.data.exceptions import InvalidRecipeConnection, InvalidRecipeData
from recipe.configuration.definition.exceptions import InvalidDefinition
from recipe.exceptions import ReprocessError
from recipe.serializers import (OldRecipeDetailsSerializer, RecipeDetailsSerializerV6,  
                                RecipeSerializerV5,RecipeSerializerV6,
=======
from job.models import Job, JobType
from recipe.configuration.data.exceptions import InvalidRecipeConnection
from recipe.configuration.definition.exceptions import InvalidDefinition as OldInvalidDefinition
from recipe.definition.exceptions import InvalidDefinition
from recipe.definition.json.definition_v6 import RecipeDefinitionV6
from recipe.diff.forced_nodes import ForcedNodes
from recipe.messages.create_recipes import create_reprocess_messages
from recipe.models import Recipe, RecipeInputFile, RecipeType, RecipeTypeRevision
from recipe.serializers import (OldRecipeDetailsSerializer, RecipeDetailsSerializerV6,
                                RecipeSerializerV5, RecipeSerializerV6,
>>>>>>> 0840999b
                                RecipeTypeDetailsSerializerV5, RecipeTypeDetailsSerializerV6,
                                RecipeTypeSerializerV5, RecipeTypeListSerializerV6,
                                RecipeTypeRevisionSerializerV6, RecipeTypeRevisionDetailsSerializerV6)
from storage.models import ScaleFile
from storage.serializers import ScaleFileSerializerV5
from trigger.configuration.exceptions import InvalidTriggerRule, InvalidTriggerType
<<<<<<< HEAD
from util.rest import BadParameter
from queue.models import Queue
from data.data.json.data_v6 import DataV6
=======
from trigger.models import TriggerEvent
from util.rest import BadParameter, title_to_name

>>>>>>> 0840999b

logger = logging.getLogger(__name__)


class RecipeTypesView(ListCreateAPIView):
    """This view is the endpoint for retrieving the list of all recipe types"""
    queryset = RecipeType.objects.all()

    def get_serializer_class(self):
        """Returns the appropriate serializer based off the requests version of the REST API. """

        if self.request.version == 'v6':
            return RecipeTypeListSerializerV6
        else:
            return RecipeTypeSerializerV5

    def list(self, request):
        """Retrieves the list of all recipe types and returns it in JSON form

        :param request: the HTTP GET request
        :type request: :class:`rest_framework.request.Request`
        :rtype: :class:`rest_framework.response.Response`
        :returns: the HTTP response to send back to the user
        """

        if self.request.version == 'v6':
            return self.list_v6(request)
        else:
            return self.list_v5(request)

    def list_v5(self, request):
        """Retrieves the list of all recipe types returns it in JSON form

        :param request: the HTTP GET request
        :type request: :class:`rest_framework.request.Request`
        :rtype: :class:`rest_framework.response.Response`
        :returns: the HTTP response to send back to the user
        """
        started = rest_util.parse_timestamp(request, 'started', required=False)
        ended = rest_util.parse_timestamp(request, 'ended', required=False)
        rest_util.check_time_range(started, ended)

        order = rest_util.parse_string_list(request, 'order', ['name', 'version'])

        recipe_types = RecipeType.objects.get_recipe_types_v5(started, ended, order)

        page = self.paginate_queryset(recipe_types)
        serializer = self.get_serializer(page, many=True)
        return self.get_paginated_response(serializer.data)

    def list_v6(self, request):
        """Retrieves the list of all recipe types returns it in JSON form

        :param request: the HTTP GET request
        :type request: :class:`rest_framework.request.Request`
        :rtype: :class:`rest_framework.response.Response`
        :returns: the HTTP response to send back to the user
        """
        # TODO: Revisit passing multiple keywords
        keyword = rest_util.parse_string(request, 'keyword', required=False)
        is_active = rest_util.parse_bool(request, 'is_active', required=False)
        is_system = rest_util.parse_bool(request, 'is_system', required=False)
        order = ['name']

        recipe_types = RecipeType.objects.get_recipe_types_v6(keyword=keyword, is_active=is_active,
                                                     is_system=is_system, order=order)

        page = self.paginate_queryset(recipe_types)
        serializer = self.get_serializer(page, many=True)
        return self.get_paginated_response(serializer.data)

    def create(self, request):
        """Creates a new recipe type and returns a link to the detail URL

        :param request: the HTTP POST request
        :type request: :class:`rest_framework.request.Request`
        :rtype: :class:`rest_framework.response.Response`
        :returns: the HTTP response to send back to the user
        """
        
        if self.request.version == 'v6':
            return self._create_v6(request)
        else:
            return self._create_v5(request)
        
    def _create_v5(self, request):
        """Creates a new recipe type and returns a link to the detail URL

        :param request: the HTTP POST request
        :type request: :class:`rest_framework.request.Request`
        :rtype: :class:`rest_framework.response.Response`
        :returns: the HTTP response to send back to the user
        """
        name = rest_util.parse_string(request, 'name')
        version = rest_util.parse_string(request, 'version')
        title = rest_util.parse_string(request, 'title', default_value=name)
        description = rest_util.parse_string(request, 'description', required=False)
        definition_dict = rest_util.parse_dict(request, 'definition')

        # Check for optional trigger rule parameters
        trigger_rule_dict = rest_util.parse_dict(request, 'trigger_rule', required=False)
        if (('type' in trigger_rule_dict and 'configuration' not in trigger_rule_dict) or
                ('type' not in trigger_rule_dict and 'configuration' in trigger_rule_dict)):
            raise BadParameter('Trigger type and configuration are required together.')
        is_active = trigger_rule_dict['is_active'] if 'is_active' in trigger_rule_dict else True

        # Attempt to look up the trigger handler for the type
        rule_handler = None
        if trigger_rule_dict and 'type' in trigger_rule_dict:
            try:
                rule_handler = trigger_handler.get_trigger_rule_handler(trigger_rule_dict['type'])
            except InvalidTriggerType as ex:
                logger.exception('Invalid trigger type for new recipe type: %s', name)
                raise BadParameter(unicode(ex))

        try:
            with transaction.atomic():
                # Validate the recipe definition
                logger.info(definition_dict)
                recipe_def = RecipeDefinitionSunset.create(definition_dict)

                # Attempt to create the trigger rule
                trigger_rule = None
                if rule_handler and 'configuration' in trigger_rule_dict:
                    trigger_rule = rule_handler.create_trigger_rule(trigger_rule_dict['configuration'], name, is_active)

                # Create the recipe type
                recipe_type = RecipeType.objects.create_recipe_type_v5(name, version, title, description, recipe_def,
                                                                    trigger_rule)
        except (OldInvalidDefinition, InvalidTriggerType, InvalidTriggerRule, InvalidRecipeConnection) as ex:
            logger.exception('Unable to create new recipe type: %s', name)
            raise BadParameter(unicode(ex))

        # Fetch the full recipe type with details
        try:
            recipe_type = RecipeType.objects.get_details_v5(recipe_type.id)
        except RecipeType.DoesNotExist:
            raise Http404

        url = reverse('recipe_type_id_details_view', args=[recipe_type.id], request=request)
        serializer = RecipeTypeDetailsSerializerV5(recipe_type)
        return Response(serializer.data, status=status.HTTP_201_CREATED, headers=dict(location=url))

    def _create_v6(self, request):
        """Creates a new recipe type and returns a link to the detail URL

        :param request: the HTTP POST request
        :type request: :class:`rest_framework.request.Request`
        :rtype: :class:`rest_framework.response.Response`
        :returns: the HTTP response to send back to the user
        """

        title = rest_util.parse_string(request, 'title', required=True)
        name = title_to_name(self.queryset, title)
        description = rest_util.parse_string(request, 'description', required=False)
        definition_dict = rest_util.parse_dict(request, 'definition', required=True)

        try:
            with transaction.atomic():
                # Validate the recipe definition
                logger.info(definition_dict)
                recipe_def = RecipeDefinitionV6(definition=definition_dict, do_validate=True).get_definition() 

                # Create the recipe type
                recipe_type = RecipeType.objects.create_recipe_type_v6(name, title, description, recipe_def)
        except InvalidDefinition as ex:
            logger.exception('Unable to create new recipe type: %s', name)
            raise BadParameter(unicode(ex))

        # Fetch the full recipe type with details
        try:
            recipe_type = RecipeType.objects.get_details_v6(recipe_type.name)
        except RecipeType.DoesNotExist:
            raise Http404

        url = reverse('recipe_type_details_view', args=[recipe_type.name], request=request)
        serializer = RecipeTypeDetailsSerializerV6(recipe_type)
        return Response(serializer.data, status=status.HTTP_201_CREATED, headers=dict(location=url))


class RecipeTypeIDDetailsView(GenericAPIView):
    """This view is the endpoint for retrieving details of a recipe type"""
    queryset = RecipeType.objects.all()

    serializer_class = RecipeTypeDetailsSerializerV5

    def get(self, request, recipe_type_id):
        """Retrieves the details for a recipe type and return them in JSON form

        :param request: the HTTP GET request
        :type request: :class:`rest_framework.request.Request`
        :param recipe_type_id: The id of the job type
        :type recipe_type_id: int encoded as a str
        :rtype: :class:`rest_framework.response.Response`
        :returns: the HTTP response to send back to the user
        """
        if self.request.version == 'v4' or self.request.version == 'v5':
            return self.get_v5(request, recipe_type_id)
        else:
            raise Http404

    def get_v5(self, request, recipe_type_id):
        """Retrieves the details for a recipe type and return them in JSON form

        :param request: the HTTP GET request
        :type request: :class:`rest_framework.request.Request`
        :param recipe_type_id: The id of the recipe type
        :type recipe_type_id: int encoded as a str
        :rtype: :class:`rest_framework.response.Response`
        :returns: the HTTP response to send back to the user
        """
        try:
            recipe_type = RecipeType.objects.get_details_v5(recipe_type_id)
        except RecipeType.DoesNotExist:
            raise Http404

        # TODO: remove this check when REST API v5 is remmoved
        if self.request.version != 'v6':
            for jt in recipe_type.job_types:
                if jt.is_seed_job_type():
                    jt.manifest = JobType.objects.convert_manifest_to_v5_interface(jt.manifest)

        serializer = self.get_serializer(recipe_type)
        return Response(serializer.data)

    def patch(self, request, recipe_type_id):
        """Edits an existing job type and returns the updated details

        :param request: the HTTP PATCH request
        :type request: :class:`rest_framework.request.Request`
        :param recipe_type_id: The ID for the job type.
        :type recipe_type_id: int encoded as a str
        :rtype: :class:`rest_framework.response.Response`
        :returns: the HTTP response to send back to the user
        """

        if self.request.version == 'v4' or self.request.version == 'v5':
            return self.patch_v5(request, recipe_type_id)
        else:
            raise Http404

    def patch_v5(self, request, recipe_type_id):
        """Edits an existing recipe type and returns the updated details

        :param request: the HTTP PATCH request
        :type request: :class:`rest_framework.request.Request`
        :param recipe_type_id: The ID for the recipe type.
        :type recipe_type_id: int encoded as a str
        :rtype: :class:`rest_framework.response.Response`
        :returns: the HTTP response to send back to the user
        """
        title = rest_util.parse_string(request, 'title', required=False)
        description = rest_util.parse_string(request, 'description', required=False)
        definition_dict = rest_util.parse_dict(request, 'definition', required=False)

        # Check for optional trigger rule parameters
        trigger_rule_dict = rest_util.parse_dict(request, 'trigger_rule', required=False)
        if (('type' in trigger_rule_dict and 'configuration' not in trigger_rule_dict) or
                ('type' not in trigger_rule_dict and 'configuration' in trigger_rule_dict)):
            raise BadParameter('Trigger type and configuration are required together.')
        is_active = trigger_rule_dict['is_active'] if 'is_active' in trigger_rule_dict else True
        remove_trigger_rule = rest_util.has_params(request, 'trigger_rule') and not trigger_rule_dict

        # Fetch the current recipe type model
        try:
            recipe_type = RecipeType.objects.select_related('trigger_rule').get(pk=recipe_type_id)
        except RecipeType.DoesNotExist:
            raise Http404

        # Attempt to look up the trigger handler for the type
        rule_handler = None
        if trigger_rule_dict and 'type' in trigger_rule_dict:
            try:
                rule_handler = trigger_handler.get_trigger_rule_handler(trigger_rule_dict['type'])
            except InvalidTriggerType as ex:
                logger.exception('Invalid trigger type for recipe type: %i', recipe_type_id)
                raise BadParameter(unicode(ex))

        try:
            with transaction.atomic():
                # Validate the recipe definition
                recipe_def = None
                if definition_dict:
                    recipe_def = RecipeDefinitionSunset.create(definition_dict)

                # Attempt to create the trigger rule
                trigger_rule = None
                if rule_handler and 'configuration' in trigger_rule_dict:
                    trigger_rule = rule_handler.create_trigger_rule(trigger_rule_dict['configuration'],
                                                                    recipe_type.name, is_active)

                # Update the active state separately if that is only given trigger field
                if not trigger_rule and recipe_type.trigger_rule and 'is_active' in trigger_rule_dict:
                    recipe_type.trigger_rule.is_active = is_active
                    recipe_type.trigger_rule.save()

                # Edit the recipe type
                RecipeType.objects.edit_recipe_type_v5(recipe_type_id, title, description, recipe_def, trigger_rule,
                                                    remove_trigger_rule)
        except (OldInvalidDefinition, InvalidDefinition, InvalidTriggerType, InvalidTriggerRule,
                InvalidRecipeConnection) as ex:
            logger.exception('Unable to update recipe type: %i', recipe_type_id)
            raise BadParameter(unicode(ex))

        # Fetch the full recipe type with details
        try:
            recipe_type = RecipeType.objects.get_details_v5(recipe_type_id)
        except RecipeType.DoesNotExist:
            raise Http404

        serializer = self.get_serializer(recipe_type)
        return Response(serializer.data)


class RecipeTypeDetailsView(GenericAPIView):
    """This view is the endpoint for retrieving details of a recipe type"""
    queryset = RecipeType.objects.all()

    serializer_class = RecipeTypeDetailsSerializerV6

    def get(self, request, name):
        """Retrieves the details for a recipe type and return them in JSON form

        :param request: the HTTP GET request
        :type request: :class:`rest_framework.request.Request`
        :param name: The name of the recipe type
        :type name: string
        :rtype: :class:`rest_framework.response.Response`
        :returns: the HTTP response to send back to the user
        """

        if self.request.version == 'v6':
            return self.get_v6(request, name)
        else:
            raise Http404

    def get_v6(self, request, name):
        """Retrieves the details for a recipe type and return them in JSON form

        :param request: the HTTP GET request
        :type request: :class:`rest_framework.request.Request`
        :param name: The name of the recipe type
        :type name: string
        :rtype: :class:`rest_framework.response.Response`
        :returns: the HTTP response to send back to the user
        """
        try:
            recipe_type = RecipeType.objects.get_details_v6(name)
        except RecipeType.DoesNotExist:
            raise Http404

        serializer = self.get_serializer(recipe_type)
        return Response(serializer.data)

    def patch(self, request, name):
        """Edits an existing recipe type and returns the updated details

        :param request: the HTTP GET request
        :type request: :class:`rest_framework.request.Request`
        :param name: The name of the recipe type
        :type name: string
        :rtype: :class:`rest_framework.response.Response`
        :returns: the HTTP response to send back to the user
        """

        if self.request.version == 'v6':
            return self.patch_v6(request, name)
        else:
            raise Http404

    def patch_v6(self, request, name):
        """Edits an existing recipe type and returns the updated details

        :param request: the HTTP GET request
        :type request: :class:`rest_framework.request.Request`
        :param name: The name of the recipe type
        :type name: string
        :rtype: :class:`rest_framework.response.Response`
        :returns: the HTTP response to send back to the user
        """
        
        title = rest_util.parse_string(request, 'title', required=False)
        description = rest_util.parse_string(request, 'description', required=False)
        definition_dict = rest_util.parse_dict(request, 'definition', required=False)
        auto_update = rest_util.parse_bool(request, 'auto_update', required=False)

        # Fetch the current recipe type model
        try:
            recipe_type = RecipeType.objects.filter(name=name).first()
        except RecipeType.DoesNotExist:
            raise Http404

        try:
            with transaction.atomic():
                # Validate the recipe definition
                recipe_def = None
                if definition_dict:
                    recipe_def = RecipeDefinitionV6(definition=definition_dict, do_validate=True).get_definition()

                # Edit the recipe type
                RecipeType.objects.edit_recipe_type_v6(recipe_type_id=recipe_type.id, title=title,
                                                       description=description, definition=recipe_def,
                                                       auto_update=auto_update)
        except InvalidDefinition as ex:
            logger.exception('Unable to update recipe type: %s', name)
            raise BadParameter(unicode(ex))

        return HttpResponse(status=204)

class RecipeTypeRevisionsView(ListAPIView):
    """This view is the endpoint for retrieving the list of all recipe types"""
    queryset = RecipeType.objects.all()

    serializer_class = RecipeTypeRevisionSerializerV6

    def list(self, request, name):
        """Retrieves the list of all recipe type revisions and returns it in JSON form

        :param request: the HTTP GET request
        :type request: :class:`rest_framework.request.Request`
        :param name: The name of the recipe type
        :type name: string
        :rtype: :class:`rest_framework.response.Response`
        :returns: the HTTP response to send back to the user
        """

        if self.request.version == 'v6':
            return self.list_v6(request, name)
        else:
            raise Http404

    def list_v6(self, request, name):
        """Retrieves the list of all recipe type revisions returns it in JSON form

        :param request: the HTTP GET request
        :type request: :class:`rest_framework.request.Request`
        :param name: The name of the recipe type
        :type name: string
        :rtype: :class:`rest_framework.response.Response`
        :returns: the HTTP response to send back to the user
        """

        recipe_type_revs = RecipeTypeRevision.objects.get_revisions(name=name)

        page = self.paginate_queryset(recipe_type_revs)
        serializer = self.get_serializer(page, many=True)
        return self.get_paginated_response(serializer.data)

class RecipeTypeRevisionDetailsView(ListAPIView):
    """This view is the endpoint for retrieving the list of all recipe types"""
    queryset = RecipeType.objects.all()

    serializer_class = RecipeTypeRevisionDetailsSerializerV6

    def get(self, request, name, revision_num):
        """Retrieves the list of all recipe type revisions and returns it in JSON form

        :param request: the HTTP GET request
        :type request: :class:`rest_framework.request.Request`
        :param name: The name of the recipe type
        :type name: string
        :param revision_num: The revision number of the job type
        :type revision_num: int encoded as a str
        :rtype: :class:`rest_framework.response.Response`
        :returns: the HTTP response to send back to the user
        """

        if self.request.version == 'v6':
            return self.get_v6(request, name, revision_num)
        else:
            raise Http404

    def get_v6(self, request, name, revision_num):
        """Retrieves the list of all recipe type revisions returns it in JSON form

        :param request: the HTTP GET request
        :type request: :class:`rest_framework.request.Request`
        :param name: The name of the recipe type
        :type name: string
        :param revision_num: The revision number of the job type
        :type revision_num: int encoded as a str
        :rtype: :class:`rest_framework.response.Response`
        :returns: the HTTP response to send back to the user
        """

        try:
            recipe_type_rev = RecipeTypeRevision.objects.get_revision(name, revision_num)
        except RecipeTypeRevision.DoesNotExist:
            raise Http404

        serializer = self.get_serializer(recipe_type_rev)
        return Response(serializer.data)

class RecipeTypesValidationView(APIView):
    """This view is the endpoint for validating a new recipe type before attempting to actually create it"""
    queryset = RecipeType.objects.all()

    def post(self, request):
        """Validates a new recipe type and returns any warnings discovered

        :param request: the HTTP POST request
        :type request: :class:`rest_framework.request.Request`
        :rtype: :class:`rest_framework.response.Response`
        :returns: the HTTP response to send back to the user
        """

        if self.request.version == 'v6':
            return self._post_v6(request)
        else:
            return self._post_v5(request)

    def _post_v5(self, request):
        """Validates a new recipe type and returns any warnings discovered

        :param request: the HTTP POST request
        :type request: :class:`rest_framework.request.Request`
        :rtype: :class:`rest_framework.response.Response`
        :returns: the HTTP response to send back to the user
        """
        name = rest_util.parse_string(request, 'name')
        version = rest_util.parse_string(request, 'version')
        title = rest_util.parse_string(request, 'title', default_value=name)
        description = rest_util.parse_string(request, 'description', required=False)
        definition_dict = rest_util.parse_dict(request, 'definition')

        # Check for optional trigger rule parameters
        trigger_rule_dict = rest_util.parse_dict(request, 'trigger_rule', required=False)
        if (('type' in trigger_rule_dict and 'configuration' not in trigger_rule_dict) or
                ('type' not in trigger_rule_dict and 'configuration' in trigger_rule_dict)):
            raise BadParameter('Trigger type and configuration are required together.')

        # Attempt to look up the trigger handler for the type
        rule_handler = None
        if trigger_rule_dict and 'type' in trigger_rule_dict:
            try:
                rule_handler = trigger_handler.get_trigger_rule_handler(trigger_rule_dict['type'])
            except InvalidTriggerType as ex:
                logger.exception('Invalid trigger type for recipe validation: %s', name)
                raise BadParameter(unicode(ex))

        # Attempt to look up the trigger rule configuration
        trigger_config = None
        if rule_handler and 'configuration' in trigger_rule_dict:
            try:
                trigger_config = rule_handler.create_configuration(trigger_rule_dict['configuration'])
            except InvalidTriggerRule as ex:
                logger.exception('Invalid trigger rule configuration for recipe validation: %s', name)
                raise BadParameter(unicode(ex))

        # Validate the recipe definition
        try:
            recipe_def = RecipeDefinitionSunset.create(definition_dict)
            warnings = RecipeType.objects.validate_recipe_type_v5(name, title, version, description, recipe_def,
                                                               trigger_config)
        except (OldInvalidDefinition, InvalidTriggerType, InvalidTriggerRule, InvalidRecipeConnection) as ex:
            logger.exception('Unable to validate new recipe type: %s', name)
            raise BadParameter(unicode(ex))

        results = [{'id': w.key, 'details': w.details} for w in warnings]
        return Response({'warnings': results})

    def _post_v6(self, request):
        """Validates a new recipe type and returns any warnings discovered

        :param request: the HTTP POST request
        :type request: :class:`rest_framework.request.Request`
        :rtype: :class:`rest_framework.response.Response`
        :returns: the HTTP response to send back to the user
        """

        name = rest_util.parse_string(request, 'name', required=False)
        definition_dict = rest_util.parse_dict(request, 'definition')

        # Validate the recipe definition
        validation = RecipeType.objects.validate_recipe_type_v6(name=name, definition_dict=definition_dict)

        resp_dict = {'is_valid': validation.is_valid, 'errors': [e.to_dict() for e in validation.errors],
                     'warnings': [w.to_dict() for w in validation.warnings], 'diff': validation.diff}
        return Response(resp_dict)


class RecipesView(ListAPIView):
    """This view is the endpoint for retrieving the list of all recipes"""
    queryset = Recipe.objects.all()

    def get_serializer_class(self):
        """Returns the appropriate serializer based off the requests version of the REST API. """

        if self.request.version == 'v6':
            return RecipeSerializerV6
        else:
            return RecipeSerializerV5

    def list(self, request):
        """Retrieves the list of all recipes and returns it in JSON form

        :param request: the HTTP GET request
        :type request: :class:`rest_framework.request.Request`
        :rtype: :class:`rest_framework.response.Response`
        :returns: the HTTP response to send back to the user
        """
        if request.version == 'v6':
            return self._list_v6(request)
        elif request.version == 'v5':
            return self._list_v5(request)
        elif request.version == 'v4':
            return self._list_v5(request)

        raise Http404()

    def _list_v6(self, request):
        """Retrieves the list of all recipes and returns it in JSON form

        :param request: the HTTP GET request
        :type request: :class:`rest_framework.request.Request`
        :rtype: :class:`rest_framework.response.Response`
        :returns: the HTTP response to send back to the user
        """
        started = rest_util.parse_timestamp(request, 'started', required=False)
        ended = rest_util.parse_timestamp(request, 'ended', required=False)
        rest_util.check_time_range(started, ended)

        source_started = rest_util.parse_timestamp(request, 'source_started', required=False)
        source_ended = rest_util.parse_timestamp(request, 'source_ended', required=False)
        rest_util.check_time_range(source_started, source_ended)
        source_sensor_classes = rest_util.parse_string_list(request, 'source_sensor_class', required=False)
        source_sensors = rest_util.parse_string_list(request, 'source_sensor', required=False)
        source_collections = rest_util.parse_string_list(request, 'source_collection', required=False)
        source_tasks = rest_util.parse_string_list(request, 'source_task', required=False)

        type_ids = rest_util.parse_int_list(request, 'type_id', required=False)
        type_names = rest_util.parse_string_list(request, 'type_name', required=False)
        batch_ids = rest_util.parse_int_list(request, 'batch_id', required=False)
        include_superseded = rest_util.parse_bool(request, 'include_superseded', required=False)
        order = rest_util.parse_string_list(request, 'order', required=False)

        recipes = Recipe.objects.get_recipes(started=started, ended=ended,
                                             source_started=source_started, source_ended=source_ended,
                                             source_sensor_classes=source_sensor_classes, source_sensors=source_sensors,
                                             source_collections=source_collections, source_tasks=source_tasks,
                                             type_ids=type_ids, type_names=type_names,
                                             batch_ids=batch_ids, include_superseded=include_superseded, order=order)

        page = self.paginate_queryset(recipes)
        serializer = self.get_serializer(page, many=True)
        return self.get_paginated_response(serializer.data)

    def _list_v5(self, request):
        """Retrieves the list of all recipes and returns it in JSON form

        :param request: the HTTP GET request
        :type request: :class:`rest_framework.request.Request`
        :rtype: :class:`rest_framework.response.Response`
        :returns: the HTTP response to send back to the user
        """
        started = rest_util.parse_timestamp(request, 'started', required=False)
        ended = rest_util.parse_timestamp(request, 'ended', required=False)
        rest_util.check_time_range(started, ended)

        type_ids = rest_util.parse_int_list(request, 'type_id', required=False)
        type_names = rest_util.parse_string_list(request, 'type_name', required=False)
        batch_ids = rest_util.parse_int_list(request, 'batch_id', required=False)
        include_superseded = rest_util.parse_bool(request, 'include_superseded', required=False)
        order = rest_util.parse_string_list(request, 'order', required=False)

        recipes = Recipe.objects.get_recipes(started=started, ended=ended, type_ids=type_ids, type_names=type_names,
                                             batch_ids=batch_ids, include_superseded=include_superseded, order=order)

        page = self.paginate_queryset(recipes)
        serializer = self.get_serializer(page, many=True)
        return self.get_paginated_response(serializer.data)

    def post(self, request):
        """Queue a recipe and returns the new job information in JSON form

        :param request: the HTTP POST request
        :type request: :class:`rest_framework.request.Request`
        :rtype: :class:`rest_framework.response.Response`
        :returns: the HTTP response to send back to the user
        """
        if request.version != 'v6':
            raise Http404

        recipe_type_id = rest_util.parse_int(request, 'recipe_type_id')
        recipe_data = rest_util.parse_dict(request, 'input', {})
        recipeData = DataV6(recipe_data, do_validate=True)
        try:
            recipe_type = RecipeType.objects.get(pk=recipe_type_id)
        except RecipeType.DoesNotExist:
            raise Http404

        try:
            recipe = Queue.objects.queue_new_recipe_for_user_v6(recipe_type, recipeData.get_data())
        except InvalidRecipeData as err:
            return Response('Invalid recipe data: ' + unicode(err), status=status.HTTP_400_BAD_REQUEST)
            
        serializer = RecipeSerializerV6(recipe)
        recipe_url = reverse('recipe_details_view', args=[recipe.id], request=request)
        return Response(serializer.data, status=status.HTTP_201_CREATED, headers=dict(location=recipe_url))

class RecipeDetailsView(RetrieveAPIView):
    """This view is the endpoint for retrieving details of a recipe"""
    queryset = Recipe.objects.all()

    # TODO: remove this class and un-comment the serializer declaration when REST API v5 is removed
    # serializer_class = RecipeDetailsSerializer
    def get_serializer_class(self):
        """Returns the appropriate serializer based off the requests version of the REST API. """

        if self.request.version == 'v6':
            return RecipeDetailsSerializerV6
        else:
            return OldRecipeDetailsSerializer

    def retrieve(self, request, recipe_id):
        """Retrieves the details for a recipe and returns it in JSON form

        :param request: the HTTP GET request
        :type request: :class:`rest_framework.request.Request`
        :param recipe_id: The id of the recipe
        :type recipe_id: int encoded as a str
        :rtype: :class:`rest_framework.response.Response`
        :returns: the HTTP response to send back to the user
        """

        try:
            # TODO: remove check when REST API v5 is removed
            if request.version == 'v6':
                recipe = Recipe.objects.get_details(recipe_id)
            else:
                recipe = Recipe.objects.get_details_v5(recipe_id)
        except Recipe.DoesNotExist:
            raise Http404

        serializer = self.get_serializer(recipe)
        return Response(serializer.data)


class RecipeInputFilesView(ListAPIView):
    """This is the endpoint for retrieving details about input files associated with a given recipe."""
    queryset = RecipeInputFile.objects.all()
    serializer_class = ScaleFileSerializerV5

    def get(self, request, recipe_id):
        """Retrieve detailed information about the input files for a recipe

        -*-*-
        parameters:
          - name: recipe_id
            in: path
            description: The ID of the recipe the file is associated with
            required: true
            example: 113
          - name: started
            in: query
            description: The start time of a start/end time range
            required: false
            example: 2016-01-01T00:00:00Z
          - name: ended
            in: query
            description: The end time of a start/end time range
            required: false
            example: 2016-01-02T00:00:00Z
          - name: time_field
            in: query
            description: 'The database time field to apply `started` and `ended` time filters
                          [Valid fields: `source`, `data`, `last_modified`]'
            required: false
            example: source
          - name: file_name
            in: query
            description: The name of a specific file in Scale
            required: false
            example: some_file_i_need_to_find.zip
          - name: recipe_input
            in: query
            description: The name of the input the file is passed to in a recipe
            required: false
            example: input_1
        responses:
          '200':
            description: A JSON list of files with metadata
        -*-*-

        :param request: the HTTP GET request
        :type request: :class:`rest_framework.request.Request`
        :param recipe_id: The ID for the recipe.
        :type recipe_id: int encoded as a str
        :rtype: :class:`rest_framework.response.Response`
        :returns: the HTTP response to send back to the user
        """

        started = rest_util.parse_timestamp(request, 'started', required=False)
        ended = rest_util.parse_timestamp(request, 'ended', required=False)
        rest_util.check_time_range(started, ended)
        time_field = rest_util.parse_string(request, 'time_field', required=False,
                                            accepted_values=ScaleFile.VALID_TIME_FIELDS)
        file_name = rest_util.parse_string(request, 'file_name', required=False)
        recipe_input = rest_util.parse_string(request, 'recipe_input', required=False)

        files = RecipeInputFile.objects.get_recipe_input_files(recipe_id, started=started, ended=ended,
                                                               time_field=time_field, file_name=file_name,
                                                               recipe_input=recipe_input)

        page = self.paginate_queryset(files)
        serializer = self.get_serializer(page, many=True)
        return self.get_paginated_response(serializer.data)


class RecipeReprocessView(GenericAPIView):
    """This view is the endpoint for scheduling a reprocess of a recipe"""
    queryset = Recipe.objects.all()

    # TODO: remove this class and un-comment the serializer declaration when REST API v5 is removed
    # serializer_class = RecipeDetailsSerializer
    def get_serializer_class(self):
        """Returns the appropriate serializer based off the requests version of the REST API. """

        if self.request.version == 'v6':
            return RecipeDetailsSerializerV6
        else:
            return OldRecipeDetailsSerializer

    def post(self, request, recipe_id):
        """Schedules a recipe for reprocessing and returns it in JSON form

        :param request: the HTTP GET request
        :type request: :class:`rest_framework.request.Request`
        :param recipe_id: The id of the recipe
        :type recipe_id: int encoded as a str
        :rtype: :class:`rest_framework.response.Response`
        :returns: the HTTP response to send back to the user
        """

        job_names = rest_util.parse_string_list(request, 'job_names', required=False)
        all_jobs = rest_util.parse_bool(request, 'all_jobs', required=False)
        priority = rest_util.parse_int(request, 'priority', required=False)

        try:
            recipe = Recipe.objects.select_related('recipe_type', 'recipe_type_rev').get(id=recipe_id)
        except Recipe.DoesNotExist:
            raise Http404
        if recipe.is_superseded:
            raise BadParameter('Cannot reprocess a superseded recipe')
        event = TriggerEvent.objects.create_trigger_event('USER', None, {'user': 'Anonymous'}, now())
        root_recipe_id = recipe.root_superseded_recipe_id if recipe.root_superseded_recipe_id else recipe.id
        recipe_type_name = recipe.recipe_type.name
        revision_num = recipe.recipe_type_rev.revision_num
        forced_nodes = ForcedNodes()
        if all_jobs:
            forced_nodes.set_all_nodes()
        elif job_names:
            for job_name in job_names:
                forced_nodes.add_node(job_name)

        # Execute all of the messages to perform the reprocess
        messages = create_reprocess_messages([root_recipe_id], recipe_type_name, revision_num, event.id,
                                             forced_nodes=forced_nodes)
        while messages:
            msg = messages.pop(0)
            result = msg.execute()
            if not result:
                raise Exception('Reprocess failed on message type \'%s\'' % msg.type)
            messages.extend(msg.new_messages)

        # Update job priorities
        if priority is not None:
            Job.objects.filter(event_id=event.id).update(priority=priority)
            from queue.models import Queue
            Queue.objects.filter(job__event_id=event.id).update(priority=priority)

        new_recipe = Recipe.objects.get(root_superseded_recipe_id=root_recipe_id, is_superseded=False)
        try:
            # TODO: remove this check when REST API v5 is removed
            if request.version == 'v6':
                new_recipe = Recipe.objects.get_details(new_recipe.id)
            else:
                new_recipe = Recipe.objects.get_details_v5(new_recipe.id)
        except Recipe.DoesNotExist:
            raise Http404

        serializer = self.get_serializer(new_recipe)

        url = reverse('recipe_details_view', args=[new_recipe.id], request=request)
        return Response(serializer.data, status=status.HTTP_201_CREATED, headers=dict(location=url))<|MERGE_RESOLUTION|>--- conflicted
+++ resolved
@@ -14,16 +14,11 @@
 
 import trigger.handler as trigger_handler
 import util.rest as rest_util
-<<<<<<< HEAD
-from recipe.models import Recipe, RecipeInputFile, RecipeType
+
+from data.data.json.data_v6 import DataV6
+from job.models import Job, JobType
+from queue.models import Queue
 from recipe.configuration.data.exceptions import InvalidRecipeConnection, InvalidRecipeData
-from recipe.configuration.definition.exceptions import InvalidDefinition
-from recipe.exceptions import ReprocessError
-from recipe.serializers import (OldRecipeDetailsSerializer, RecipeDetailsSerializerV6,  
-                                RecipeSerializerV5,RecipeSerializerV6,
-=======
-from job.models import Job, JobType
-from recipe.configuration.data.exceptions import InvalidRecipeConnection
 from recipe.configuration.definition.exceptions import InvalidDefinition as OldInvalidDefinition
 from recipe.definition.exceptions import InvalidDefinition
 from recipe.definition.json.definition_v6 import RecipeDefinitionV6
@@ -32,22 +27,15 @@
 from recipe.models import Recipe, RecipeInputFile, RecipeType, RecipeTypeRevision
 from recipe.serializers import (OldRecipeDetailsSerializer, RecipeDetailsSerializerV6,
                                 RecipeSerializerV5, RecipeSerializerV6,
->>>>>>> 0840999b
                                 RecipeTypeDetailsSerializerV5, RecipeTypeDetailsSerializerV6,
                                 RecipeTypeSerializerV5, RecipeTypeListSerializerV6,
                                 RecipeTypeRevisionSerializerV6, RecipeTypeRevisionDetailsSerializerV6)
 from storage.models import ScaleFile
 from storage.serializers import ScaleFileSerializerV5
 from trigger.configuration.exceptions import InvalidTriggerRule, InvalidTriggerType
-<<<<<<< HEAD
-from util.rest import BadParameter
-from queue.models import Queue
-from data.data.json.data_v6 import DataV6
-=======
 from trigger.models import TriggerEvent
 from util.rest import BadParameter, title_to_name
 
->>>>>>> 0840999b
 
 logger = logging.getLogger(__name__)
 

--- conflicted
+++ resolved
@@ -27,41 +27,6 @@
     """Converts job model fields to REST output."""
     job_type = JobTypeBaseSerializerV6()
     status = serializers.ChoiceField(choices=Job.JOB_STATUSES)
-
-
-<<<<<<< HEAD
-=======
-# TODO: remove this function when REST API v5 is removed
-class JobSerializerV5(JobBaseSerializerV5):
-    """Converts job model fields to REST output."""
-    from trigger.serializers import TriggerEventBaseSerializerV5
-
-    job_type_rev = JobTypeRevisionBaseSerializer()
-    event = TriggerEventBaseSerializerV5()
-    node = NodeBaseSerializer()
-
-    timeout = serializers.IntegerField()
-    max_tries = serializers.IntegerField()
-
-    cpus_required = ''
-    mem_required = ''
-    disk_out_required = ''
-    disk_in_required = serializers.FloatField(source='input_file_size')
-
-    is_superseded = serializers.BooleanField()
-    root_superseded_job = ModelIdSerializer()
-    superseded_job = ModelIdSerializer()
-    superseded_by_job = ModelIdSerializer()
-    delete_superseded = serializers.BooleanField()
-
-    created = serializers.DateTimeField()
-    queued = serializers.DateTimeField()
-    started = serializers.DateTimeField()
-    ended = serializers.DateTimeField()
-    last_status_change = serializers.DateTimeField()
-    superseded = serializers.DateTimeField()
-    last_modified = serializers.DateTimeField()
->>>>>>> d589a0d7
 
 class JobSerializerV6(JobBaseSerializerV6):
     """Converts job model fields to REST output."""
@@ -127,98 +92,7 @@
     error = ModelIdSerializer(source='jobexecutionend.error')
     job_type = ModelIdSerializer()
 
-<<<<<<< HEAD
-=======
-class JobDetailsInputSerializer(serializers.Serializer):
-    """Converts job detail model input fields to REST output"""
 
-    name = serializers.CharField()
-    type = serializers.CharField()
-
-    def to_representation(self, obj):
-        result = super(JobDetailsInputSerializer, self).to_representation(obj)
-
-        value = None
-        if 'value' in obj:
-            from storage.serializers import ScaleFileSerializerV5
-            if obj['type'] == 'file':
-                value = ScaleFileSerializerV5().to_representation(obj['value'])
-            elif obj['type'] == 'files':
-                value = [ScaleFileSerializerV5().to_representation(v) for v in obj['value']]
-            else:
-                value = obj['value']
-        result['value'] = value
-        return result
-
-    class Meta:
-        from storage.serializers import ScaleFileSerializerV5
-        FILE_SERIALIZER = ScaleFileSerializerV5
-
-class JobDetailsOutputSerializer(JobDetailsInputSerializer):
-    """Converts job detail model output fields to REST output
-
-    TODO: Deprecated in v6
-    """
-
-    def to_representation(self, obj):
-        result = super(JobDetailsOutputSerializer, self).to_representation(obj)
-
-        value = None
-        if 'value' in obj:
-            from product.serializers import ProductFileBaseSerializer
-            if obj['type'] == 'file':
-                value = ProductFileBaseSerializer().to_representation(obj['value'])
-            elif obj['type'] == 'files':
-                value = [ProductFileBaseSerializer().to_representation(v) for v in obj['value']]
-            else:
-                value = obj['value']
-        result['value'] = value
-        return result
-
-
-# TODO: remove this function when REST API v5 is removed
-class JobDetailsSerializerV5(JobSerializerV5):
-    """Converts job model and related fields to REST output."""
-    from trigger.serializers import TriggerEventDetailsSerializerV5
-    from recipe.serializers import RecipeSerializerV5
-
-    job_type = JobTypeSerializerV5()
-    job_type_rev = JobTypeRevisionSerializerV5()
-    event = TriggerEventDetailsSerializerV5()
-
-    data = serializers.JSONField(default=dict, source='input')
-    results = serializers.JSONField(default=dict, source='output')
-
-    root_superseded_job = JobBaseSerializerV5()
-    superseded_job = JobBaseSerializerV5()
-    superseded_by_job = JobBaseSerializerV5()
-
-    recipes = RecipeSerializerV5(many=True)
-
-    job_exes = JobExecutionBaseSerializerV5(many=True)
-
-    inputs = JobDetailsInputSerializer(many=True)
-    outputs = JobDetailsOutputSerializer(many=True)
-
-
-
-# TODO: remove this function when REST API v5 is removed
-class JobUpdateSerializerV5(JobSerializerV5):
-    """Converts job updates to REST output"""
-    from storage.serializers import ScaleFileSerializerV5
-
-    input_files = ScaleFileSerializerV5(many=True)
-
-
-# TODO: remove this function when REST API v5 is removed
-class JobExecutionSerializerV5(JobExecutionBaseSerializerV5):
-    """Converts job execution model fields to REST output"""
-
-    from node.serializers import NodeBaseSerializer
-
-    job = JobBaseSerializerV5()
-    node = NodeBaseSerializer()
->>>>>>> d589a0d7
 
 
 class JobExecutionSerializerV6(JobExecutionBaseSerializerV6):
@@ -234,20 +108,7 @@
     timeout = serializers.IntegerField()
     input_file_size = serializers.FloatField()
 
-<<<<<<< HEAD
-=======
 
-# TODO: remove this function when REST API v5 is removed
-class JobExecutionDetailsSerializerV5(JobExecutionSerializerV5):
-    """Converts job execution model fields to REST output"""
-
-    from node.serializers import NodeSerializer
-
-    job = JobSerializerV5()
-    node = NodeSerializer()
-
-
->>>>>>> d589a0d7
 class JobExecutionDetailsSerializerV6(JobExecutionSerializerV6):
     """Converts job execution model fields to REST output"""
     task_results = serializers.JSONField(default=dict, source='jobexecutionend.task_results')

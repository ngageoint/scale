--- conflicted
+++ resolved
@@ -107,10 +107,7 @@
     timeout = serializers.IntegerField()
     input_file_size = serializers.FloatField()
 
-<<<<<<< HEAD
-=======
 
->>>>>>> 13c86e9c
 class JobExecutionDetailsSerializerV6(JobExecutionSerializerV6):
     """Converts job execution model fields to REST output"""
     task_results = serializers.JSONField(default=dict, source='jobexecutionend.task_results')

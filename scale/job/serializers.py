"""Defines the serializers for jobs and job types"""
from __future__ import absolute_import

import logging

import rest_framework.serializers as serializers

from job.models import Job
<<<<<<< HEAD
from job.job_type_serializers import (JobTypeBaseSerializerV6, JobTypeRevisionBaseSerializer,
                                      JobTypeRevisionSerializerV6, JobTypeRevisionDetailsSerializerV6)
=======
from job.job_type_serializers import JobTypeBaseSerializerV5, JobTypeBaseSerializerV6
from job.job_type_serializers import JobTypeSerializerV5
from job.job_type_serializers import JobTypeRevisionBaseSerializer
from job.job_type_serializers import JobTypeRevisionSerializerV5, JobTypeRevisionSerializerV6
from job.job_type_serializers import JobTypeRevisionDetailsSerializerV6
from storage.models import ScaleFile
>>>>>>> ea4a8157

from node.serializers import NodeBaseSerializer
from util.rest import ModelIdSerializer

logger = logging.getLogger(__name__)


class SeedJsonSerializer(serializers.Serializer):
    """Converts Seed formatted input / output JSON to REST ouput"""
    name = serializers.CharField()
    type = serializers.CharField()
    value = serializers.CharField()


class JobBaseSerializerV6(ModelIdSerializer):
    """Converts job model fields to REST output."""
    job_type = JobTypeBaseSerializerV6()
    status = serializers.ChoiceField(choices=Job.JOB_STATUSES)


class JobSerializerV6(JobBaseSerializerV6):
    """Converts job model fields to REST output."""
    from batch.serializers import BatchBaseSerializerV6
    from error.serializers import ErrorBaseSerializerV6
    from ingest.ingest_event_serializers import IngestEventSerializerV6
    from recipe.serializers import RecipeBaseSerializerV6
    from trigger.serializers import TriggerEventSerializerV6

    job_type_rev = JobTypeRevisionBaseSerializer()
    event = TriggerEventSerializerV6()
    ingest_event = IngestEventSerializerV6()
    recipe = RecipeBaseSerializerV6()
    batch = BatchBaseSerializerV6()
    is_superseded = serializers.BooleanField()
    superseded_job = ModelIdSerializer()
    status = serializers.ChoiceField(choices=Job.JOB_STATUSES)
    node = NodeBaseSerializer()
    error = ErrorBaseSerializerV6()
    num_exes = serializers.IntegerField()
    input_file_size = serializers.FloatField()

    source_started = serializers.DateTimeField()
    source_ended = serializers.DateTimeField()
    source_sensor_class = serializers.CharField()
    source_sensor = serializers.CharField()
    source_collection = serializers.CharField()
    source_task = serializers.CharField()
    created = serializers.DateTimeField()
    queued = serializers.DateTimeField()
    started = serializers.DateTimeField()
    ended = serializers.DateTimeField()
    last_status_change = serializers.DateTimeField()
    superseded = serializers.DateTimeField()
    last_modified = serializers.DateTimeField()

    source_started = serializers.DateTimeField()
    source_ended = serializers.DateTimeField()
    source_sensor_class = serializers.CharField()
    source_sensor = serializers.CharField()
    source_collection = serializers.CharField()
    source_task = serializers.CharField()


class JobRevisionSerializerV6(JobSerializerV6):
    """Converts job model fields to REST output."""
    job_type_rev = JobTypeRevisionSerializerV6()


class JobExecutionBaseSerializerV6(ModelIdSerializer):
    """Converts job execution model fields to REST output"""
    status = serializers.CharField(source='get_status')
    exe_num = serializers.IntegerField()
    cluster_id = serializers.CharField()

    created = serializers.DateTimeField()
    queued = serializers.DateTimeField()
    started = serializers.DateTimeField()
    ended = serializers.DateTimeField(source='jobexecutionend.ended')

    job = ModelIdSerializer()
    node = ModelIdSerializer()
    error = ModelIdSerializer(source='jobexecutionend.error')
    job_type = ModelIdSerializer()

<<<<<<< HEAD
=======
class JobDetailsInputSerializer(serializers.Serializer):
    """Converts job detail model input fields to REST output"""

    name = serializers.CharField()
    type = serializers.CharField()

    def to_representation(self, obj):
        result = super(JobDetailsInputSerializer, self).to_representation(obj)

        value = None
        if 'value' in obj:
            from storage.serializers import ScaleFileSerializerV5
            if obj['type'] == 'file':
                value = ScaleFileSerializerV5().to_representation(obj['value'])
            elif obj['type'] == 'files':
                if not obj['value']:
                    logger.warning('Empty file list')
                    value = []
                elif isinstance(obj['value'], ScaleFile):
                    logger.warning('Unexpected single file with type "files": %s' % obj['value'])
                    value = [ScaleFileSerializerV5().to_representation(obj['value'])]
                else:
                    value = [ScaleFileSerializerV5().to_representation(v) for v in obj['value']]
            else:
                value = obj['value']
        result['value'] = value
        return result

    class Meta:
        from storage.serializers import ScaleFileSerializerV5
        FILE_SERIALIZER = ScaleFileSerializerV5

class JobDetailsOutputSerializer(JobDetailsInputSerializer):
    """Converts job detail model output fields to REST output

    TODO: Deprecated in v6
    """

    def to_representation(self, obj):
        result = super(JobDetailsOutputSerializer, self).to_representation(obj)

        value = None
        if 'value' in obj:
            from product.serializers import ProductFileBaseSerializer
            if obj['type'] == 'file':
                value = ProductFileBaseSerializer().to_representation(obj['value'])
            elif obj['type'] == 'files':
                if not obj['value']:
                    logger.warning('Empty file list')
                    value = []
                elif isinstance(obj['value'], ScaleFile):
                    logger.warning('Unexpected single file with type "files": %s' % obj['value'])
                    value = [ProductFileBaseSerializer().to_representation(obj['value'])]
                else:
                    value = [ProductFileBaseSerializer().to_representation(v) for v in obj['value']]
            else:
                value = obj['value']
        result['value'] = value
        return result


# TODO: remove this function when REST API v5 is removed
class JobDetailsSerializerV5(JobSerializerV5):
    """Converts job model and related fields to REST output."""
    from error.serializers import ErrorSerializerV5
    from trigger.serializers import TriggerEventDetailsSerializerV5
    from recipe.serializers import RecipeSerializerV5

    job_type = JobTypeSerializerV5()
    job_type_rev = JobTypeRevisionSerializerV5()
    event = TriggerEventDetailsSerializerV5()
    error = ErrorSerializerV5()

    data = serializers.JSONField(default=dict, source='input')
    results = serializers.JSONField(default=dict, source='output')

    root_superseded_job = JobBaseSerializerV5()
    superseded_job = JobBaseSerializerV5()
    superseded_by_job = JobBaseSerializerV5()

    recipes = RecipeSerializerV5(many=True)

    job_exes = JobExecutionBaseSerializerV5(many=True)

    inputs = JobDetailsInputSerializer(many=True)
    outputs = JobDetailsOutputSerializer(many=True)



# TODO: remove this function when REST API v5 is removed
class JobUpdateSerializerV5(JobSerializerV5):
    """Converts job updates to REST output"""
    from storage.serializers import ScaleFileSerializerV5

    input_files = ScaleFileSerializerV5(many=True)


# TODO: remove this function when REST API v5 is removed
class JobExecutionSerializerV5(JobExecutionBaseSerializerV5):
    """Converts job execution model fields to REST output"""

    from error.serializers import ErrorBaseSerializerV5
    from node.serializers import NodeBaseSerializer

    job = JobBaseSerializerV5()
    node = NodeBaseSerializer()
    error = ErrorBaseSerializerV5(source='jobexecutionend.error')

>>>>>>> ea4a8157

class JobExecutionSerializerV6(JobExecutionBaseSerializerV6):
    """Converts job execution model fields to REST output"""
    from error.serializers import ErrorBaseSerializerV6
    from node.serializers import NodeBaseSerializer

    job = ModelIdSerializer()
    node = NodeBaseSerializer()
    error = ErrorBaseSerializerV6(source='jobexecutionend.error')
    job_type = JobTypeBaseSerializerV6()

    timeout = serializers.IntegerField()
    input_file_size = serializers.FloatField()


class JobExecutionDetailsSerializerV6(JobExecutionSerializerV6):
    """Converts job execution model fields to REST output"""
    task_results = serializers.JSONField(default=dict, source='jobexecutionend.task_results')
    resources = serializers.JSONField(source='get_v6_resources_json')
    configuration = serializers.JSONField(default=dict)
    output = serializers.JSONField(default=dict, source='jobexecutionoutput.output')


class JobDetailsSerializerV6(JobSerializerV6):
    """Converts job model and related fields to REST output."""
    job_type_rev = JobTypeRevisionDetailsSerializerV6()

    superseded_job = JobBaseSerializerV6()
    superseded_by_job = JobBaseSerializerV6()
    resources = serializers.JSONField(source='get_v6_resources_json')

    execution = JobExecutionDetailsSerializerV6()
    input = serializers.JSONField(source='get_v6_input_data_json')
    output = serializers.JSONField(source='get_v6_output_data_json')


class JobExecutionLogSerializerV6(JobExecutionSerializerV6):
    """Converts job execution model fields to REST output"""
    is_finished = serializers.BooleanField()
    stdout = serializers.CharField()
    stderr = serializers.CharField()<|MERGE_RESOLUTION|>--- conflicted
+++ resolved
@@ -6,17 +6,8 @@
 import rest_framework.serializers as serializers
 
 from job.models import Job
-<<<<<<< HEAD
 from job.job_type_serializers import (JobTypeBaseSerializerV6, JobTypeRevisionBaseSerializer,
                                       JobTypeRevisionSerializerV6, JobTypeRevisionDetailsSerializerV6)
-=======
-from job.job_type_serializers import JobTypeBaseSerializerV5, JobTypeBaseSerializerV6
-from job.job_type_serializers import JobTypeSerializerV5
-from job.job_type_serializers import JobTypeRevisionBaseSerializer
-from job.job_type_serializers import JobTypeRevisionSerializerV5, JobTypeRevisionSerializerV6
-from job.job_type_serializers import JobTypeRevisionDetailsSerializerV6
-from storage.models import ScaleFile
->>>>>>> ea4a8157
 
 from node.serializers import NodeBaseSerializer
 from util.rest import ModelIdSerializer
@@ -101,117 +92,38 @@
     error = ModelIdSerializer(source='jobexecutionend.error')
     job_type = ModelIdSerializer()
 
-<<<<<<< HEAD
-=======
-class JobDetailsInputSerializer(serializers.Serializer):
-    """Converts job detail model input fields to REST output"""
+# class JobDetailsInputSerializer(serializers.Serializer):
+#     """Converts job detail model input fields to REST output"""
 
-    name = serializers.CharField()
-    type = serializers.CharField()
+#     name = serializers.CharField()
+#     type = serializers.CharField()
 
-    def to_representation(self, obj):
-        result = super(JobDetailsInputSerializer, self).to_representation(obj)
+#     def to_representation(self, obj):
+#         result = super(JobDetailsInputSerializer, self).to_representation(obj)
 
-        value = None
-        if 'value' in obj:
-            from storage.serializers import ScaleFileSerializerV5
-            if obj['type'] == 'file':
-                value = ScaleFileSerializerV5().to_representation(obj['value'])
-            elif obj['type'] == 'files':
-                if not obj['value']:
-                    logger.warning('Empty file list')
-                    value = []
-                elif isinstance(obj['value'], ScaleFile):
-                    logger.warning('Unexpected single file with type "files": %s' % obj['value'])
-                    value = [ScaleFileSerializerV5().to_representation(obj['value'])]
-                else:
-                    value = [ScaleFileSerializerV5().to_representation(v) for v in obj['value']]
-            else:
-                value = obj['value']
-        result['value'] = value
-        return result
+#         value = None
+#         if 'value' in obj:
+#             from storage.serializers import ScaleFileSerializerV6
+#             if obj['type'] == 'file':
+#                 value = ScaleFileSerializerV6().to_representation(obj['value'])
+#             elif obj['type'] == 'files':
+#                 if not obj['value']:
+#                     logger.warning('Empty file list')
+#                     value = []
+#                 elif isinstance(obj['value'], ScaleFile):
+#                     logger.warning('Unexpected single file with type "files": %s' % obj['value'])
+#                     value = [ScaleFileSerializerV6().to_representation(obj['value'])]
+#                 else:
+#                     value = [ScaleFileSerializerV6().to_representation(v) for v in obj['value']]
+#             else:
+#                 value = obj['value']
+#         result['value'] = value
+#         return result
 
-    class Meta:
-        from storage.serializers import ScaleFileSerializerV5
-        FILE_SERIALIZER = ScaleFileSerializerV5
+#     class Meta:
+#         from storage.serializers import ScaleFileSerializerV6
+#         FILE_SERIALIZER = ScaleFileSerializerV6
 
-class JobDetailsOutputSerializer(JobDetailsInputSerializer):
-    """Converts job detail model output fields to REST output
-
-    TODO: Deprecated in v6
-    """
-
-    def to_representation(self, obj):
-        result = super(JobDetailsOutputSerializer, self).to_representation(obj)
-
-        value = None
-        if 'value' in obj:
-            from product.serializers import ProductFileBaseSerializer
-            if obj['type'] == 'file':
-                value = ProductFileBaseSerializer().to_representation(obj['value'])
-            elif obj['type'] == 'files':
-                if not obj['value']:
-                    logger.warning('Empty file list')
-                    value = []
-                elif isinstance(obj['value'], ScaleFile):
-                    logger.warning('Unexpected single file with type "files": %s' % obj['value'])
-                    value = [ProductFileBaseSerializer().to_representation(obj['value'])]
-                else:
-                    value = [ProductFileBaseSerializer().to_representation(v) for v in obj['value']]
-            else:
-                value = obj['value']
-        result['value'] = value
-        return result
-
-
-# TODO: remove this function when REST API v5 is removed
-class JobDetailsSerializerV5(JobSerializerV5):
-    """Converts job model and related fields to REST output."""
-    from error.serializers import ErrorSerializerV5
-    from trigger.serializers import TriggerEventDetailsSerializerV5
-    from recipe.serializers import RecipeSerializerV5
-
-    job_type = JobTypeSerializerV5()
-    job_type_rev = JobTypeRevisionSerializerV5()
-    event = TriggerEventDetailsSerializerV5()
-    error = ErrorSerializerV5()
-
-    data = serializers.JSONField(default=dict, source='input')
-    results = serializers.JSONField(default=dict, source='output')
-
-    root_superseded_job = JobBaseSerializerV5()
-    superseded_job = JobBaseSerializerV5()
-    superseded_by_job = JobBaseSerializerV5()
-
-    recipes = RecipeSerializerV5(many=True)
-
-    job_exes = JobExecutionBaseSerializerV5(many=True)
-
-    inputs = JobDetailsInputSerializer(many=True)
-    outputs = JobDetailsOutputSerializer(many=True)
-
-
-
-# TODO: remove this function when REST API v5 is removed
-class JobUpdateSerializerV5(JobSerializerV5):
-    """Converts job updates to REST output"""
-    from storage.serializers import ScaleFileSerializerV5
-
-    input_files = ScaleFileSerializerV5(many=True)
-
-
-# TODO: remove this function when REST API v5 is removed
-class JobExecutionSerializerV5(JobExecutionBaseSerializerV5):
-    """Converts job execution model fields to REST output"""
-
-    from error.serializers import ErrorBaseSerializerV5
-    from node.serializers import NodeBaseSerializer
-
-    job = JobBaseSerializerV5()
-    node = NodeBaseSerializer()
-    error = ErrorBaseSerializerV5(source='jobexecutionend.error')
-
->>>>>>> ea4a8157
 
 class JobExecutionSerializerV6(JobExecutionBaseSerializerV6):
     """Converts job execution model fields to REST output"""

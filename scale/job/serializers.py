"""Defines the serializers for jobs and job types"""
from __future__ import absolute_import

import logging

import rest_framework.serializers as serializers

from job.models import Job
<<<<<<< HEAD
from job.job_type_serializers import (JobTypeBaseSerializerV6, JobTypeRevisionBaseSerializer,
                                      JobTypeRevisionSerializerV6, JobTypeRevisionDetailsSerializerV6)
=======

from job.job_type_serializers import JobTypeBaseSerializerV6
from job.job_type_serializers import JobTypeRevisionBaseSerializer
from job.job_type_serializers import JobTypeRevisionSerializerV6
from job.job_type_serializers import JobTypeRevisionDetailsSerializerV6
from storage.models import ScaleFile
>>>>>>> 6d0d2e19

from node.serializers import NodeBaseSerializer
from util.rest import ModelIdSerializer

logger = logging.getLogger(__name__)


class SeedJsonSerializer(serializers.Serializer):
    """Converts Seed formatted input / output JSON to REST ouput"""
    name = serializers.CharField()
    type = serializers.CharField()
    value = serializers.CharField()


class JobBaseSerializerV6(ModelIdSerializer):
    """Converts job model fields to REST output."""
    job_type = JobTypeBaseSerializerV6()
    status = serializers.ChoiceField(choices=Job.JOB_STATUSES)


class JobSerializerV6(JobBaseSerializerV6):
    """Converts job model fields to REST output."""
    from batch.serializers import BatchBaseSerializerV6
    from error.serializers import ErrorBaseSerializerV6
    from ingest.ingest_event_serializers import IngestEventSerializerV6
    from recipe.serializers import RecipeBaseSerializerV6
    from trigger.serializers import TriggerEventSerializerV6

    job_type_rev = JobTypeRevisionBaseSerializer()
    event = TriggerEventSerializerV6()
    ingest_event = IngestEventSerializerV6()
    recipe = RecipeBaseSerializerV6()
    batch = BatchBaseSerializerV6()
    is_superseded = serializers.BooleanField()
    superseded_job = ModelIdSerializer()
    status = serializers.ChoiceField(choices=Job.JOB_STATUSES)
    node = NodeBaseSerializer()
    error = ErrorBaseSerializerV6()
    num_exes = serializers.IntegerField()
    input_file_size = serializers.FloatField()

    source_started = serializers.DateTimeField()
    source_ended = serializers.DateTimeField()
    source_sensor_class = serializers.CharField()
    source_sensor = serializers.CharField()
    source_collection = serializers.CharField()
    source_task = serializers.CharField()
    created = serializers.DateTimeField()
    queued = serializers.DateTimeField()
    started = serializers.DateTimeField()
    ended = serializers.DateTimeField()
    last_status_change = serializers.DateTimeField()
    superseded = serializers.DateTimeField()
    last_modified = serializers.DateTimeField()

    source_started = serializers.DateTimeField()
    source_ended = serializers.DateTimeField()
    source_sensor_class = serializers.CharField()
    source_sensor = serializers.CharField()
    source_collection = serializers.CharField()
    source_task = serializers.CharField()


class JobRevisionSerializerV6(JobSerializerV6):
    """Converts job model fields to REST output."""
    job_type_rev = JobTypeRevisionSerializerV6()


class JobExecutionBaseSerializerV6(ModelIdSerializer):
    """Converts job execution model fields to REST output"""
    status = serializers.CharField(source='get_status')
    exe_num = serializers.IntegerField()
    cluster_id = serializers.CharField()

    created = serializers.DateTimeField()
    queued = serializers.DateTimeField()
    started = serializers.DateTimeField()
    ended = serializers.DateTimeField(source='jobexecutionend.ended')

    job = ModelIdSerializer()
    node = ModelIdSerializer()
    error = ModelIdSerializer(source='jobexecutionend.error')
    job_type = ModelIdSerializer()

<<<<<<< HEAD

=======
>>>>>>> 6d0d2e19
class JobExecutionSerializerV6(JobExecutionBaseSerializerV6):
    """Converts job execution model fields to REST output"""
    from error.serializers import ErrorBaseSerializerV6
    from node.serializers import NodeBaseSerializer

    job = ModelIdSerializer()
    node = NodeBaseSerializer()
    error = ErrorBaseSerializerV6(source='jobexecutionend.error')
    job_type = JobTypeBaseSerializerV6()

    timeout = serializers.IntegerField()
    input_file_size = serializers.FloatField()

<<<<<<< HEAD
=======

>>>>>>> 6d0d2e19
class JobExecutionDetailsSerializerV6(JobExecutionSerializerV6):
    """Converts job execution model fields to REST output"""
    task_results = serializers.JSONField(default=dict, source='jobexecutionend.task_results')
    resources = serializers.JSONField(source='get_v6_resources_json')
    configuration = serializers.JSONField(default=dict)
    output = serializers.JSONField(default=dict, source='jobexecutionoutput.output')


class JobDetailsSerializerV6(JobSerializerV6):
    """Converts job model and related fields to REST output."""
    job_type_rev = JobTypeRevisionDetailsSerializerV6()

    superseded_job = JobBaseSerializerV6()
    superseded_by_job = JobBaseSerializerV6()
    resources = serializers.JSONField(source='get_v6_resources_json')

    execution = JobExecutionDetailsSerializerV6()
    input = serializers.JSONField(source='get_v6_input_data_json')
    output = serializers.JSONField(source='get_v6_output_data_json')


class JobExecutionLogSerializerV6(JobExecutionSerializerV6):
    """Converts job execution model fields to REST output"""
    is_finished = serializers.BooleanField()
    stdout = serializers.CharField()
    stderr = serializers.CharField()<|MERGE_RESOLUTION|>--- conflicted
+++ resolved
@@ -6,17 +6,8 @@
 import rest_framework.serializers as serializers
 
 from job.models import Job
-<<<<<<< HEAD
 from job.job_type_serializers import (JobTypeBaseSerializerV6, JobTypeRevisionBaseSerializer,
                                       JobTypeRevisionSerializerV6, JobTypeRevisionDetailsSerializerV6)
-=======
-
-from job.job_type_serializers import JobTypeBaseSerializerV6
-from job.job_type_serializers import JobTypeRevisionBaseSerializer
-from job.job_type_serializers import JobTypeRevisionSerializerV6
-from job.job_type_serializers import JobTypeRevisionDetailsSerializerV6
-from storage.models import ScaleFile
->>>>>>> 6d0d2e19
 
 from node.serializers import NodeBaseSerializer
 from util.rest import ModelIdSerializer
@@ -101,10 +92,7 @@
     error = ModelIdSerializer(source='jobexecutionend.error')
     job_type = ModelIdSerializer()
 
-<<<<<<< HEAD
 
-=======
->>>>>>> 6d0d2e19
 class JobExecutionSerializerV6(JobExecutionBaseSerializerV6):
     """Converts job execution model fields to REST output"""
     from error.serializers import ErrorBaseSerializerV6
@@ -118,10 +106,7 @@
     timeout = serializers.IntegerField()
     input_file_size = serializers.FloatField()
 
-<<<<<<< HEAD
-=======
 
->>>>>>> 6d0d2e19
 class JobExecutionDetailsSerializerV6(JobExecutionSerializerV6):
     """Converts job execution model fields to REST output"""
     task_results = serializers.JSONField(default=dict, source='jobexecutionend.task_results')

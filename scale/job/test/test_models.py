--- conflicted
+++ resolved
@@ -410,9 +410,6 @@
         """
 
         self.seed_job_type = job_test_utils.create_seed_job_type(manifest=json.loads(seed_interface_str))
-<<<<<<< HEAD
-
-
 
     def test_get_seed_cpu_resource_from_seed_interface(self):
         job_type = self.seed_job_type
@@ -435,30 +432,6 @@
         job_type = self.seed_job_type
         value = job_type.get_resources().get_json().get_dict()
 
-=======
-
-    def test_get_seed_cpu_resource_from_seed_interface(self):
-        job_type = self.seed_job_type
-        value = job_type.get_resources().get_json().get_dict()
-        self.assertEqual(1.5, value['resources']['cpus'])
-
-    def test_get_seed_mem_resource_from_seed_interface(self):
-        job_type = self.seed_job_type
-        value = job_type.get_resources().get_json().get_dict()
-
-        self.assertEqual(244.0, value['resources']['mem'])
-
-    def test_get_seed_sharedmem_resource_from_seed_interface(self):
-        job_type = self.seed_job_type
-        value = job_type.get_resources().get_json().get_dict()
-
-        self.assertEqual(1.0, value['resources']['sharedmem'])
-
-    def test_get_seed_disk_resource_from_seed_interface(self):
-        job_type = self.seed_job_type
-        value = job_type.get_resources().get_json().get_dict()
-
->>>>>>> 6d0d2e19
         self.assertEqual(11.0, value['resources']['disk'])
 
     def test_get_job_version_array(self):

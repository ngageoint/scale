from __future__ import unicode_literals

import os

import django
from django.test import TestCase
from mock import patch, MagicMock, Mock

import storage.test.utils as storage_test_utils
import job.test.utils as job_test_utils
from job.configuration.data.exceptions import InvalidConnection, InvalidData
from job.configuration.data.job_connection import JobConnection
from job.configuration.data.job_data import JobData
from job.configuration.environment.job_environment import JobEnvironment
from job.configuration.configuration.job_configuration import JobConfiguration
from job.configuration.interface.exceptions import InvalidInterfaceDefinition, MissingSetting
from job.configuration.interface.job_interface import JobInterface
from job.configuration.results.exceptions import InvalidResultsManifest
from job.execution.container import SCALE_JOB_EXE_INPUT_PATH, SCALE_JOB_EXE_OUTPUT_PATH
from scheduler.vault.manager import SecretsManager


class TestJobInterfaceAddOutputToConnection(TestCase):
    def setUp(self):
        django.setup()

    def test_successful(self):
        """Tests calling JobInterface.add_output_to_connection() successfully."""
        job_interface_dict = {
            'command': 'simple-command',
            'command_arguments': '',
            'version': '1.0',
            'input_data': [],
            'output_data': [{
                'name': 'Output 1',
                'type': 'file',
            }]
        }

        job_interface = JobInterface(job_interface_dict)
        job_conn = MagicMock()

        job_interface.add_output_to_connection('Output 1', job_conn, 'Input 1')
        job_conn.add_input_file.assert_called_with('Input 1', False, [], False, False)


class TestJobInterfaceConvert(TestCase):
    """Tests performing conversion from lower to higher minor versions of interface schema."""

    def setUp(self):
        self.job_interface_dict = {
            'command': 'simple-command',
            'command_arguments': '',
            'version': '1.0',
            'input_data': [
                {
                    'name': 'Input 1',
                    'type': 'file'
                },
                {
                    'name': 'Input 2',
                    'type': 'property'
                }
            ],
            'output_data': []
        }

        django.setup()

    @patch('job.configuration.interface.job_interface_1_0.JobInterface.get_dict')
    def test_successful(self, mock_get_dict):
        """Tests calling JobInterface.update() successfully."""
        mock_get_dict.return_value = self.job_interface_dict
        job_interface = JobInterface.convert_interface(self.job_interface_dict)
        self.assertEqual(job_interface['version'], '1.3')
        self.assertIn('partial', job_interface['input_data'][0])
        self.assertFalse(job_interface['input_data'][0]['partial'])
        self.assertFalse(job_interface['env_vars'])
        self.assertFalse(job_interface['settings'])


class TestJobInterfacePostSteps(TestCase):
    def setUp(self):
        django.setup()

        self.workspace = storage_test_utils.create_workspace()
        self.file = storage_test_utils.create_file(workspace=self.workspace)

    @patch('os.path.isfile')
    @patch('os.path.exists')
    @patch('__builtin__.open')
    @patch('job.configuration.interface.job_interface_1_0.json.loads')
    def test_output_file(self, mock_loads, mock_open, mock_exists, mock_isfile):
        job_interface_dict, job_data_dict = self._get_simple_interface_data()
        job_interface_dict['output_data'] = [{
            'name': 'output_file',
            'type': 'file',
            'required': True,
        }]
        job_data_dict['output_data'].append({
            'name': 'output_file',
            'workspace_id': self.workspace.id,
        })
        results_manifest = {
            'version': '1.0',
            'files': [{
                'name': 'output_file',
                'path': '/some/path/foo.txt',
            }]
        }
        mock_loads.return_value = results_manifest
        mock_exists.return_value = True
        mock_isfile.return_value = True

        job_exe = MagicMock()

        job_interface = JobInterface(job_interface_dict)
        job_data = Mock(spec=JobData)
        job_data.save_parse_results = Mock()
        fake_stdout = ''

        job_interface.perform_post_steps(job_exe, job_data, fake_stdout)
        job_data.store_output_data_files.assert_called_with({
            'output_file': ('/some/path/foo.txt', None),
        }, job_exe)

    @patch('os.path.isfile')
    @patch('os.path.exists')
    @patch('__builtin__.open')
    @patch('job.configuration.interface.job_interface_1_0.json.loads')
    def test_invalid_output_file(self, mock_loads, mock_open, mock_exists, mock_isfile):
        job_interface_dict, job_data_dict = self._get_simple_interface_data()
        job_interface_dict['output_data'] = [{
            'name': 'output_file',
            'type': 'file',
            'required': True,
        }]
        job_data_dict['output_data'].append({
            'name': 'output_file',
            'workspace_id': self.workspace.id,
        })
        results_manifest = {
            'version': '1.0',
            'files': [{
                'name': 'output_file',
                'path': '/some/path/foo.txt',
            }]
        }
        mock_loads.return_value = results_manifest
        mock_exists.return_value = True
        mock_isfile.return_value = False

        job_exe = MagicMock()

        job_interface = JobInterface(job_interface_dict)
        job_data = Mock(spec=JobData)
        job_data.save_parse_results = Mock()
        fake_stdout = ''

        self.assertRaises(InvalidResultsManifest, job_interface.perform_post_steps, job_exe, job_data, fake_stdout)

    @patch('os.path.isfile')
    @patch('os.path.exists')
    @patch('__builtin__.open')
    @patch('job.configuration.interface.job_interface_1_0.json.loads')
    def test_output_files(self, mock_loads, mock_open, mock_exists, mock_isfile):
        job_interface_dict, job_data_dict = self._get_simple_interface_data()
        job_interface_dict['output_data'] = [{
            'name': 'output_files',
            'type': 'files',
            'required': True,
        }]
        job_data_dict['output_data'].append({
            'name': 'output_files',
            'workspace_id': self.workspace.id,
        })
        results_manifest = {
            'version': '1.0',
            'files': [{
                'name': 'output_files',
                'paths': ['/some/path/foo.txt', '/other/path/foo.txt'],
            }]
        }
        mock_loads.return_value = results_manifest
        mock_exists.return_value = True
        mock_isfile.return_value = True

        job_exe = MagicMock()

        job_interface = JobInterface(job_interface_dict)
        job_data = Mock(spec=JobData)
        job_data.save_parse_results = Mock()
        fake_stdout = ''

        job_interface.perform_post_steps(job_exe, job_data, fake_stdout)
        job_data.store_output_data_files.assert_called_with({
            'output_files': [
                ('/some/path/foo.txt', None),
                ('/other/path/foo.txt', None),
            ]
        }, job_exe)

    @patch('os.path.isfile')
    @patch('os.path.exists')
    @patch('__builtin__.open')
    @patch('job.configuration.interface.job_interface_1_0.json.loads')
    def test_invalid_output_files(self, mock_loads, mock_open, mock_exists, mock_isfile):
        job_interface_dict, job_data_dict = self._get_simple_interface_data()
        job_interface_dict['output_data'] = [{
            'name': 'output_files',
            'type': 'files',
            'required': True,
        }]
        job_data_dict['output_data'].append({
            'name': 'output_files',
            'workspace_id': self.workspace.id,
        })
        results_manifest = {
            'version': '1.0',
            'files': [{
                'name': 'output_files',
                'paths': ['/some/path/foo.txt', '/other/path/foo.txt'],
            }]
        }
        mock_loads.return_value = results_manifest
        mock_exists.return_value = True
        mock_isfile.return_value = False

        job_exe = MagicMock()

        job_interface = JobInterface(job_interface_dict)
        job_data = Mock(spec=JobData)
        job_data.save_parse_results = Mock()
        fake_stdout = ''

        self.assertRaises(InvalidResultsManifest, job_interface.perform_post_steps, job_exe, job_data, fake_stdout)

    @patch('os.path.isfile')
    @patch('os.path.exists')
    @patch('__builtin__.open')
    @patch('job.configuration.interface.job_interface_1_0.json.loads')
    def test_output_file_with_geo_metadata(self, mock_loads, mock_open, mock_exists, mock_isfile):
        job_interface_dict, job_data_dict = self._get_simple_interface_data()
        job_interface_dict['output_data'] = [{
            'name': 'output_file',
            'type': 'file',
            'required': True,
        }]
        job_data_dict['output_data'].append({
            'name': 'output_file',
            'workspace_id': self.workspace.id,
        })
        geo_metadata = {
            'data_started': '2015-05-15T10:34:12Z',
            'data_ended': '2015-05-15T10:36:12Z',
            'geo_json': {
                'type': 'Polygon',
                'coordinates': [[[1.0, 10.0], [2.0, 10.0], [2.0, 20.0], [1.0, 20.0], [1.0, 10.0]]],
            }
        }
        results_manifest = {
            'version': '1.1',
            'output_data': [{
                'name': 'output_file',
                'file': {
                    'path': '/some/path/foo.txt',
                    'geo_metadata': geo_metadata,
                }
            }]
        }
        mock_loads.return_value = results_manifest
        mock_exists.return_value = True
        mock_isfile.return_value = True

        job_exe = MagicMock()

        job_interface = JobInterface(job_interface_dict)
        job_data = Mock(spec=JobData)
        job_data.save_parse_results = Mock()
        fake_stdout = ''

        job_interface.perform_post_steps(job_exe, job_data, fake_stdout)
        job_data.store_output_data_files.assert_called_with({
            'output_file': ('/some/path/foo.txt', None, geo_metadata),
        }, job_exe)

    @patch('os.path.isfile')
    @patch('os.path.exists')
    @patch('__builtin__.open')
    @patch('job.configuration.interface.job_interface_1_0.json.loads')
    def test_output_files_with_geo_metadata(self, mock_loads, mock_open, mock_exists, mock_isfile):
        job_interface_dict, job_data_dict = self._get_simple_interface_data()
        job_interface_dict['output_data'] = [{
            'name': 'output_files',
            'type': 'files',
            'required': True,
        }]
        job_data_dict['output_data'].append({
            'name': 'output_files',
            'workspace_id': self.workspace.id,
        })
        geo_metadata = {
            'data_started': '2015-05-15T10:34:12Z',
            'data_ended': '2015-05-15T10:36:12Z',
            'geo_json': {
                'type': 'Polygon',
                'coordinates': [[[1.0, 10.0], [2.0, 10.0], [2.0, 20.0], [1.0, 20.0], [1.0, 10.0]]],
            }
        }
        results_manifest = {
            'version': '1.1',
            'output_data': [{
                'name': 'output_files',
                'files': [{
                    'path': '/some/path/foo.txt',
                    'geo_metadata': geo_metadata,
                }, {
                    'path': '/other/path/foo.txt',
                    'geo_metadata': geo_metadata,
                }]
            }]
        }

        mock_loads.return_value = results_manifest
        mock_exists.return_value = True
        mock_isfile.return_value = True

        job_exe = MagicMock()

        job_interface = JobInterface(job_interface_dict)
        job_data = Mock(spec=JobData)
        job_data.save_parse_results = Mock()
        fake_stdout = ''

        job_interface.perform_post_steps(job_exe, job_data, fake_stdout)
        job_data.store_output_data_files.assert_called_with({
            'output_files': [
                ('/some/path/foo.txt', None, geo_metadata),
                ('/other/path/foo.txt', None, geo_metadata),
            ]
        }, job_exe)

    @patch('os.path.exists')
    @patch('__builtin__.open')
    @patch('job.configuration.interface.job_interface_1_0.json.loads')
    def test_parse_data(self, mock_loads, mock_open, mock_exists):
        job_interface_dict, job_data_dict = self._get_simple_interface_data()
        job_interface_dict['input_data'] = [{
            'name': 'input_file',
            'type': 'file',
            'required': True,
        }]
        job_data_dict['input_data'].append({
            'name': 'input_file',
            'file_id': self.file.id,
        })
        geo_json = {'type': 'Feature'}
        geo_metadata = {
            'data_started': '2015-01-01T00:00:00Z',
            'geo_json': geo_json
        }
        results_manifest = {
            'version': '1.1',
            'parse_results': [{
                'filename': '/some/path/foo.txt',
                'geo_metadata': geo_metadata,
            }]
        }
        mock_loads.return_value = results_manifest
        mock_exists.return_value = True

        job_exe = MagicMock()

        job_interface = JobInterface(job_interface_dict)
        job_data = Mock(spec=JobData)
        job_data.save_parse_results = Mock()
        fake_stdout = ''

        job_interface.perform_post_steps(job_exe, job_data, fake_stdout)
        job_data.save_parse_results.assert_called_with({
            '/some/path/foo.txt': (geo_json, '2015-01-01T00:00:00Z', None, [], None),
        })

    @patch('os.path.isfile')
    @patch('os.path.exists')
    @patch('__builtin__.open')
    @patch('job.configuration.interface.job_interface_1_0.json.loads')
    def test_parse_stdout(self, mock_loads, mock_open, mock_exists, mock_isfile):
        job_interface_dict, job_data_dict = self._get_simple_interface_data()
        job_interface_dict['input_data'] = [{
            'name': 'input_file',
            'type': 'file',
            'required': True,
        }]
        job_interface_dict['output_data'] = [{
            'name': 'output_file',
            'type': 'file',
            'required': True,
        }, {
            'name': 'output_file_2',
            'type': 'file',
            'required': True,
        }]
        job_data_dict['input_data'].append({
            'name': 'input_file',
            'file_id': self.file.id,
        })
        results_manifest = {}
        mock_loads.return_value = results_manifest
        mock_exists.return_value = True
        mock_isfile.return_value = True

        job_exe = MagicMock()

        job_interface = JobInterface(job_interface_dict)
        job_data = Mock(spec=JobData)
        job_data.save_parse_results = Mock()
        fake_stdout = """
This text is supposed to mimic the output
of a program we should see artifacts registered with
the format: ARTIFACT:<input-name>:path, but it needs be at the beginning of a line
so the example above won't match, but this will
ARTIFACT:output_file:/path/to/foo.txt
We should also be able to have text after the artifact and multiple artifacts.
ARTIFACT:output_file_2:/path/to/foo_2.txt
"""

        job_interface.perform_post_steps(job_exe, job_data, fake_stdout)
        job_data.store_output_data_files.assert_called_with({
            'output_file': ('/path/to/foo.txt', None),
            'output_file_2': ('/path/to/foo_2.txt', None),
        }, job_exe)

    @patch('os.path.isfile')
    @patch('os.path.exists')
    @patch('__builtin__.open')
    @patch('job.configuration.interface.job_interface_1_0.json.loads')
    def test_parse_stdout_required(self, mock_loads, mock_open, mock_exists, mock_isfile):
        job_interface_dict, job_data_dict = self._get_simple_interface_data()
        job_interface_dict['input_data'] = [{
            'name': 'input_file',
            'type': 'file',
            'required': True,
        }]
        job_interface_dict['output_data'] = [{
            'name': 'output_file',
            'type': 'file',
            'required': True,
        }]
        job_data_dict['input_data'].append({
            'name': 'input_file',
            'file_id': self.file.id,
        })
        results_manifest = {}
        mock_loads.return_value = results_manifest
        mock_exists.return_value = True
        mock_isfile.return_value = True

        job_exe = MagicMock()

        job_interface = JobInterface(job_interface_dict)
        job_data = Mock(spec=JobData)
        job_data.save_parse_results = Mock()
        fake_stdout = """
This text is supposed to mimic the output
of a program we should see artifacts registered with
the format: ARTIFACT:<input-name>:path, but it needs be at the beginning of a line
so the example above won't match, but this will
ARTIFACT:output_file:/path/to/foo.txt
"""

        job_interface.perform_post_steps(job_exe, job_data, fake_stdout)
        job_data.store_output_data_files.assert_called_with({
            'output_file': ('/path/to/foo.txt', None),
        }, job_exe)

    @patch('os.path.isfile')
    @patch('os.path.exists')
    @patch('__builtin__.open')
    @patch('job.configuration.interface.job_interface_1_0.json.loads')
    def test_manifest_overrides_stdout(self, mock_loads, mock_open, mock_exists, mock_isfile):
        job_interface_dict, job_data_dict = self._get_simple_interface_data()
        job_interface_dict['input_data'] = [{
            'name': 'input_file',
            'type': 'file',
            'required': True,
        }]
        job_interface_dict['output_data'] = [{
            'name': 'output_file',
            'type': 'file',
            'required': True,
        }, {
            'name': 'output_file_2',
            'type': 'file',
            'required': True,
        }]
        job_data_dict['input_data'].append({
            'name': 'input_file',
            'file_id': self.file.id,
        })
        results_manifest = {
            'version': '1.0',
            'files': [{
                'name': 'output_file',
                'path': '/new/path/foo.txt',
            }]
        }
        mock_loads.return_value = results_manifest
        mock_exists.return_value = True
        mock_isfile.return_value = True

        job_exe = MagicMock()

        job_interface = JobInterface(job_interface_dict)
        job_data = Mock(spec=JobData)
        job_data.save_parse_results = Mock()
        fake_stdout = """
This text is supposed to mimic the output
of a program we should see artifacts registered with
the format: ARTIFACT:<input-name>:path, but it needs be at the beginning of a line
so the example above won't match, but this will
ARTIFACT:output_file:/path/to/foo.txt
We should also be able to have text after the artifact and multiple artifacts.
ARTIFACT:output_file_2:/path/to/foo_2.txt
"""

        job_interface.perform_post_steps(job_exe, job_data, fake_stdout)
        job_data.store_output_data_files.assert_called_with({
            'output_file': ('/new/path/foo.txt', None),
            'output_file_2': ('/path/to/foo_2.txt', None),
        }, job_exe)

    @patch('os.path.isfile')
    @patch('os.path.exists')
    @patch('__builtin__.open')
    @patch('job.configuration.interface.job_interface_1_0.json.loads')
    def test_extra_products_are_fine(self, mock_loads, mock_open, mock_exists, mock_isfile):
        job_interface_dict, job_data_dict = self._get_simple_interface_data()
        job_interface_dict['input_data'] = [{
            'name': 'input_file',
            'type': 'file',
            'required': True,
        }]
        job_interface_dict['output_data'] = [{
            'name': 'output_file',
            'type': 'file',
            'required': True,
        }]
        job_data_dict['input_data'].append({
            'name': 'input_file',
            'file_id': self.file.id,
        })
        results_manifest = {
            'version': '1.0',
            'files': [{
                'name': 'output_file',
                'path': '/new/path/foo.txt',
            }]
        }
        mock_loads.return_value = results_manifest
        mock_exists.return_value = True
        mock_isfile.return_value = True

        job_exe = MagicMock()

        job_interface = JobInterface(job_interface_dict)
        job_data = Mock(spec=JobData)
        job_data.save_parse_results = Mock()
        fake_stdout = """
This text is supposed to mimic the output
of a program we should see artifacts registered with
the format: ARTIFACT:<input-name>:path, but it needs be at the beginning of a line
so the example above won't match, but this will
ARTIFACT:output_file:/path/to/foo.txt
We should also be able to have text after the artifact and multiple artifacts.
ARTIFACT:output_file_2:/path/to/foo_2.txt
"""

        job_interface.perform_post_steps(job_exe, job_data, fake_stdout)
        job_data.store_output_data_files.assert_called_with({
            'output_file': ('/new/path/foo.txt', None),
        }, job_exe)

    @patch('os.path.isfile')
    @patch('os.path.exists')
    @patch('__builtin__.open')
    @patch('job.configuration.interface.job_interface_1_0.json.loads')
    def test_output_data_media_types(self, mock_loads, mock_open, mock_exists, mock_isfile):
        job_interface_dict, job_data_dict = self._get_simple_interface_data()
        job_interface_dict['output_data'] = [{
            'name': 'output_file',
            'type': 'file',
            'required': True,
            'media_type': 'text/x-some-weird-type',
        }]
        job_data_dict['output_data'].append({
            'name': 'output_file',
            'workspace_id': self.workspace.id,
        })
        results_manifest = {
            'version': '1.0',
            'files': [{
                'name': 'output_file',
                'path': '/some/path/foo.txt',
            }]
        }
        mock_loads.return_value = results_manifest
        mock_exists.return_value = True
        mock_isfile.return_value = True

        job_exe = MagicMock()

        job_interface = JobInterface(job_interface_dict)
        job_data = Mock(spec=JobData)
        job_data.save_parse_results = Mock()
        fake_stdout = ''

        job_interface.perform_post_steps(job_exe, job_data, fake_stdout)
        job_data.store_output_data_files.assert_called_with({
            'output_file': ('/some/path/foo.txt', 'text/x-some-weird-type'),
        }, job_exe)

    def _get_simple_interface_data(self):
        job_interface_dict = {
            'command': 'simple-command',
            'command_arguments': '',
            'version': '1.0',
        }

        job_data_dict = {
            'version': '1.0',
            'input_data': [],
            'output_data': [],
            'shared_resources': [],
        }

        return job_interface_dict, job_data_dict


class TestJobInterfacePreSteps(TestCase):
    def setUp(self):
        django.setup()

        self.workspace = storage_test_utils.create_workspace()
        self.file = storage_test_utils.create_file(workspace=self.workspace)

    def test_simple_case(self):
        job_interface_dict, job_data_dict, job_environment_dict = self._get_simple_interface_data_env()

        job_interface = JobInterface(job_interface_dict)
        job_data = JobData(job_data_dict)
        job_environment = JobEnvironment(job_environment_dict)
        job_exe_id = 1

        job_interface.perform_pre_steps(job_data, job_environment)
        job_command_arguments = job_interface.fully_populate_command_argument(job_data, job_environment, job_exe_id)
        self.assertEqual(job_command_arguments, '', 'expected a different command from pre_steps')

    def test_property_in_command(self):
        job_interface_dict, job_data_dict, job_environment_dict = self._get_simple_interface_data_env()
        job_interface_dict['command_arguments'] = '${prop1}'
        job_interface_dict['input_data'] = [{
            'name': 'prop1',
            'type': 'property',
            'required': True,
        }]
        job_data_dict['input_data'].append({
            'name': 'prop1',
            'value': 'property-value',
        })

        job_interface = JobInterface(job_interface_dict)
        job_data = JobData(job_data_dict)
        job_environment = JobEnvironment(job_environment_dict)
        job_exe_id = 1

        job_interface.perform_pre_steps(job_data, job_environment)
        job_command_arguments = job_interface.fully_populate_command_argument(job_data, job_environment, job_exe_id)
        self.assertEqual(job_command_arguments, 'property-value', 'expected a different command from pre_steps')

    def test_complex_command(self):
        job_interface_dict, job_data_dict, job_environment_dict = self._get_simple_interface_data_env()
        job_interface_dict['command_arguments'] = '${-f :prop1}'
        job_interface_dict['input_data'] = [{
            'name': 'prop1',
            'type': 'property',
            'required': True,
        }]
        job_data_dict['input_data'].append({
            'name': 'prop1',
            'value': 'property-value',
        })

        job_interface = JobInterface(job_interface_dict)
        job_data = JobData(job_data_dict)
        job_environment = JobEnvironment(job_environment_dict)
        job_exe_id = 1

        job_interface.perform_pre_steps(job_data, job_environment)
        job_command_arguments = job_interface.fully_populate_command_argument(job_data, job_environment, job_exe_id)
        self.assertEqual(job_command_arguments, '-f property-value', 'expected a different command from pre_steps')

    @patch('os.path.isdir')
    @patch('job.configuration.interface.job_interface.JobInterface._get_one_file_from_directory')
    @patch('os.mkdir')
    @patch('job.configuration.data.job_data.JobData.retrieve_input_data_files')
    def test_file_in_command(self, mock_retrieve_call, mock_os_mkdir, mock_get_one_file, mock_isdir):
        job_exe_id = 1

        def new_retrieve(arg1):
            return {
                'file1_out': [input_file_path],
            }

        input_file_path = os.path.join(SCALE_JOB_EXE_INPUT_PATH, 'file1', 'foo.txt')
        mock_retrieve_call.side_effect = new_retrieve
        mock_get_one_file.side_effect = lambda (arg1): input_file_path
        job_interface_dict, job_data_dict, job_environment_dict = self._get_simple_interface_data_env()
        job_interface_dict['command_arguments'] = '${file1}'
        job_interface_dict['input_data'] = [{
            'name': 'file1',
            'type': 'file',
            'required': True,
        }]
        job_data_dict['input_data'].append({
            'name': 'file1',
            'file_id': self.file.id,
        })
        job_data_dict['output_data'].append({
            'name': 'file1_out',
            'workspace_id': self.workspace.id,
        })

        job_interface = JobInterface(job_interface_dict)
        job_data = JobData(job_data_dict)
        job_environment = JobEnvironment(job_environment_dict)

        job_interface.perform_pre_steps(job_data, job_environment)
        job_command_arguments = job_interface.fully_populate_command_argument(job_data, job_environment, job_exe_id)
        self.assertEqual(job_command_arguments, input_file_path, 'expected a different command from pre_steps')

    @patch('os.path.isdir')
    @patch('os.mkdir')
    @patch('job.configuration.data.job_data.JobData.retrieve_input_data_files')
    def test_files_in_command(self, mock_retrieve_call, mock_os_mkdir, mock_isdir):
        def new_retrieve(arg1):
            return {
                'files1_out': ['/test/file1/foo.txt', '/test/file1/bar.txt'],
            }

        mock_retrieve_call.side_effect = new_retrieve
        job_interface_dict, job_data_dict, job_environment_dict = self._get_simple_interface_data_env()
        job_interface_dict['command_arguments'] = '${files1}'
        job_interface_dict['input_data'] = [{
            'name': 'files1',
            'type': 'files',
            'required': True,
        }]
        job_data_dict['input_data'].append({
            'name': 'files1',
            'file_ids': [1, 2, 3],
        })
        job_data_dict['output_data'].append({
            'name': 'files1_out',
            'workspace_id': self.workspace.id,
        })

        job_interface = JobInterface(job_interface_dict)
        job_data = JobData(job_data_dict)
        job_environment = JobEnvironment(job_environment_dict)
        job_exe_id = 1

        job_interface.perform_pre_steps(job_data, job_environment)
        job_command_arguments = job_interface.fully_populate_command_argument(job_data, job_environment, job_exe_id)
        expected_command_arguments = os.path.join(SCALE_JOB_EXE_INPUT_PATH, 'files1')
        self.assertEqual(job_command_arguments, expected_command_arguments,
                         'expected a different command from pre_steps')

    def test_output_dir_in_command(self):
        job_interface_dict, job_data_dict, job_environment_dict = self._get_simple_interface_data_env()
        job_interface_dict['command_arguments'] = '${job_output_dir}'

        job_interface = JobInterface(job_interface_dict)
        job_data = JobData(job_data_dict)
        job_environment = JobEnvironment(job_environment_dict)
        job_exe_id = 1
        job_output_dir = SCALE_JOB_EXE_OUTPUT_PATH

        job_interface.perform_pre_steps(job_data, job_environment)
        job_command_arguments = job_interface.fully_populate_command_argument(job_data, job_environment, job_exe_id)
        self.assertEqual(job_command_arguments, job_output_dir, 'expected a different command from pre_steps')

    def test_absent_required_file_in_command(self):
        job_interface_dict, job_data_dict, job_environment_dict = self._get_simple_interface_data_env()
        job_interface_dict['command_arguments'] = '${input_file}'

        job_interface_dict['input_data'] = [{
            'name': 'input_file',
            'type': 'file',
            'required': True,
        }]

        job_interface = JobInterface(job_interface_dict)
        job_data = JobData(job_data_dict)
        job_environment = JobEnvironment(job_environment_dict)
        job_exe_id = 1

        job_interface.perform_pre_steps(job_data, job_environment)
        self.assertRaises(InvalidData, lambda: job_interface.fully_populate_command_argument(job_data,
                                                                                             job_environment,
                                                                                             job_exe_id))

    def test_absent_optional_file_in_command(self):
        job_interface_dict, job_data_dict, job_environment_dict = self._get_simple_interface_data_env()
        job_interface_dict['command_arguments'] = '${input_file}'

        job_interface_dict['input_data'] = [{
            'name': 'input_file',
            'type': 'files',
            'required': False,
        }]

        job_interface = JobInterface(job_interface_dict)
        job_data = JobData(job_data_dict)
        job_environment = JobEnvironment(job_environment_dict)
        job_exe_id = 1

        job_interface.perform_pre_steps(job_data, job_environment)
        job_command_arguments = job_interface.fully_populate_command_argument(job_data, job_environment, job_exe_id)
        self.assertEqual(job_command_arguments, '', 'expected a different command from pre_steps')

    def test_absent_required_files_in_command(self):
        job_interface_dict, job_data_dict, job_environment_dict = self._get_simple_interface_data_env()
        job_interface_dict['command_arguments'] = '${input_files}'

        job_interface_dict['input_data'] = [{
            'name': 'input_files',
            'type': 'files',
            'required': True,
        }]

        job_interface = JobInterface(job_interface_dict)
        job_data = JobData(job_data_dict)
        job_environment = JobEnvironment(job_environment_dict)
        job_exe_id = 1

        job_interface.perform_pre_steps(job_data, job_environment)
        self.assertRaises(InvalidData, lambda: job_interface.fully_populate_command_argument(job_data,
                                                                                             job_environment,
                                                                                             job_exe_id))

    def test_absent_optional_files_in_command(self):
        job_interface_dict, job_data_dict, job_environment_dict = self._get_simple_interface_data_env()
        job_interface_dict['command_arguments'] = '${input_files}'

        job_interface_dict['input_data'] = [{
            'name': 'input_files',
            'type': 'files',
            'required': False,
        }]

        job_interface = JobInterface(job_interface_dict)
        job_data = JobData(job_data_dict)
        job_environment = JobEnvironment(job_environment_dict)
        job_exe_id = 1

        job_interface.perform_pre_steps(job_data, job_environment)
        job_command_arguments = job_interface.fully_populate_command_argument(job_data, job_environment, job_exe_id)
        self.assertEqual(job_command_arguments, '', 'expected a different command from pre_steps')

    def _get_simple_interface_data_env(self):
        job_interface_dict = {
            'command': 'simple-command',
            'command_arguments': '',
            'version': '1.0',
        }

        job_data_dict = {
            'version': '1.0',
            'input_data': [],
            'output_data': [],
            'shared_resources': [],
        }

        job_environment_dict = {
            'version': '1.0',
            'shared_resources': [],
        }

        return job_interface_dict, job_data_dict, job_environment_dict

    def test_required_setting_in_command(self):
        job_interface_dict, job_data_dict, job_environment_dict = self._get_simple_interface_data_env()

        job_interface_dict['version'] = '1.2'
        job_interface_dict['command_arguments'] = '${setting1}'
        job_interface_dict['settings'] = [{
            'name': 'setting1',
            'required': True,
        }]

        command_arguments = job_interface_dict['command_arguments']
        config_key_value = 'required_value'
        job_config_json = {'job_task': {'settings': [{'name': 'setting1', 'value': config_key_value}]}}
        job_config = JobConfiguration(job_config_json)

        job_interface = JobInterface(job_interface_dict)
        job_exe = job_test_utils.create_job_exe(status='QUEUED', configuration=job_config.get_dict())

        job_command_arguments = job_interface.populate_command_argument_settings(command_arguments, job_config, job_exe)
        self.assertEqual(job_command_arguments, config_key_value, 'expected a different command from pre_steps')

    @patch('scheduler.vault.manager.SecretsManager.retrieve_job_type_secrets')
    def test_required_settings_in_command(self, mock_secrets_mgr):
        mock_secrets_mgr.return_value = {
            'setting1': 'secret_val'
        }
        
        job_interface_dict, job_data_dict, job_environment_dict = self._get_simple_interface_data_env()

        job_interface_dict['version'] = '1.3'
        job_interface_dict['command_arguments'] = '${setting1} ${setting2}'
        job_interface_dict['settings'] = [{
            'name': 'setting1',
            'required': True,
            'secret': True,
        }, {
            'name': 'setting2',
            'required': True,
        }]

        command_arguments = job_interface_dict['command_arguments']
        config_key_values = ['secret_val', 'required_value2']
        job_config_json = {'job_task': {'settings': [{'name': 'setting2', 'value': config_key_values[1]}]}}
        job_config = JobConfiguration(job_config_json)

        job_interface = JobInterface(job_interface_dict)
        job_exe = job_test_utils.create_job_exe(status='QUEUED', configuration=job_config.get_dict())

        job_command_arguments = job_interface.populate_command_argument_settings(command_arguments, job_config, job_exe)
        self.assertEqual(job_command_arguments,
                         ' '.join(config_key_values),
                         'expected a different command from pre_steps')

    def test_optional_settings_in_command(self):
        job_interface_dict, job_data_dict, job_environment_dict = self._get_simple_interface_data_env()

        job_interface_dict['version'] = '1.2'
        job_interface_dict['command_arguments'] = '${setting1} ${setting2}'
        job_interface_dict['settings'] = [{
            'name': 'setting1',
            'required': False,
        }, {
            'name': 'setting2'
        }]

        command_arguments = job_interface_dict['command_arguments']
        config_key_value = 'required_value1'
        job_config_json = {'job_task': {'settings': [{'name': 'setting2', 'value': config_key_value}]}}
        job_config = JobConfiguration(job_config_json)

        job_interface = JobInterface(job_interface_dict)
        job_exe = job_test_utils.create_job_exe(status='QUEUED', configuration=job_config.get_dict())

        job_command_arguments = job_interface.populate_command_argument_settings(command_arguments, job_config, job_exe)
        self.assertEqual(job_command_arguments.strip(' '),
                         config_key_value,
                         'expected a different command from pre_steps')

    def test_env_vars_replacement(self):
        job_interface_dict, job_data_dict, job_environment_dict = self._get_simple_interface_data_env()

        job_interface_dict['version'] = '1.2'
        job_interface_dict['command_arguments'] = ''
        job_interface_dict['env_vars'] = [{
            'name': 'test_var',
            'value': '${setting1}',
        }, {
            'name': 'test_var2',
            'value': '${setting2}',
        }]
        job_interface_dict['settings'] = [{
            'name': 'setting1',
            'required': False,
        }, {
            'name': 'setting2',
            'required': False,
        }]

        config_key_value = ['value1']
        job_config_json = {'job_task': {'settings': [{'name': 'setting1', 'value': config_key_value[0]}]}}
        job_config = JobConfiguration(job_config_json)

        job_interface = JobInterface(job_interface_dict)
        job_exe = job_test_utils.create_job_exe(status='QUEUED', configuration=job_config.get_dict())

        env_vars_arguments = job_interface.populate_env_vars_arguments(job_config, job_exe)
        env_vars_value1 = env_vars_arguments[0]['value']
        env_vars_value2 = env_vars_arguments[1]['value']
        self.assertEqual(env_vars_value1, config_key_value[0], 'expected a different command from pre_steps')
        self.assertEqual(env_vars_value2, '', 'expected a different command from pre_steps')

    @patch('scheduler.vault.manager.SecretsManager.retrieve_job_type_secrets')
    def test_validate_populated_settings(self, mock_secrets_mgr):
        """Tests the validation of required settings defined in the job_interface"""

        mock_secrets_mgr.return_value = {
            'setting1': 'secret_val'
        }
        
        job_interface_dict, job_data_dict, job_environment_dict = self._get_simple_interface_data_env()

        job_interface_dict['command_arguments'] = '${setting1}'
        job_interface_dict['version'] = '1.3'
        job_interface_dict['env_vars'] = [{
            'name': 'test_var',
            'value': '${setting2}',
        }]

        job_interface_dict['settings'] = [{
            'name': 'setting1',
            'required': True,
            'secret': True,
        }, {
            'name': 'setting2',
            'required': True,
        }]

        job_config_json = {'job_task': {'settings': [{'name': 'setting2', 'value': 'another_setting'}]}}

        job_interface = JobInterface(job_interface_dict)
        job_config = JobConfiguration(job_config_json)

        job_type = MagicMock()
        job_exe = job_test_utils.create_job_exe(status='QUEUED', configuration=job_config.get_dict())

        job_interface.populate_command_argument_settings(job_interface_dict['command_arguments'], job_config, job_exe)

        try:
            # Validate acceptable job_interface and job_configuration
<<<<<<< HEAD
            job_interface.validate_populated_settings(job_config)
        except InvalidSetting:
=======
            job_interface.validate_populated_settings(job_exe, job_config)
        except MissingSetting:
>>>>>>> b336a4fa
            self.fail('Valid job_interface settings definition should not raise an Exception')

    def test_validate_populated_settings_no_cmd_args(self):
        """Tests the validation of required settings defined in the job_interface"""

        job_interface_dict, job_data_dict, job_environment_dict = self._get_simple_interface_data_env()

        job_interface_dict['command_arguments'] = ''
        job_interface_dict['version'] = '1.2'
        job_interface_dict['env_vars'] = [{
            'name': 'test_var',
            'value': '${setting2}',
        }]

        job_interface_dict['settings'] = [{
            'name': 'setting1',
            'required': True,
        }, {
            'name': 'setting2',
            'required': True,
        }]

        job_config_json = {'job_task': {'settings': [{'name': 'setting1', 'value': 'test_setting'}]}}

        job_interface = JobInterface(job_interface_dict)
        job_config = JobConfiguration(job_config_json)

        job_exe = MagicMock()
        job_exe.command_arguments = ''

<<<<<<< HEAD
        self.assertRaises(InvalidSetting, job_interface.validate_populated_settings, job_config)
=======
        self.assertRaises(MissingSetting, job_interface.validate_populated_settings, job_exe, job_config)
>>>>>>> b336a4fa

    def test_validate_populated_settings_no_env_vars(self):
        """Tests the validation of required settings defined in the job_interface"""

        job_interface_dict, job_data_dict, job_environment_dict = self._get_simple_interface_data_env()

        job_interface_dict['command_arguments'] = '${setting1}'
        job_interface_dict['version'] = '1.2'
        job_interface_dict['env_vars'] = []
        job_interface_dict['settings'] = [{
            'name': 'setting1',
            'required': True,
        }, {
            'name': 'setting2',
            'required': True,
        }]

        job_config_json = {'job_task': {'settings': [{'name': 'setting2', 'value': 'another_setting'}]}}

        job_interface = JobInterface(job_interface_dict)
        job_config = JobConfiguration(job_config_json)

        job_exe = MagicMock()
        job_exe.command_arguments = 'test_setting'

<<<<<<< HEAD
        self.assertRaises(InvalidSetting, job_interface.validate_populated_settings, job_config)
=======
        self.assertRaises(MissingSetting, job_interface.validate_populated_settings, job_exe, job_config)
>>>>>>> b336a4fa


class TestJobInterfaceValidateConnection(TestCase):
    def setUp(self):
        django.setup()

    def test_successful(self):
        """Tests calling JobInterface.validate_connection() successfully."""
        job_interface_dict = {
            'command': 'simple-command',
            'command_arguments': '',
            'version': '1.0',
            'input_data': [{
                'name': 'Input 1',
                'type': 'property',
            }, {
                'name': 'Input 2',
                'type': 'file',
                'media_types': ['text/plain']
            }],
            'output_data': [{
                'name': 'Output 1',
                'type': 'file',
            }]
        }

        job_interface = JobInterface(job_interface_dict)

        job_conn = JobConnection()
        job_conn.add_property('Input 1')
        job_conn.add_input_file('Input 2', False, ['text/plain'], False, False)
        job_conn.add_workspace()

        # No exception is success
        job_interface.validate_connection(job_conn)

    def test_required_workspace_missing(self):
        """Tests calling JobInterface.validate_connection() when a required workspace is missing"""
        job_interface_dict = {
            'command': 'simple-command',
            'command_arguments': '',
            'version': '1.1',
            'input_data': [{
                'name': 'Input 1',
                'type': 'property',
            }, {
                'name': 'Input 2',
                'type': 'file',
                'media_types': ['text/plain'],
                'partial': True
            }],
            'output_data': [{
                'name': 'Output 1',
                'type': 'file',
            }]
        }

        job_interface = JobInterface(job_interface_dict)

        job_conn = JobConnection()
        job_conn.add_property('Input 1')
        job_conn.add_input_file('Input 2', False, ['text/plain'], False, True)

        self.assertRaises(InvalidConnection, job_interface.validate_connection, job_conn)

    def test_no_workspace_needed(self):
        """Tests calling JobInterface.validate_connection() without a workspace, but none is needed."""
        job_interface_dict = {
            'command': 'simple-command',
            'command_arguments': '',
            'version': '1.1',
            'input_data': [{
                'name': 'Input 1',
                'type': 'property',
            }, {
                'name': 'Input 2',
                'type': 'file',
                'media_types': ['text/plain'],
                'partial': True
            }],
            'output_data': [],
        }

        job_interface = JobInterface(job_interface_dict)

        job_conn = JobConnection()
        job_conn.add_property('Input 1')
        job_conn.add_input_file('Input 2', False, ['text/plain'], False, True)

        # No exception is success
        job_interface.validate_connection(job_conn)


class TestJobInterfaceValidation(TestCase):
    def setUp(self):
        django.setup()

    def test_minimal_input_validation(self):
        definition = {
            'command': 'test-command',
            'command_arguments': 'some_argument',
            'version': '1.0',
        }
        try:
            JobInterface(definition)
        except InvalidInterfaceDefinition:
            self.fail('A valid definition should not raise an Exception')

    def test_interface_must_have_command(self):
        definition = {
            'version': '1.0',
        }
        try:
            JobInterface(definition)
            self.fail('Expected invalid job definition to throw an exception')
        except InvalidInterfaceDefinition:
            pass

    def test_command_string_allows_special_formats(self):
        definition = {
            'command': 'test-command',
            'command_arguments': '${-f :param-1}',
            'version': '1.0',
            'input_data': [{
                'name': 'param-1',
                'type': 'file',
            }]
        }
        try:
            JobInterface(definition)
        except InvalidInterfaceDefinition:
            self.fail('Valid definition raised a validation exception')

    def test_command_string_special_formats_should_have_dollar_sign(self):
        definition = {
            'command': 'test-command',
            'command_arguments': '${param-1:-f param-1}',
            'version': '1.0',
            'input_data': [{
                'name': 'param-1',
                'type': 'file',
            }]
        }
        try:
            JobInterface(definition)
            self.fail('Expected invalid job definition to throw an exception')
        except InvalidInterfaceDefinition:
            pass

    def test_command_param_will_fail_without_input(self):
        definition = {
            'command': 'test-command',
            'command_arguments': '${param-1}',
            'version': '1.0',
        }
        try:
            JobInterface(definition)
            self.fail('Expected invalid job definition to throw an exception')
        except InvalidInterfaceDefinition:
            pass

    def test_command_param_will_pass_with_input(self):
        definition = {
            'command': 'test-command',
            'command_arguments': '${param-1}',
            'version': '1.0',
            'input_data': [{
                'name': 'param-1',
                'type': 'file',
            }]
        }
        try:
            JobInterface(definition)
        except InvalidInterfaceDefinition:
            self.fail('Valid definition raised a validation exception')

    def test_input_data_names_must_be_unique(self):
        definition = {
            'command': 'test-command',
            'command_arguments': '${param-1}',
            'version': '1.0',
            'input_data': [{
                'name': 'param-1',
                'type': 'file',
            }, {
                'name': 'param-1',
                'type': 'property',
            }]
        }
        try:
            JobInterface(definition)
            self.fail('Expected invalid job definition to throw an exception')
        except InvalidInterfaceDefinition:
            pass

    def test_input_data_must_have_a_name(self):
        definition = {
            'command': 'test-command',
            'command_arguments': '${param-1}',
            'version': '1.0',
            'input_data': [{
                'type': 'file',
            }]
        }
        try:
            JobInterface(definition)
            self.fail('Expected invalid job definition to throw an exception')
        except InvalidInterfaceDefinition:
            pass

    def test_input_data_must_have_a_type(self):
        definition = {
            'command': 'test-command',
            'command_arguments': '${param-1}',
            'version': '1.0',
            'input_data': [{
                'name': 'param-1',
            }]
        }
        try:
            JobInterface(definition)
            self.fail('Expected invalid job definition to throw an exception')
        except InvalidInterfaceDefinition:
            pass

    def test_input_data_must_be_an_approved_type(self):
        definition = {
            'command': 'test-command',
            'command_arguments': '${param-1}',
            'version': '1.0',
            'input_data': [{
                'name': 'param-1',
                'type': 'book',
            }]
        }
        try:
            JobInterface(definition)
            self.fail('Expected invalid job definition to throw an exception')
        except InvalidInterfaceDefinition:
            pass

    def test_input_data_required_must_be_true_or_false(self):
        definition = {
            'command': 'test-command',
            'command_arguments': '${param-1}',
            'version': '1.0',
            'input_data': [{
                'name': 'param-1',
                'type': 'file',
                'required': True,
            }]
        }
        try:
            JobInterface(definition)
        except InvalidInterfaceDefinition:
            self.fail('Valid definition raised a validation exception')

        definition['input_data'][0]['required'] = False
        try:
            JobInterface(definition)
        except InvalidInterfaceDefinition:
            self.fail('Valid definition raised a validation exception')

        definition['input_data'][0]['required'] = 'some_string'
        try:
            JobInterface(definition)
            self.fail('Expected invalid job definition to throw an exception')
        except InvalidInterfaceDefinition:
            pass

    def test_interface_with_share_resource_works(self):
        definition = {
            'command': 'test-command',
            'command_arguments': '',
            'version': '1.0',
            'shared_resources': [{
                'name': 'resource-1',
                'type': 'db-connection',
            }]
        }
        try:
            JobInterface(definition)
        except InvalidInterfaceDefinition:
            self.fail('Valid definition raised a validation exception')

    def test_share_resources_must_have_unque_names(self):
        definition = {
            'command': 'test-command',
            'command_arguments': '',
            'version': '1.0',
            'shared_resources': [{
                'name': 'resource-1',
                'type': 'db-connection',
            }, {
                'name': 'resource-1',
                'type': 'db-connection',
            }]
        }
        try:
            JobInterface(definition)
            self.fail('Expected invalid job definition to throw an exception')
        except InvalidInterfaceDefinition:
            pass

    def test_definition_with_unkown_field_fails(self):
        # This definition's shared resources attribute should be 'shared_resources' not 'shared-resources'
        definition = {
            'command': 'test-command',
            'command_arguments': '',
            'version': '1.0',
            'shared-resources': [{
                'name': 'resource-1',
                'type': 'db-connection',
            }]
        }
        try:
            JobInterface(definition)
            self.fail('Expected invalid job definition to throw an exception')
        except InvalidInterfaceDefinition:
            pass

    def test_input_name_appropriate(self):
        good_names = ['foo', 'bar', 'baz', 'a file with spaces', 'file_with_underscores']
        bad_names = [
            'ca$h_money',
            'do|do_not',
            'try!=found',
            'this_file_is_over_255_characters_long_12345678901234567890123456789012345678901234567890123456789012345678'
            '9012345678901234567890123456789012345678901234567890123456789012345678901234567890123456789012345678901234'
            '56789012345678901234567890123456789012345678901234567890!'
        ]
        definition = {
            'command': 'test-command',
            'command_arguments': '',
            'version': '1.0',
            'input_data': [{
                'name': 'foo',
                'type': 'file',
                'required': True,
            }],
            'output_data': [{
                'name': 'some_output',
                'type': 'file',
            }]
        }
        for input_name in good_names:
            definition['input_data'][0]['name'] = input_name
            try:
                JobInterface(definition)
            except InvalidInterfaceDefinition:
                self.fail('Unable to parse a good interface definition with input name: %s' % input_name)
        for input_name in bad_names:
            definition['input_data'][0]['name'] = input_name
            try:
                JobInterface(definition)
                self.fail('job interface with a bad input name (%s) was able to get past validation' % input_name)
            except InvalidInterfaceDefinition:
                pass

    def test_output_name_appropriate(self):
        good_names = ['foo', 'bar', 'baz', 'a file with spaces', 'file_with_underscores']
        bad_names = [
            'ca$h_money',
            'do|do_not',
            'try!=found',
            'this_file_is_over_255_characters_long_12345678901234567890123456789012345678901234567890123456789012345678'
            '9012345678901234567890123456789012345678901234567890123456789012345678901234567890123456789012345678901234'
            '56789012345678901234567890123456789012345678901234567890!'
        ]
        definition = {
            'command': 'test-command',
            'command_arguments': '',
            'version': '1.0',
            'input_data': [{
                'name': 'foo',
                'type': 'file',
                'required': True,
            }],
            'output_data': [{
                'name': 'some_output',
                'type': 'file',
            }]
        }

        for output_name in good_names:
            definition['output_data'][0]['name'] = output_name
            try:
                JobInterface(definition)
            except InvalidInterfaceDefinition:
                self.fail('Unable to parse a good interface definition with output name: %s' % output_name)
        for output_name in bad_names:
            definition['output_data'][0]['name'] = output_name
            try:
                JobInterface(definition)
                self.fail('job interface with a bad output name (%s) was able to get past validation' % output_name)
            except InvalidInterfaceDefinition:
                pass

    def test_bad_version(self):
        """Tests calling JobInterface constructor with good and bad versions.  Versions longer than 50 should fail."""

        definition = {
            'command': 'test-command',
            'command_arguments': '',
            'version': 'BAD Version',
            'input_data': [{
                'name': 'foo',
                'type': 'file',
                'required': True,
            }],
            'output_data': [{
                'name': 'some_output',
                'type': 'file',
            }]
        }

        self.assertRaises(InvalidInterfaceDefinition, JobInterface, definition)

    def test_settings_required(self):
        definition = {
            'command': 'test-command',
            'command_arguments': '${setting-1}',
            'version': '1.2',
            'settings': [{
                'name': 'setting-1',
                'required': True
            }]
        }
        try:
            JobInterface(definition)
        except InvalidInterfaceDefinition:
            self.fail('Valid definition raised a validation exception')

        definition['settings'][0]['name'] = 'not-setting-1'
        self.assertRaises(InvalidInterfaceDefinition, JobInterface, definition)

        definition['settings'][0]['required'] = 'some_string'
        self.assertRaises(InvalidInterfaceDefinition, JobInterface, definition)<|MERGE_RESOLUTION|>--- conflicted
+++ resolved
@@ -1038,13 +1038,8 @@
 
         try:
             # Validate acceptable job_interface and job_configuration
-<<<<<<< HEAD
             job_interface.validate_populated_settings(job_config)
-        except InvalidSetting:
-=======
-            job_interface.validate_populated_settings(job_exe, job_config)
         except MissingSetting:
->>>>>>> b336a4fa
             self.fail('Valid job_interface settings definition should not raise an Exception')
 
     def test_validate_populated_settings_no_cmd_args(self):
@@ -1075,11 +1070,7 @@
         job_exe = MagicMock()
         job_exe.command_arguments = ''
 
-<<<<<<< HEAD
-        self.assertRaises(InvalidSetting, job_interface.validate_populated_settings, job_config)
-=======
-        self.assertRaises(MissingSetting, job_interface.validate_populated_settings, job_exe, job_config)
->>>>>>> b336a4fa
+        self.assertRaises(MissingSetting, job_interface.validate_populated_settings, job_config)
 
     def test_validate_populated_settings_no_env_vars(self):
         """Tests the validation of required settings defined in the job_interface"""
@@ -1105,11 +1096,7 @@
         job_exe = MagicMock()
         job_exe.command_arguments = 'test_setting'
 
-<<<<<<< HEAD
-        self.assertRaises(InvalidSetting, job_interface.validate_populated_settings, job_config)
-=======
-        self.assertRaises(MissingSetting, job_interface.validate_populated_settings, job_exe, job_config)
->>>>>>> b336a4fa
+        self.assertRaises(MissingSetting, job_interface.validate_populated_settings, job_config)
 
 
 class TestJobInterfaceValidateConnection(TestCase):

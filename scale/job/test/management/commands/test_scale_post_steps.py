--- conflicted
+++ resolved
@@ -30,10 +30,6 @@
 
         cmd = 'command'
         cmd_args = 'args'
-<<<<<<< HEAD
-
-=======
->>>>>>> 13c86e9c
         outputs = [{'name': 'arg1', 'pattern': '*_.txt'}, {'name': 'arg2', 'pattern': '*_.txt'}]
         manifest = job_utils.create_seed_manifest(command='command args', outputs_files=outputs)
         self.job_type = job_utils.create_seed_job_type(job_version='1.0', manifest=manifest)

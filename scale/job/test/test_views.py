from __future__ import unicode_literals
from __future__ import absolute_import

import copy
import datetime
import json
import time

import django
from django.test import TestCase, TransactionTestCase
from django.utils.timezone import utc, now
from mock import patch
from rest_framework import status

import batch.test.utils as batch_test_utils
import error.test.utils as error_test_utils
import job.test.utils as job_test_utils
import node.test.utils as node_test_utils
import storage.test.utils as storage_test_utils
import recipe.test.utils as recipe_test_utils
import trigger.test.utils as trigger_test_utils
import source.test.utils as source_test_utils
from error.models import Error
from job.messages.cancel_jobs_bulk import CancelJobsBulk
from job.models import Job, JobType
from queue.messages.requeue_jobs_bulk import RequeueJobsBulk
from recipe.models import RecipeType
from util.parse import datetime_to_string
from vault.secrets_handler import SecretsHandler
import util.rest as rest_util


class TestJobsViewV5(TestCase):

    api = 'v5'

    def setUp(self):
        django.setup()

        self.job_type1 = job_test_utils.create_job_type(name='scale-batch-creator', version='1.0', category='test-1')
        self.job1 = job_test_utils.create_job(job_type=self.job_type1, status='RUNNING')

        self.job_type2 = job_test_utils.create_job_type(name='test2', version='1.0', category='test-2')
        self.job2 = job_test_utils.create_job(job_type=self.job_type2, status='PENDING')

        self.job3 = job_test_utils.create_job(is_superseded=True)

    def test_successful(self):
        """Tests successfully calling the jobs view."""

        url = '/%s/jobs/' % self.api
        response = self.client.generic('GET', url)
        self.assertEqual(response.status_code, status.HTTP_200_OK, response.content)

        result = json.loads(response.content)
        self.assertEqual(len(result['results']), 2)
        for entry in result['results']:
            expected = None
            if entry['id'] == self.job1.id:
                expected = self.job1
            elif entry['id'] == self.job2.id:
                expected = self.job2
            else:
                self.fail('Found unexpected result: %s' % entry['id'])
            self.assertEqual(entry['job_type']['name'], expected.job_type.name)
            self.assertEqual(entry['job_type_rev']['job_type']['id'], expected.job_type.id)

    def test_jobs_successful(self):
        """ Tests the v5/jobs/<job_id>/ api call for success
            Tests both seed and legacy job types
        """

        workspace = storage_test_utils.create_workspace()
        file1 = storage_test_utils.create_file()
        data_dict = {
            'version': '1.0',
            'input_data': [{
                'name': 'INPUT_IMAGE',
                'file_id': file1.id
            }],
            'output_data': [{
                'name': 'output_file_pngs',
                'workspace_id': workspace.id
        }]}
        seed_job_type = job_test_utils.create_seed_job_type()
        seed_job = job_test_utils.create_job(job_type=seed_job_type, status='RUNNING', input=data_dict)

        url = '/%s/jobs/%d/' % (self.api, seed_job.id)
        response = self.client.generic('GET', url)
        self.assertEqual(response.status_code, status.HTTP_200_OK, response.content)

        interface = {
            'version': '1.0',
            'command': 'my_command',
            'command_arguments': 'args',
            'input_data': [{
                'type': 'file',
                'name': 'INPUT_IMAGE',
                'media_types': ['text/plain'],
            }],
            'output_data': [{
                'name': 'Test Output 1',
                'type': 'files',
                'media_type': 'image/png',
            }],
        }
        job_type = job_test_utils.create_job_type(interface=interface)
        job = job_test_utils.create_job(job_type=job_type, status='RUNNING', input=data_dict)

        url = '/%s/jobs/%d/' % (self.api, job.id)
        response = self.client.generic('GET', url)
        self.assertEqual(response.status_code, status.HTTP_200_OK, response.content)

    def test_status(self):
        """Tests successfully calling the jobs view filtered by status."""

        url = '/%s/jobs/?status=RUNNING' % self.api
        response = self.client.generic('GET', url)
        self.assertEqual(response.status_code, status.HTTP_200_OK, response.content)

        result = json.loads(response.content)
        self.assertEqual(len(result['results']), 1)
        self.assertEqual(result['results'][0]['job_type']['id'], self.job1.job_type.id)

    def test_job_id(self):
        """Tests successfully calling the jobs view filtered by job identifier."""

        url = '/%s/jobs/?job_id=%s' % (self.api, self.job1.id)
        response = self.client.generic('GET', url)
        self.assertEqual(response.status_code, status.HTTP_200_OK, response.content)

        result = json.loads(response.content)
        self.assertEqual(len(result['results']), 1)
        self.assertEqual(result['results'][0]['id'], self.job1.id)

    def test_job_type_id(self):
        """Tests successfully calling the jobs view filtered by job type identifier."""

        url = '/%s/jobs/?job_type_id=%s' % (self.api, self.job1.job_type.id)
        response = self.client.generic('GET', url)
        self.assertEqual(response.status_code, status.HTTP_200_OK, response.content)

        result = json.loads(response.content)
        self.assertEqual(len(result['results']), 1)
        self.assertEqual(result['results'][0]['job_type']['id'], self.job1.job_type.id)

    def test_job_type_name(self):
        """Tests successfully calling the jobs view filtered by job type name."""

        url = '/%s/jobs/?job_type_name=%s' % (self.api, self.job1.job_type.name)
        response = self.client.generic('GET', url)
        self.assertEqual(response.status_code, status.HTTP_200_OK, response.content)

        result = json.loads(response.content)
        self.assertEqual(len(result['results']), 1)
        self.assertEqual(result['results'][0]['job_type']['name'], self.job1.job_type.name)

    # TODO: Remove when v5 deprecated
    def test_job_type_legacy_category(self):
        """Tests successfully calling the jobs view filtered by job type category."""

        url = '/v5/jobs/?job_type_category=%s' % self.job1.job_type.category
        response = self.client.generic('GET', url)
        self.assertEqual(response.status_code, status.HTTP_200_OK, response.content)

        result = json.loads(response.content)
        self.assertEqual(len(result['results']), 1)
        self.assertEqual(result['results'][0]['job_type']['category'], self.job1.job_type.category)

    def test_error_category(self):
        """Tests successfully calling the jobs view filtered by error category."""

        error = error_test_utils.create_error(category='DATA')
        job = job_test_utils.create_job(error=error)

        url = '/%s/jobs/?error_category=%s' % (self.api, error.category)
        response = self.client.generic('GET', url)
        self.assertEqual(response.status_code, status.HTTP_200_OK, response.content)

        result = json.loads(response.content)
        self.assertEqual(len(result['results']), 1)
        self.assertEqual(result['results'][0]['id'], job.id)
        self.assertEqual(result['results'][0]['error']['category'], error.category)

    def test_superseded(self):
        """Tests getting superseded jobs."""

        url = '/%s/jobs/?include_superseded=true' % self.api
        response = self.client.generic('GET', url)
        self.assertEqual(response.status_code, status.HTTP_200_OK, response.content)

        result = json.loads(response.content)
        self.assertEqual(len(result['results']), 3)

    def test_batch(self):
        """Tests filtering jobs by batch"""
        batch = batch_test_utils.create_batch()
        self.job1.batch_id = batch.id
        self.job1.save()

        url = '/%s/jobs/?batch_id=%d' % (self.api, batch.id)
        response = self.client.generic('GET', url)
        self.assertEqual(response.status_code, status.HTTP_200_OK, response.content)

        result = json.loads(response.content)
        self.assertEqual(len(result['results']), 1)
        self.assertEqual(result['results'][0]['id'], self.job1.id)

    def test_order_by(self):
        """Tests successfully calling the jobs view with sorting."""

        job_type1b = job_test_utils.create_job_type(name='scale-batch-creator', version='2.0', category='test-1')
        job_test_utils.create_job(job_type=job_type1b, status='RUNNING')

        job_type1c = job_test_utils.create_job_type(name='scale-batch-creator', version='3.0', category='test-1')
        job_test_utils.create_job(job_type=job_type1c, status='RUNNING')

        url = '/%s/jobs/?order=job_type__name&order=-job_type__version' % self.api
        response = self.client.generic('GET', url)
        self.assertEqual(response.status_code, status.HTTP_200_OK, response.content)

        result = json.loads(response.content)
        self.assertEqual(len(result['results']), 4)
        self.assertEqual(result['results'][0]['job_type']['id'], job_type1c.id)
        self.assertEqual(result['results'][1]['job_type']['id'], job_type1b.id)
        self.assertEqual(result['results'][2]['job_type']['id'], self.job_type1.id)
        self.assertEqual(result['results'][3]['job_type']['id'], self.job_type2.id)

class TestJobsViewV6(TestCase):

    api = 'v6'

    def setUp(self):
        django.setup()

        self.date_1 = datetime.datetime(2016, 1, 1, tzinfo=utc)
        self.date_2 = datetime.datetime(2016, 1, 2, tzinfo=utc)
        self.date_3 = datetime.datetime(2016, 1, 2, tzinfo=utc)
        self.date_4 = datetime.datetime(2016, 1, 3, tzinfo=utc)
        self.s_class = 'A'
        self.s_sensor = '1'
        self.collection = '12345'
        self.task = 'abcd'
        self.s_class2 = 'B'
        self.s_sensor2 = '2'
        self.collection2 = '123456'
        self.task2 = 'abcde'

        self.workspace = storage_test_utils.create_workspace()
        self.file_1 = storage_test_utils.create_file(workspace=self.workspace, file_size=104857600.0,
                                                source_started=self.date_1, source_ended=self.date_2,
                                                source_sensor_class=self.s_class, source_sensor=self.s_sensor,
                                                source_collection=self.collection, source_task=self.task)
        self.file_2 = storage_test_utils.create_file(workspace=self.workspace, file_size=0.154,
                                                 source_started=self.date_3, source_ended=self.date_4,
                                                 source_sensor_class=self.s_class2, source_sensor=self.s_sensor2,
                                                 source_collection=self.collection2, source_task=self.task2)

        self.data_1 = {
            'version': '1.0',
            'input_data': [{
                'name': 'INPUT_FILE',
                'file_id': self.file_1.id
            }],
            'output_data': [{
                'name': 'output_file_pngs',
                'workspace_id': self.workspace.id
            }]}
        self.data_2 = {
            'version': '1.0',
            'input_data': [{
                'name': 'INPUT_FILE',
                'file_id': self.file_2.id
            }],
            'output_data': [{
                'name': 'output_file_pngs',
                'workspace_id': self.workspace.id
            }]}

        manifest = copy.deepcopy(job_test_utils.COMPLETE_MANIFEST)
        manifest['job']['name'] = 'scale-batch-creator'
        self.job_type1 = job_test_utils.create_seed_job_type(manifest=manifest)
        self.job1 = job_test_utils.create_job(job_type=self.job_type1, status='RUNNING', input=self.data_1, input_file_size=None)

        manifest2 = copy.deepcopy(job_test_utils.COMPLETE_MANIFEST)
        manifest2['job']['name'] = 'test2'
        self.job_type2 = job_test_utils.create_seed_job_type(manifest=manifest2)
        self.job2 = job_test_utils.create_job(job_type=self.job_type2, status='PENDING', input=self.data_2, input_file_size=None)

        Job.objects.process_job_input(self.job1)
        Job.objects.process_job_input(self.job2)

        self.job3 = job_test_utils.create_job(is_superseded=True)

    def test_successful(self):
        """Tests successfully calling the jobs view."""

        url = '/%s/jobs/' % self.api
        response = self.client.generic('GET', url)
        self.assertEqual(response.status_code, status.HTTP_200_OK, response.content)

        result = json.loads(response.content)
        self.assertEqual(len(result['results']), 3)
        for entry in result['results']:
            expected = None
            if entry['id'] == self.job1.id:
                expected = self.job1
            elif entry['id'] == self.job2.id:
                expected = self.job2
            elif entry['id'] == self.job3.id:
                expected = self.job3
            else:
                self.fail('Found unexpected result: %s' % entry['id'])
            self.assertEqual(entry['job_type']['name'], expected.job_type.name)
            self.assertEqual(entry['job_type_rev']['job_type']['id'], expected.job_type.id)
            self.assertEqual(entry['is_superseded'], expected.is_superseded)

    def test_jobs_successful(self):
        """ Tests the v6/jobs/<job_id>/ api call for success
            Tests both seed and legacy job types
        """

        workspace = storage_test_utils.create_workspace()
        file1 = storage_test_utils.create_file()
        data_dict = {
            'version': '1.0',
            'input_data': [{
                'name': 'INPUT_IMAGE',
                'file_id': file1.id
            }],
            'output_data': [{
                'name': 'output_file_pngs',
                'workspace_id': workspace.id
        }]}
        seed_job_type = job_test_utils.create_seed_job_type()
        seed_job = job_test_utils.create_job(job_type=seed_job_type, status='RUNNING', input=data_dict)

        url = '/%s/jobs/%d/' % (self.api, seed_job.id)
        response = self.client.generic('GET', url)
        self.assertEqual(response.status_code, status.HTTP_200_OK, response.content)

        interface = {
            'version': '1.0',
            'command': 'my_command',
            'command_arguments': 'args',
            'input_data': [{
                'type': 'file',
                'name': 'INPUT_IMAGE',
                'media_types': ['text/plain'],
            }],
            'output_data': [{
                'name': 'Test Output 1',
                'type': 'files',
                'media_type': 'image/png',
            }],
        }
        job_type = job_test_utils.create_job_type(interface=interface)
        job = job_test_utils.create_job(job_type=job_type, status='RUNNING', input=data_dict)

        url = '/%s/jobs/%d/' % (self.api, job.id)
        response = self.client.generic('GET', url)
        self.assertEqual(response.status_code, status.HTTP_200_OK, response.content)

    def test_source_time_successful(self):
        """Tests successfully calling the get jobs by source time"""

        url = '/%s/jobs/?source_started=%s&source_ended=%s' % ( self.api,
                                                                 '2016-01-01T00:00:00Z',
                                                                 '2016-01-02T00:00:00Z')
        response = self.client.get(url)
        self.assertEqual(response.status_code, status.HTTP_200_OK, response.content)

        result = json.loads(response.content)
        results = result['results']
        self.assertEqual(len(results), 1)
        for result in results:
            self.assertTrue(result['id'] in [self.job1.id])

    def test_source_sensor_class(self):
        """Tests successfully calling the jobs view filtered by source sensor class."""

        url = '/%s/jobs/?source_sensor_class=%s' % (self.api, self.s_class)
        response = self.client.generic('GET', url)
        self.assertEqual(response.status_code, status.HTTP_200_OK, response.content)

        result = json.loads(response.content)
        self.assertEqual(len(result['results']), 1)
        self.assertEqual(result['results'][0]['source_sensor_class'], self.s_class)

    def test_source_sensor(self):
        """Tests successfully calling the jobs view filtered by source sensor."""

        url = '/%s/jobs/?source_sensor=%s' % (self.api, self.s_sensor)
        response = self.client.generic('GET', url)
        self.assertEqual(response.status_code, status.HTTP_200_OK, response.content)

        result = json.loads(response.content)
        self.assertEqual(len(result['results']), 1)
        self.assertEqual(result['results'][0]['source_sensor'], self.s_sensor)

    def test_source_collection(self):
        """Tests successfully calling the jobs view filtered by source collection."""

        url = '/%s/jobs/?source_collection=%s' % (self.api, self.collection)
        response = self.client.generic('GET', url)
        self.assertEqual(response.status_code, status.HTTP_200_OK, response.content)

        result = json.loads(response.content)
        self.assertEqual(len(result['results']), 1)
        self.assertEqual(result['results'][0]['source_collection'], self.collection)

    def test_source_task(self):
        """Tests successfully calling the jobs view filtered by source task."""

        url = '/%s/jobs/?source_task=%s' % (self.api, self.task)
        response = self.client.generic('GET', url)
        self.assertEqual(response.status_code, status.HTTP_200_OK, response.content)

        result = json.loads(response.content)
        self.assertEqual(len(result['results']), 1)
        self.assertEqual(result['results'][0]['source_task'], self.task)

    def test_status(self):
        """Tests successfully calling the jobs view filtered by status."""

        url = '/%s/jobs/?status=RUNNING' % self.api
        response = self.client.generic('GET', url)
        self.assertEqual(response.status_code, status.HTTP_200_OK, response.content)

        result = json.loads(response.content)
        self.assertEqual(len(result['results']), 1)
        self.assertEqual(result['results'][0]['job_type']['id'], self.job1.job_type.id)

    def test_job_id(self):
        """Tests successfully calling the jobs view filtered by job identifier."""

        url = '/%s/jobs/?job_id=%s' % (self.api, self.job1.id)
        response = self.client.generic('GET', url)
        self.assertEqual(response.status_code, status.HTTP_200_OK, response.content)

        result = json.loads(response.content)
        self.assertEqual(len(result['results']), 1)
        self.assertEqual(result['results'][0]['id'], self.job1.id)

    def test_job_type_id(self):
        """Tests successfully calling the jobs view filtered by job type identifier."""

        url = '/%s/jobs/?job_type_id=%s' % (self.api, self.job1.job_type.id)
        response = self.client.generic('GET', url)
        self.assertEqual(response.status_code, status.HTTP_200_OK, response.content)

        result = json.loads(response.content)
        self.assertEqual(len(result['results']), 1)
        self.assertEqual(result['results'][0]['job_type']['id'], self.job1.job_type.id)

    def test_job_type_name(self):
        """Tests successfully calling the jobs view filtered by job type name."""

        url = '/%s/jobs/?job_type_name=%s' % (self.api, self.job1.job_type.name)
        response = self.client.generic('GET', url)
        self.assertEqual(response.status_code, status.HTTP_200_OK, response.content)

        result = json.loads(response.content)
        self.assertEqual(len(result['results']), 1)
        self.assertEqual(result['results'][0]['job_type']['name'], self.job1.job_type.name)


    def test_error_category(self):
        """Tests successfully calling the jobs view filtered by error category."""

        error = error_test_utils.create_error(category='DATA')
        job = job_test_utils.create_job(error=error)

        url = '/%s/jobs/?error_category=%s' % (self.api, error.category)
        response = self.client.generic('GET', url)
        self.assertEqual(response.status_code, status.HTTP_200_OK, response.content)

        result = json.loads(response.content)
        self.assertEqual(len(result['results']), 1)
        self.assertEqual(result['results'][0]['id'], job.id)
        self.assertEqual(result['results'][0]['error']['category'], error.category)

    def test_error_id(self):
        """Tests successfully calling the jobs view filtered by error id."""

        error = error_test_utils.create_error(category='DATA')
        job = job_test_utils.create_job(error=error)

        url = '/%s/jobs/?error_id=%d' % (self.api, error.id)
        response = self.client.generic('GET', url)
        self.assertEqual(response.status_code, status.HTTP_200_OK, response.content)

        result = json.loads(response.content)
        self.assertEqual(len(result['results']), 1)
        self.assertEqual(result['results'][0]['id'], job.id)
        self.assertEqual(result['results'][0]['error']['id'], error.id)

    def test_superseded(self):
        """Tests getting superseded jobs."""

        url = '/%s/jobs/?is_superseded=true' % self.api
        response = self.client.generic('GET', url)
        self.assertEqual(response.status_code, status.HTTP_200_OK, response.content)

        result = json.loads(response.content)
        self.assertEqual(len(result['results']), 1)

    def test_batch(self):
        """Tests filtering jobs by batch"""
        batch = batch_test_utils.create_batch()
        self.job1.batch_id = batch.id
        self.job1.save()

        url = '/%s/jobs/?batch_id=%d' % (self.api, batch.id)
        response = self.client.generic('GET', url)
        self.assertEqual(response.status_code, status.HTTP_200_OK, response.content)

        result = json.loads(response.content)
        self.assertEqual(len(result['results']), 1)
        self.assertEqual(result['results'][0]['id'], self.job1.id)

    def test_recipe(self):
        """Tests filtering jobs by recipe"""
        recipe = recipe_test_utils.create_recipe()
        self.job1.recipe_id = recipe.id
        self.job1.save()

        url = '/%s/jobs/?recipe_id=%d' % (self.api, recipe.id)
        response = self.client.generic('GET', url)
        self.assertEqual(response.status_code, status.HTTP_200_OK, response.content)

        result = json.loads(response.content)
        self.assertEqual(len(result['results']), 1)
        self.assertEqual(result['results'][0]['id'], self.job1.id)

    def test_order_by(self):
        """Tests successfully calling the jobs view with sorting."""

        job_type1b = job_test_utils.create_job_type(name='scale-batch-creator', version='2.0', category='test-1')
        job_test_utils.create_job(job_type=job_type1b, status='RUNNING')

        job_type1c = job_test_utils.create_job_type(name='scale-batch-creator', version='3.0', category='test-1')
        job_test_utils.create_job(job_type=job_type1c, status='RUNNING')

        url = '/%s/jobs/?is_superseded=false&order=job_type__name&order=-job_type__version' % self.api
        response = self.client.generic('GET', url)
        self.assertEqual(response.status_code, status.HTTP_200_OK, response.content)

        result = json.loads(response.content)
        self.assertEqual(len(result['results']), 4)
        self.assertEqual(result['results'][0]['job_type']['id'], job_type1c.id)
        self.assertEqual(result['results'][1]['job_type']['id'], job_type1b.id)
        self.assertEqual(result['results'][2]['job_type']['id'], self.job_type1.id)
        self.assertEqual(result['results'][3]['job_type']['id'], self.job_type2.id)

class TestJobsPostViewV6(TestCase):

    api = "v6"

    def setUp(self):
        django.setup()

        manifest = {
            'seedVersion': '1.0.0',
            'job': {
                'name': 'test-job',
                'jobVersion': '1.0.0',
                'packageVersion': '1.0.0',
                'title': 'Test Job',
                'description': 'This is a test job',
                'maintainer': {
                    'name': 'John Doe',
                    'email': 'jdoe@example.com'
                },
                'timeout': 10,
                'interface': {
                    'command': '',
                    'inputs': {
                        'files': [{'name': 'input_a'}]
                    },
                    'outputs': {
                        'files': [{'name': 'output_a', 'multiple': True, 'pattern': '*.png'}]
                    }
                }
            }
        }

        self.output_workspace = storage_test_utils.create_workspace()

        self.configuration = {
            'version': '6',
            'output_workspaces': {'default': self.output_workspace.name},
            'priority': 999
        }

        self.job_type1 = job_test_utils.create_seed_job_type(manifest=manifest)
        self.workspace = storage_test_utils.create_workspace()
        self.source_file = source_test_utils.create_source(workspace=self.workspace)

    @patch('queue.models.CommandMessageManager')
    @patch('queue.models.create_process_job_input_messages')
    def test_successful(self, mock_create, mock_msg_mgr):
        """Tests successfully calling POST jobs view to queue a new job"""

        json_data = {
            "input" : {
                'version': '6',
                'files': {'input_a': [self.source_file.id]},
                'json': {}
            },
            "job_type_id" : self.job_type1.pk
        }

        url = '/%s/jobs/' % self.api
        response = self.client.generic('POST', url, json.dumps(json_data), 'application/json')
        self.assertEqual(response.status_code, status.HTTP_201_CREATED, response.content)

        result = json.loads(response.content)

        #Response should be new v6 job detail response
        self.assertEqual(result['execution'], None)
        self.assertTrue('/%s/jobs/' % self.api in response['location'])
        mock_create.assert_called_once()

    @patch('queue.models.CommandMessageManager')
    @patch('queue.models.create_process_job_input_messages')
    def test_successful_configuration(self, mock_create, mock_msg_mgr):
        """Tests successfully calling POST jobs view to queue a new job with a job type configuration"""

        json_data = {
            "input" : {
                'version': '6',
                'files': {'input_a': [self.source_file.id]},
                'json': {}
            },
            "job_type_id" : self.job_type1.pk,
            "configuration" : self.configuration
        }

        url = '/%s/jobs/' % self.api
        response = self.client.generic('POST', url, json.dumps(json_data), 'application/json')
        self.assertEqual(response.status_code, status.HTTP_201_CREATED, response.content)

        result = json.loads(response.content)

        #Response should be new v6 job detail response
        self.assertEqual(result['execution'], None)
        self.assertTrue('/%s/jobs/' % self.api in response['location'])
        mock_create.assert_called_once()

    def test_invalid_data(self):
        """Tests successfully calling POST jobs view to queue a new job with invalid input data"""

        json_data = {
            "input" : {
                'version': 'BAD',
                'files': {'input_a': [self.source_file.id]},
                'json': {}
            },
            "job_type_id" : self.job_type1.pk,
            "configuration" : self.configuration
        }

        url = '/%s/jobs/' % self.api
        response = self.client.generic('POST', url, json.dumps(json_data), 'application/json')
        self.assertEqual(response.status_code, status.HTTP_400_BAD_REQUEST, response.content)

    def test_invalid_configuration(self):
        """Tests successfully calling POST jobs view to queue a new job with a job type configuration"""

        config = copy.deepcopy(self.configuration)
        config['version'] = 'BAD'
        json_data = {
            "input" : {
                'version': '6',
                'files': {'input_a': [self.source_file.id]},
                'json': {}
            },
            "job_type_id" : self.job_type1.pk,
            "configuration" : config
        }

        url = '/%s/jobs/' % self.api
        response = self.client.generic('POST', url, json.dumps(json_data), 'application/json')
        self.assertEqual(response.status_code, status.HTTP_400_BAD_REQUEST, response.content)


# TODO: remove when REST API v5 is removed
class OldTestJobDetailsViewV5(TestCase):

    api = 'v5'

    def setUp(self):
        django.setup()

        self.country = storage_test_utils.create_country()
        self.file = storage_test_utils.create_file(countries=[self.country])

        job_interface = {
            'version': '1.0',
            'command': 'test_cmd',
            'command_arguments': 'test_arg',
            'input_data': [{
                'type': 'property',
                'name': 'input_field',
            }, {
                'type': 'file',
                'name': 'input_file',
            }, {
                'type': 'files',
                'name': 'input_files',
            }],
            'output_data': [{
                'type': 'file',
                'name': 'output_file',
            }, {
                'type': 'files',
                'name': 'output_files',
            }],
            'shared_resources': [],
        }

        job_data = {
            'input_data': []
        }
        job_results = {
            'output_data': []
        }
        self.job_type = job_test_utils.create_job_type(interface=job_interface)
        self.job = job_test_utils.create_job(job_type=self.job_type, input=job_data, output=job_results)

        # Attempt to stage related models
        self.job_exe = job_test_utils.create_job_exe(job=self.job)

        try:
            import recipe.test.utils as recipe_test_utils
            definition = {
                'version': '1.0',
                'input_data': [{
                    'name': 'Recipe Input',
                    'type': 'file',
                    'media_types': ['text/plain'],
                }],
                'jobs': [{
                    'name': 'Job 1',
                    'job_type': {
                        'name': self.job_type.name,
                        'version': self.job_type.version,
                    },
                    'recipe_inputs': [{
                        'recipe_input': 'Recipe Input',
                        'job_input': 'input_files',
                    }]
                }]
            }
            self.recipe_type = recipe_test_utils.create_recipe_type_v5(definition=definition)
            self.recipe = recipe_test_utils.create_recipe(recipe_type=self.recipe_type)
            self.recipe_job = recipe_test_utils.create_recipe_job(recipe=self.recipe, job=self.job, job_name='Job 1')
        except:
            self.recipe_type = None
            self.recipe = None
            self.recipe_job = None

        try:
            import product.test.utils as product_test_utils
            self.product = product_test_utils.create_product(job_exe=self.job_exe, countries=[self.country])
        except:
            self.product = None

    def test_successful_empty(self):
        """Tests successfully calling the job details view with no data or results."""

        url = '/%s/jobs/%i/' % (self.api, self.job.id)
        response = self.client.generic('GET', url)
        self.assertEqual(response.status_code, status.HTTP_200_OK, response.content)

        result = json.loads(response.content)
        self.assertEqual(result['job_type']['name'], self.job.job_type.name)
        self.assertEqual(result['job_type_rev']['job_type']['id'], self.job.job_type.id)

        self.assertEqual(len(result['inputs']), 3)
        for data_input in result['inputs']:
            self.assertIsNone(data_input['value'])

        self.assertEqual(len(result['outputs']), 2)
        for data_output in result['outputs']:
            self.assertIsNone(data_output['value'])

        if self.job_exe:
            self.assertEqual(result['job_exes'][0]['command_arguments'], self.job_exe.command_arguments)
        else:
            self.assertEqual(len(result['job_exes']), 0)

        if self.recipe:
            self.assertEqual(result['recipes'][0]['recipe_type']['name'], self.recipe.recipe_type.name)
        else:
            self.assertEqual(len(result['recipes']), 0)

    def test_successful_property(self):
        """Tests successfully calling the job details view for one input property."""
        self.job.job_type_rev.manifest['input_data'] = [{
            'name': 'input_field',
            'type': 'property',
        }]
        self.job.job_type_rev.save()
        self.job.input['input_data'] = [{
            'name': 'input_field',
            'value': 10,
        }]
        self.job.save()

        url = '/%s/jobs/%i/' % (self.api, self.job.id)
        response = self.client.generic('GET', url)
        self.assertEqual(response.status_code, status.HTTP_200_OK, response.content)

        result = json.loads(response.content)
        self.assertEqual(len(result['inputs']), 1)
        self.assertEqual(result['inputs'][0]['value'], 10)

    def test_successful_file(self):
        """Tests successfully calling the job details view for one input/output file."""
        self.job.job_type_rev.manifest['input_data'] = [{
            'name': 'input_file',
            'type': 'file',
        }]
        self.job.job_type_rev.manifest['output_data'] = [{
            'name': 'output_file',
            'type': 'file',
        }]
        self.job.job_type_rev.save()
        self.job.input['input_data'] = [{
            'name': 'input_file',
            'file_id': self.file.id,
        }]
        if self.product:
            self.job.output['output_data'] = [{
                'name': 'output_file',
                'file_id': self.product.id,
            }]
        self.job.save()

        url = '/%s/jobs/%i/' % (self.api, self.job.id)
        response = self.client.generic('GET', url)
        self.assertEqual(response.status_code, status.HTTP_200_OK, response.content)

        result = json.loads(response.content)
        self.assertEqual(len(result['inputs']), 1)
        self.assertEqual(result['inputs'][0]['value']['id'], self.file.id)
        self.assertEqual(result['inputs'][0]['value']['countries'][0], self.country.iso3)

        if self.product:
            self.assertEqual(len(result['outputs']), 1)
            self.assertEqual(result['outputs'][0]['value']['id'], self.product.id)
            self.assertEqual(result['outputs'][0]['value']['countries'][0], self.country.iso3)

    def test_successful_files(self):
        """Tests successfully calling the job details view for multiple input/output files."""
        self.job.job_type_rev.manifest['input_data'] = [{
            'name': 'input_files',
            'type': 'files',
        }]
        self.job.job_type_rev.manifest['output_data'] = [{
            'name': 'output_files',
            'type': 'files',
        }]
        self.job.job_type_rev.save()
        self.job.input['input_data'] = [{
            'name': 'input_files',
            'file_ids': [self.file.id],
        }]
        if self.product:
            self.job.output['output_data'] = [{
                'name': 'output_files',
                'file_ids': [self.product.id],
            }]
        self.job.save()

        url = '/%s/jobs/%i/' % (self.api, self.job.id)
        response = self.client.generic('GET', url)
        self.assertEqual(response.status_code, status.HTTP_200_OK, response.content)

        result = json.loads(response.content)
        self.assertEqual(len(result['inputs']), 1)
        self.assertEqual(result['inputs'][0]['value'][0]['id'], self.file.id)
        self.assertEqual(result['inputs'][0]['value'][0]['countries'][0], self.country.iso3)

        if self.product:
            self.assertEqual(len(result['outputs']), 1)
            self.assertEqual(result['outputs'][0]['value'][0]['id'], self.product.id)
            self.assertEqual(result['outputs'][0]['value'][0]['countries'][0], self.country.iso3)

    def test_superseded(self):
        """Tests successfully calling the job details view for superseded jobs."""

        job_data = {
            'input_data': []
        }
        job_results = {
            'output_data': []
        }
        new_job = job_test_utils.create_job(job_type=self.job_type, input=job_data, output=job_results,
                                            superseded_job=self.job)

        # Make sure the original job was updated
        url = '/%s/jobs/%i/' % (self.api, self.job.id)
        response = self.client.generic('GET', url)
        self.assertEqual(response.status_code, status.HTTP_200_OK, response.content)

        result = json.loads(response.content)
        self.assertTrue(result['is_superseded'])
        self.assertIsNone(result['root_superseded_job'])
        self.assertIsNotNone(result['superseded_by_job'])
        self.assertEqual(result['superseded_by_job']['id'], new_job.id)
        self.assertIsNotNone(result['superseded'])
        self.assertTrue(result['delete_superseded'])

        # Make sure the new new job has the expected relations
        url = '/%s/jobs/%i/' % (self.api, new_job.id)
        response = self.client.generic('GET', url)
        result = json.loads(response.content)

        self.assertEqual(response.status_code, status.HTTP_200_OK, response.content)
        self.assertFalse(result['is_superseded'])
        self.assertIsNotNone(result['root_superseded_job'])
        self.assertEqual(result['root_superseded_job']['id'], self.job.id)
        self.assertIsNotNone(result['superseded_job'])
        self.assertEqual(result['superseded_job']['id'], self.job.id)
        self.assertIsNone(result['superseded'])
        self.assertTrue(result['delete_superseded'])

    def test_cancel_successful(self):
        """Tests successfully cancelling a job."""

        url = '/%s/jobs/%i/' % (self.api, self.job.id)
        data = {'status': 'CANCELED'}
        response = self.client.patch(url, json.dumps(data), 'application/json')
        self.assertEqual(response.status_code, status.HTTP_200_OK, response.content)

        result = json.loads(response.content)
        self.assertEqual(result['status'], 'CANCELED')

    def test_cancel_bad_param(self):
        """Tests cancelling a job with invalid arguments."""

        url = '/%s/jobs/%i/' % (self.api, self.job.id)
        data = {'foo': 'bar'}
        response = self.client.patch(url, json.dumps(data), 'application/json')
        self.assertEqual(response.status_code, status.HTTP_400_BAD_REQUEST, response.content)

    def test_cancel_bad_value(self):
        """Tests cancelling a job with an incorrect status."""

        url = '/%s/jobs/%i/' % (self.api, self.job.id)
        data = {'status': 'COMPLETED'}
        response = self.client.patch(url, json.dumps(data), 'application/json')
        self.assertEqual(response.status_code, status.HTTP_400_BAD_REQUEST, response.content)

class TestJobDetailsViewV6(TestCase):

    api = 'v6'

    def setUp(self):
        django.setup()

        self.country = storage_test_utils.create_country()
        self.file = storage_test_utils.create_file(countries=[self.country])

        job_interface = {
            'version': '1.0',
            'command': 'test_cmd',
            'command_arguments': 'test_arg',
            'input_data': [{
                'type': 'property',
                'name': 'input_field',
            }, {
                'type': 'file',
                'name': 'input_file',
            }, {
                'type': 'files',
                'name': 'input_files',
            }],
            'output_data': [{
                'type': 'file',
                'name': 'output_file',
            }, {
                'type': 'files',
                'name': 'output_files',
            }],
            'shared_resources': [],
        }

        job_data = {
            'input_data': []
        }
        job_results = {
            'output_data': []
        }
        self.job_type = job_test_utils.create_job_type(interface=job_interface)
        self.job = job_test_utils.create_job(job_type=self.job_type, input=job_data, output=job_results, status='RUNNING')

        # Attempt to stage related models
        self.job_exe = job_test_utils.create_job_exe(job=self.job)

        try:
            import recipe.test.utils as recipe_test_utils
            definition = {
                'version': '1.0',
                'input_data': [{
                    'name': 'Recipe Input',
                    'type': 'file',
                    'media_types': ['text/plain'],
                }],
                'jobs': [{
                    'name': 'Job 1',
                    'job_type': {
                        'name': self.job_type.name,
                        'version': self.job_type.version,
                    },
                    'recipe_inputs': [{
                        'recipe_input': 'Recipe Input',
                        'job_input': 'input_files',
                    }]
                }]
            }
            self.recipe_type = recipe_test_utils.create_recipe_type_v6(definition=definition)
            self.recipe = recipe_test_utils.create_recipe(recipe_type=self.recipe_type)
            self.recipe_job = recipe_test_utils.create_recipe_job(recipe=self.recipe, job=self.job, job_name='Job 1')
        except:
            self.recipe_type = None
            self.recipe = None
            self.recipe_job = None

        try:
            import product.test.utils as product_test_utils
            self.product = product_test_utils.create_product(job_exe=self.job_exe, countries=[self.country])
        except:
            self.product = None

    def test_successful_empty(self):
        """Tests successfully calling the job details view with no data or results."""

        url = '/%s/jobs/%i/' % (self.api, self.job.id)
        response = self.client.generic('GET', url)
        self.assertEqual(response.status_code, status.HTTP_200_OK, response.content)

        result = json.loads(response.content)
        self.assertEqual(result['job_type']['name'], self.job.job_type.name)
        self.assertEqual(result['job_type_rev']['job_type']['name'], self.job.job_type.name)

        if self.recipe:
            self.assertEqual(result['recipe']['recipe_type']['name'], self.recipe.recipe_type.name)
        else:
            self.assertEqual(len(result['recipe']), 0)

    def test_successful_execution(self):
        """Tests successfully calling the job details view and checking the execution response."""

        url = '/%s/jobs/%i/' % (self.api, self.job.id)
        response = self.client.generic('GET', url)
        self.assertEqual(response.status_code, status.HTTP_200_OK, response.content)

        result = json.loads(response.content)

        self.assertEqual(result['execution']['job']['id'], self.job.id)
        self.assertEqual(result['execution']['job_type']['id'], self.job_type.id)
        self.assertEqual(result['execution']['exe_num'], self.job_exe.exe_num)

    def test_successful_resources(self):
        """Tests successfully calling the job details view for resources."""

        url = '/%s/jobs/%i/' % (self.api, self.job.id)
        response = self.client.generic('GET', url)
        self.assertEqual(response.status_code, status.HTTP_200_OK, response.content)

        result = json.loads(response.content)

        self.assertEqual(result['resources']['resources']['cpus'], 1.0)
        self.assertEqual(result['resources']['resources']['mem'], 128.0)
        self.assertEqual(result['resources']['resources']['disk'], 11.0)

    def test_superseded(self):
        """Tests successfully calling the job details view for superseded jobs."""

        job_data = {
            'input_data': []
        }
        job_results = {
            'output_data': []
        }
        new_job = job_test_utils.create_job(job_type=self.job_type, input=job_data, output=job_results,
                                            superseded_job=self.job)

        # Make sure the original job was updated
        url = '/%s/jobs/%i/' % (self.api, self.job.id)
        response = self.client.generic('GET', url)
        self.assertEqual(response.status_code, status.HTTP_200_OK, response.content)

        result = json.loads(response.content)
        self.assertTrue(result['is_superseded'])
        self.assertIsNotNone(result['superseded_by_job'])
        self.assertEqual(result['superseded_by_job']['id'], new_job.id)
        self.assertIsNotNone(result['superseded'])

        # Make sure the new new job has the expected relations
        url = '/%s/jobs/%i/' % (self.api, new_job.id)
        response = self.client.generic('GET', url)
        result = json.loads(response.content)

        self.assertEqual(response.status_code, status.HTTP_200_OK, response.content)
        self.assertFalse(result['is_superseded'])
        self.assertIsNotNone(result['superseded_job'])
        self.assertEqual(result['superseded_job']['id'], self.job.id)
        self.assertIsNone(result['superseded'])

    def test_remove_v6_patch(self):
        """Tests that the patch endpoint is removed in v6"""

        url = '/%s/jobs/%i/' % (self.api, self.job.id)
        data = {'status': 'CANCELED'}
        response = self.client.patch(url, json.dumps(data), 'application/json')
        self.assertEqual(response.status_code, status.HTTP_404_NOT_FOUND, response.content)


class TestJobsUpdateView(TestCase):

    api = 'v5'

    def setUp(self):
        django.setup()

        self.country = storage_test_utils.create_country()
        self.file = storage_test_utils.create_file(countries=[self.country])

        self.job_type1 = job_test_utils.create_job_type(name='test1', category='test-1')
        self.job1 = job_test_utils.create_job(
            job_type=self.job_type1, status='RUNNING',
            input={'input_data': [{'name': 'input_file', 'file_id': self.file.id}]},
        )

        self.job_type2 = job_test_utils.create_job_type(name='test2', category='test-2')
        self.job2 = job_test_utils.create_job(
            job_type=self.job_type2, status='PENDING',
            input={'input_data': [{'name': 'input_file', 'file_id': self.file.id}]},
        )

        self.job3 = job_test_utils.create_job(is_superseded=True)

    def test_successful(self):
        """Tests successfully calling the jobs view."""

        url = '/%s/jobs/updates/' % self.api
        response = self.client.generic('GET', url)
        self.assertEqual(response.status_code, status.HTTP_200_OK, response.content)

        result = json.loads(response.content)
        self.assertEqual(len(result['results']), 2)
        for entry in result['results']:
            expected = None
            if entry['id'] == self.job1.id:
                expected = self.job1
            elif entry['id'] == self.job2.id:
                expected = self.job2
            else:
                self.fail('Found unexpected result: %s' % entry['id'])
            self.assertEqual(entry['job_type']['name'], expected.job_type.name)
            self.assertEqual(len(entry['input_files']), 1)
            self.assertEqual(entry['input_files'][0]['id'], self.file.id)

    def test_status(self):
        """Tests successfully calling the jobs view filtered by status."""

        url = '/%s/jobs/updates/?status=RUNNING' % self.api
        response = self.client.generic('GET', url)
        self.assertEqual(response.status_code, status.HTTP_200_OK, response.content)

        result = json.loads(response.content)
        self.assertEqual(len(result['results']), 1)
        self.assertEqual(result['results'][0]['job_type']['id'], self.job1.job_type.id)

    def test_job_type_id(self):
        """Tests successfully calling the jobs view filtered by job type identifier."""

        url = '/%s/jobs/updates/?job_type_id=%s' % (self.api, self.job1.job_type.id)
        response = self.client.generic('GET', url)
        self.assertEqual(response.status_code, status.HTTP_200_OK, response.content)

        result = json.loads(response.content)
        self.assertEqual(len(result['results']), 1)
        self.assertEqual(result['results'][0]['job_type']['id'], self.job1.job_type.id)

    def test_job_type_name(self):
        """Tests successfully calling the jobs view filtered by job type name."""

        url = '/%s/jobs/updates/?job_type_name=%s' % (self.api, self.job1.job_type.name)
        response = self.client.generic('GET', url)
        self.assertEqual(response.status_code, status.HTTP_200_OK, response.content)

        result = json.loads(response.content)
        self.assertEqual(len(result['results']), 1)
        self.assertEqual(result['results'][0]['job_type']['name'], self.job1.job_type.name)

    # TODO: Remove when v5 deprecated
    def test_job_type_legacy_category(self):
        """Tests successfully calling the jobs view filtered by job type category."""

        url = '/v5/jobs/updates/?job_type_category=%s' % self.job1.job_type.category
        response = self.client.generic('GET', url)
        self.assertEqual(response.status_code, status.HTTP_200_OK, response.content)

        result = json.loads(response.content)
        self.assertEqual(len(result['results']), 1)
        self.assertEqual(result['results'][0]['job_type']['category'], self.job1.job_type.category)

    def test_superseded(self):
        """Tests getting superseded jobs."""

        url = '/%s/jobs/updates/?include_superseded=true' % self.api
        response = self.client.generic('GET', url)
        self.assertEqual(response.status_code, status.HTTP_200_OK, response.content)

        result = json.loads(response.content)
        self.assertEqual(len(result['results']), 3)


class TestJobTypesViewV5(TestCase):

    api = 'v5'

    def setUp(self):
        django.setup()

        self.workspace = storage_test_utils.create_workspace()
        self.error = error_test_utils.create_error()
        self.job_type1 = job_test_utils.create_job_type(priority=2, mem=1.0, max_scheduled=1)
        self.job_type2 = job_test_utils.create_job_type(priority=1, mem=2.0, is_operational=False)
        self.job_type3 = job_test_utils.create_job_type(priority=1, mem=2.0, is_active=False)

    def test_successful(self):
        """Tests successfully calling the get all job types view."""

        url = '/%s/job-types/' % self.api
        response = self.client.get(url)
        self.assertEqual(response.status_code, status.HTTP_200_OK, response.content)

        result = json.loads(response.content)
        self.assertEqual(len(result['results']), 2)
        for entry in result['results']:
            expected = None
            if entry['id'] == self.job_type1.id:
                expected = self.job_type1
            elif entry['id'] == self.job_type2.id:
                expected = self.job_type2
            else:
                self.fail('Found unexpected result: %s' % entry['id'])
            self.assertEqual(entry['name'], expected.name)
            self.assertEqual(entry['version'], expected.version)
            self.assertEqual(entry['max_scheduled'], expected.max_scheduled)

    def test_name(self):
        """Tests successfully calling the job types view filtered by job type name."""

        url = '/%s/job-types/?name=%s' % (self.api, self.job_type1.name)
        response = self.client.generic('GET', url)
        self.assertEqual(response.status_code, status.HTTP_200_OK, response.content)

        result = json.loads(response.content)
        self.assertEqual(len(result['results']), 1)
        self.assertEqual(result['results'][0]['id'], self.job_type1.id)
        self.assertEqual(result['results'][0]['name'], self.job_type1.name)

    # TODO: Remove when v5 deprecated
    def test_legacy_category(self):
        """Tests successfully calling the job types view filtered by job type category."""

        url = '/%s/job-types/?category=%s' % (self.api, self.job_type1.category)
        response = self.client.generic('GET', url)
        self.assertEqual(response.status_code, status.HTTP_200_OK, response.content)

        result = json.loads(response.content)
        self.assertEqual(len(result['results']), 1)
        self.assertEqual(result['results'][0]['id'], self.job_type1.id)
        self.assertEqual(result['results'][0]['category'], self.job_type1.category)

    def test_is_active(self):
        """Tests successfully calling the job types view filtered by inactive state."""

        url = '/%s/job-types/?is_active=false' % self.api
        response = self.client.generic('GET', url)
        self.assertEqual(response.status_code, status.HTTP_200_OK, response.content)

        result = json.loads(response.content)
        self.assertEqual(len(result['results']), 1)
        self.assertEqual(result['results'][0]['id'], self.job_type3.id)
        self.assertEqual(result['results'][0]['is_active'], self.job_type3.is_active)

    def test_is_operational(self):
        """Tests successfully calling the job types view filtered by operational state."""

        url = '/%s/job-types/?is_operational=false' % self.api
        response = self.client.generic('GET', url)
        self.assertEqual(response.status_code, status.HTTP_200_OK, response.content)

        result = json.loads(response.content)
        self.assertEqual(len(result['results']), 1)
        self.assertEqual(result['results'][0]['id'], self.job_type2.id)
        self.assertEqual(result['results'][0]['is_operational'], self.job_type2.is_operational)

    def test_sorting(self):
        """Tests custom sorting."""

        url = '/%s/job-types/?order=priority' % self.api
        response = self.client.get(url)
        self.assertEqual(response.status_code, status.HTTP_200_OK, response.content)

        result = json.loads(response.content)
        self.assertEqual(len(result['results']), 2)
        self.assertEqual(result['results'][0]['id'], self.job_type2.id)
        self.assertEqual(result['results'][0]['name'], self.job_type2.name)
        self.assertEqual(result['results'][0]['version'], self.job_type2.version)

    def test_reverse_sorting(self):
        """Tests custom sorting in reverse."""

        url = '/%s/job-types/?order=-mem_const_required' % self.api
        response = self.client.get(url)
        self.assertEqual(response.status_code, status.HTTP_200_OK, response.content)

        result = json.loads(response.content)
        self.assertEqual(len(result['results']), 2)
        self.assertEqual(result['results'][0]['id'], self.job_type2.id)
        self.assertEqual(result['results'][0]['name'], self.job_type2.name)
        self.assertEqual(result['results'][0]['version'], self.job_type2.version)

    def test_create(self):
        """Tests creating a new job type."""
        url = '/%s/job-types/' % self.api
        json_data = {
            'name': 'job-type-post-test',
            'version': '1.0.0',
            'title': 'Job Type Post Test',
            'description': 'This is a test.',
            'priority': '1',
            'interface': {
                'version': '1.0',
                'command': 'test_cmd',
                'command_arguments': 'test_arg',
                'input_data': [],
                'output_data': [],
                'shared_resources': [],
            },
            'error_mapping': {
                'version': '1.0',
                'exit_codes': {
                    '1': self.error.name,
                },
            },
            'custom_resources': {
                'version': '1.0',
                'resources': {
                    'foo': 10.0
                }
            }
        }

        response = self.client.generic('POST', url, json.dumps(json_data), 'application/json')
        self.assertEqual(response.status_code, status.HTTP_201_CREATED, response.content)

        job_type = JobType.objects.filter(name='job-type-post-test').first()

        results = json.loads(response.content)
        self.assertEqual(results['id'], job_type.id)
        self.assertEqual(results['priority'], 1)
        self.assertIsNotNone(results['error_mapping'])
        self.assertEqual(results['error_mapping']['exit_codes']['1'], self.error.name)
        self.assertEqual(results['custom_resources']['resources']['foo'], 10.0)
        self.assertIsNone(results['max_scheduled'])

    def test_create_configuration(self):
        """Tests creating a new job type with a valid configuration."""
        url = '/%s/job-types/' % self.api
        json_data = {
            'name': 'job-type-post-test-config',
            'version': '1.0.0',
            'title': 'Job Type Post Test',
            'description': 'This is a test.',
            'priority': '1',
            'interface': {
                'version': '1.4',
                'command': 'test_cmd',
                'command_arguments': 'test_arg ${DB_HOST}',
                'mounts': [{
                    'name': 'dted',
                    'path': '/some/path',
                    }],
                'settings': [{
                    'name': 'DB_HOST',
                    'required': True,
                }],
                'input_data': [],
                'output_data': [],
                'shared_resources': [],
            },
            'configuration': {
                'version': '2.0',
                'mounts': {
                    'dted': {'type': 'host',
                             'host_path': '/path/to/dted'}
                },
                'settings': {
                    'DB_HOST': 'scale'
                }
            },
            'error_mapping': {
                'version': '1.0',
                'exit_codes': {
                    '1': self.error.name,
                },
            },
            'custom_resources': {
                'version': '1.0',
                'resources': {
                    'foo': 10.0
                }
            }
        }

        response = self.client.generic('POST', url, json.dumps(json_data), 'application/json')
        self.assertEqual(response.status_code, status.HTTP_201_CREATED, response.content)

        job_type = JobType.objects.filter(name='job-type-post-test-config').first()

        results = json.loads(response.content)
        self.assertEqual(results['id'], job_type.id)
        self.assertIsNotNone(results['configuration']['mounts'])
        self.assertIsNotNone(results['configuration']['settings'])

    def test_create_secrets(self):
        """Tests creating a new job type with secrets."""
        url = '/%s/job-types/' % self.api
        json_data = {
            'name': 'job-type-post-test-secret',
            'version': '1.0.0',
            'title': 'Job Type Post Test',
            'description': 'This is a test.',
            'priority': '1',
            'interface': {
                'version': '1.4',
                'command': 'test_cmd',
                'command_arguments': 'test_arg ${DB_HOST}',
                'mounts': [{
                    'name': 'dted',
                    'path': '/some/path',
                    }],
                'settings': [{
                    'name': 'DB_HOST',
                    'required': True,
                    'secret': True,
                }],
                'input_data': [],
                'output_data': [],
                'shared_resources': [],
            },
            'configuration': {
                'version': '2.0',
                'mounts': {
                    'dted': {'type': 'host',
                             'host_path': '/path/to/dted'}
                },
                'settings': {
                    'DB_HOST': 'scale'
                }
            },
            'error_mapping': {
                'version': '1.0',
                'exit_codes': {
                    '1': self.error.name,
                },
            },
            'custom_resources': {
                'version': '1.0',
                'resources': {
                    'foo': 10.0
                }
            }
        }

        with patch.object(SecretsHandler, '__init__', return_value=None), \
          patch.object(SecretsHandler, 'set_job_type_secrets', return_value=None) as mock_set_secret:
            response = self.client.generic('POST', url, json.dumps(json_data), 'application/json')

        self.assertEqual(response.status_code, status.HTTP_201_CREATED, response.content)

        job_type = JobType.objects.filter(name='job-type-post-test-secret').first()

        results = json.loads(response.content)
        self.assertEqual(results['id'], job_type.id)

        # Secrets sent to Vault
        secrets_name = '-'.join([json_data['name'], json_data['version']]).replace('.', '_')
        secrets = json_data['configuration']['settings']
        mock_set_secret.assert_called_once_with(secrets_name, secrets)

        #Secrets scrubbed from configuration on return
        self.assertEqual(results['configuration']['settings'], {})

    def test_create_max_scheduled(self):
        """Tests creating a new job type."""
        url = '/%s/job-types/' % self.api
        json_data = {
            'name': 'job-type-max_scheduled-test',
            'version': '1.0.0',
            'title': 'Job Type max_scheduled Test',
            'description': 'This is a test.',
            'priority': '1',
            'max_scheduled': '42',
            'interface': {
                'version': '1.0',
                'command': 'test_cmd',
                'command_arguments': 'test_arg',
                'input_data': [],
                'output_data': [],
                'shared_resources': [],
            },
            'error_mapping': {
                'version': '1.0',
                'exit_codes': {
                    '1': self.error.name,
                },
            },
        }

        response = self.client.generic('POST', url, json.dumps(json_data), 'application/json')
        self.assertEqual(response.status_code, status.HTTP_201_CREATED, response.content)

        job_type = JobType.objects.filter(name='job-type-max_scheduled-test').first()

        results = json.loads(response.content)
        self.assertEqual(results['id'], job_type.id)
        self.assertEqual(results['max_scheduled'], 42)

    def test_create_trigger(self):
        """Tests creating a new job type with a trigger rule."""
        url = '/%s/job-types/' % self.api
        json_data = {
            'name': 'job-type-post-test',
            'version': '1.0.0',
            'title': 'Job Type Post Test',
            'description': 'This is a test.',
            'interface': {
                'version': '1.0',
                'command': 'test_cmd',
                'command_arguments': 'test_arg',
                'input_data': [{
                    'media_types': ['image/png'],
                    'type': 'file',
                    'name': 'input_file',
                }],
                'output_data': [],
                'shared_resources': [],
            },
        }

        response = self.client.generic('POST', url, json.dumps(json_data), 'application/json')
        self.assertEqual(response.status_code, status.HTTP_201_CREATED, response.content)

        job_type = JobType.objects.filter(name='job-type-post-test').first()

        results = json.loads(response.content)
        self.assertEqual(results['id'], job_type.id)
        self.assertIsNotNone(results['interface'])
        self.assertDictEqual(results['error_mapping']['exit_codes'], {})

    def test_create_missing_mount(self):
        """Tests creating a new job type with a mount referenced in configuration but not interface."""
        url = '/%s/job-types/' % self.api
        json_data = {
            'name': 'job-type-post-test-no-mount',
            'version': '1.0.0',
            'title': 'Job Type Post Test',
            'description': 'This is a test.',
            'priority': '1',
            'interface': {
                'version': '1.4',
                'command': 'test_cmd',
                'command_arguments': 'test_arg ${DB_HOST}',
                'mounts': [],
                'settings': [{
                    'name': 'DB_HOST',
                    'required': True,
                }],
                'input_data': [],
                'output_data': [],
                'shared_resources': [],
            },
            'configuration': {
                'version': '2.0',
                'mounts': {
                    'dted': {'type': 'host',
                             'host_path': '/path/to/dted'}
                },
                'settings': {
                    'DB_HOST': 'scale'
                }
            },
            'error_mapping': {
                'version': '1.0',
                'exit_codes': {
                    '1': self.error.name,
                },
            },
            'custom_resources': {
                'version': '1.0',
                'resources': {
                    'foo': 10.0
                }
            }
        }

        response = self.client.generic('POST', url, json.dumps(json_data), 'application/json')
        self.assertEqual(response.status_code, status.HTTP_201_CREATED, response.content)

        job_type = JobType.objects.filter(name='job-type-post-test-no-mount').first()

        results = json.loads(response.content)
        self.assertEqual(results['id'], job_type.id)
        self.assertEqual(results['configuration']['mounts'], {})

    def test_create_missing_setting(self):
        """Tests creating a new job type with a setting referenced in configuration but not interface."""
        url = '/%s/job-types/' % self.api
        json_data = {
            'name': 'job-type-post-test-no-setting',
            'version': '1.0.0',
            'title': 'Job Type Post Test',
            'description': 'This is a test.',
            'priority': '1',
            'interface': {
                'version': '1.4',
                'command': 'test_cmd',
                'command_arguments': 'test_arg',
                'mounts': [{
                    'name': 'dted',
                    'path': '/some/path',
                }],
                'settings': [],
                'input_data': [],
                'output_data': [],
                'shared_resources': [],
            },
            'configuration': {
                'version': '2.0',
                'mounts': {
                    'dted': {'type': 'host',
                             'host_path': '/path/to/dted'}
                },
                'settings': {
                    'DB_HOST': 'scale'
                }
            },
            'error_mapping': {
                'version': '1.0',
                'exit_codes': {
                    '1': self.error.name,
                },
            },
            'custom_resources': {
                'version': '1.0',
                'resources': {
                    'foo': 10.0
                }
            }
        }

        response = self.client.generic('POST', url, json.dumps(json_data), 'application/json')
        self.assertEqual(response.status_code, status.HTTP_201_CREATED, response.content)

        job_type = JobType.objects.filter(name='job-type-post-test-no-setting').first()

        results = json.loads(response.content)
        self.assertEqual(results['id'], job_type.id)
        self.assertEqual(results['configuration']['settings'], {})

    def test_create_missing_other_setting(self):
        """Tests creating a new job type with a setting referenced in configuration but not interface."""
        url = '/%s/job-types/' % self.api
        json_data = {
            'name': 'job-type-post-test-no-other-setting',
            'version': '1.0.0',
            'title': 'Job Type Post Test',
            'description': 'This is a test.',
            'priority': '1',
            'interface': {
                'version': '1.4',
                'command': 'test_cmd',
                'command_arguments': 'test_arg',
                'mounts': [{
                    'name': 'dted',
                    'path': '/some/path',
                }],
                'settings': [{
                    'name': 'DB_HOST',
                    'required': True,
                }],
                'input_data': [],
                'output_data': [],
                'shared_resources': [],
            },
            'configuration': {
                'version': '2.0',
                'mounts': {
                    'dted': {'type': 'host',
                             'host_path': '/path/to/dted'}
                },
                'settings': {
                    'DB_HOST': 'scale',
                    'setting': 'value'
                }
            },
            'error_mapping': {
                'version': '1.0',
                'exit_codes': {
                    '1': self.error.name,
                },
            },
            'custom_resources': {
                'version': '1.0',
                'resources': {
                    'foo': 10.0
                }
            }
        }

        good_setting = {
            'DB_HOST': 'scale'
        }

        response = self.client.generic('POST', url, json.dumps(json_data), 'application/json')
        self.assertEqual(response.status_code, status.HTTP_201_CREATED, response.content)

        job_type = JobType.objects.filter(name='job-type-post-test-no-other-setting').first()

        results = json.loads(response.content)
        self.assertEqual(results['id'], job_type.id)
        self.assertEqual(results['configuration']['settings'], good_setting)

    def test_create_missing_param(self):
        """Tests creating a job type with missing fields."""
        url = '/%s/job-types/' % self.api
        json_data = {
            'name': 'job-type-post-test',
        }

        response = self.client.generic('POST', url, json.dumps(json_data), 'application/json')
        self.assertEqual(response.status_code, status.HTTP_400_BAD_REQUEST, response.content)

    def test_create_bad_param(self):
        """Tests creating a job type with invalid type fields."""
        url = '/%s/job-types/' % self.api
        json_data = {
            'name': 'job-type-post-test',
            'version': '1.0.0',
            'title': 'Job Type Post Test',
            'description': 'This is a test.',
            'priority': 'BAD',
            'interface': {
                'version': '1.0',
                'command': 'test_cmd',
                'command_arguments': 'test_arg',
                'input_data': [],
                'output_data': [],
                'shared_resources': [],
            },
        }

        response = self.client.generic('POST', url, json.dumps(json_data), 'application/json')
        self.assertEqual(response.status_code, status.HTTP_400_BAD_REQUEST, response.content)

    def test_create_bad_error(self):
        """Tests creating a new job type with an invalid error relationship."""
        url = '/%s/job-types/' % self.api
        json_data = {
            'name': 'job-type-post-test',
            'version': '1.0.0',
            'description': 'This is a test.',
            'interface': {
                'version': '1.0',
                'command': 'test_cmd',
                'command_arguments': 'test_arg',
                'input_data': [],
                'output_data': [],
                'shared_resources': [],
            },
            'error_mapping': {
                'version': '1.0',
                'exit_codes': {
                    '1': 'BAD',
                },
            },
        }

        response = self.client.generic('POST', url, json.dumps(json_data), 'application/json')
        self.assertEqual(response.status_code, status.HTTP_400_BAD_REQUEST, response.content)

    def test_create_bad_custom_resources(self):
        """Tests creating a new job type with an invalid custom resources"""
        url = '/%s/job-types/' % self.api
        json_data = {
            'name': 'job-type-post-test',
            'version': '1.0.0',
            'description': 'This is a test.',
            'interface': {
                'version': '1.0',
                'command': 'test_cmd',
                'command_arguments': 'test_arg',
                'input_data': [],
                'output_data': [],
                'shared_resources': [],
            },
            'custom_resources': {
                'version': '1.0',
                'resources': {
                    'foo': 'BAD',
                },
            },
        }

        response = self.client.generic('POST', url, json.dumps(json_data), 'application/json')
        self.assertEqual(response.status_code, status.HTTP_400_BAD_REQUEST, response.content)


class TestJobTypesViewV6(TestCase):

    api = 'v6'

    def setUp(self):
        django.setup()

        self.workspace = storage_test_utils.create_workspace()
        self.error = error_test_utils.create_error()
        self.job_type1 = job_test_utils.create_job_type(version="1.0.0", priority=2, mem=1.0, max_scheduled=1)
        self.job_type2 = job_test_utils.create_job_type(version="1.0.0", priority=1, mem=2.0, is_system=True)
        self.job_type3 = job_test_utils.create_job_type(version="1.0.0", priority=1, mem=2.0, is_active=False)
        self.job_type4 = job_test_utils.create_job_type(name="job-type-for-view-test", version="1.0.0", is_active=False)
        self.job_type5 = job_test_utils.create_job_type(name="job-type-for-view-test", version="1.2.0", is_active=True)
        self.job_type6 = job_test_utils.create_job_type(name="job-type-for-view-test", version="1.10.0", is_active=True)

    def test_successful(self):
        """Tests successfully calling the get all job types view."""

        url = '/%s/job-types/' % self.api
        response = self.client.get(url)
        self.assertEqual(response.status_code, status.HTTP_200_OK, response.content)

        result = json.loads(response.content)
        self.assertEqual(len(result['results']), 6)
        for entry in result['results']:
            expected = None
            if entry['name'] == self.job_type1.name:
                expected = self.job_type1
            elif entry['name'] == self.job_type2.name:
                expected = self.job_type2
            elif entry['name'] == self.job_type3.name:
                expected = self.job_type3
            elif entry['name'] == self.job_type6.name:
                if entry['version'] == self.job_type4.version:
                    expected = self.job_type4
                elif entry['version'] == self.job_type5.version:
                    expected = self.job_type5
                elif entry['version'] == self.job_type6.version:
                    expected = self.job_type6
                else:
                    self.assertTrue(False, 'unexpected job type!')
            else:
                self.fail('Found unexpected result: %s' % entry['id'])
            self.assertEqual(entry['name'], expected.name)
            self.assertEqual(entry['title'], expected.title)
            self.assertEqual(entry['description'], expected.description)
            self.assertEqual(entry['icon_code'], expected.icon_code)
            self.assertEqual(entry['is_published'], expected.is_published)
            self.assertEqual(entry['is_active'], expected.is_active)
            self.assertEqual(entry['is_paused'], expected.is_paused)
            self.assertEqual(entry['is_system'], expected.is_system)
            self.assertEqual(entry['max_scheduled'], expected.max_scheduled)
            self.assertEqual(entry['revision_num'], expected.revision_num)
            self.assertEqual(entry['docker_image'], expected.docker_image)

    def test_keyword(self):
        """Tests successfully calling the job types view filtered by keyword."""

        url = '/%s/job-types/?keyword=%s' % (self.api, self.job_type1.name)
        response = self.client.generic('GET', url)
        self.assertEqual(response.status_code, status.HTTP_200_OK, response.content)

        result = json.loads(response.content)
        self.assertEqual(len(result['results']), 1)
        self.assertEqual(result['results'][0]['name'], self.job_type1.name)

        url = '/%s/job-types/?keyword=%s' % (self.api, 'job-type')
        response = self.client.generic('GET', url)
        self.assertEqual(response.status_code, status.HTTP_200_OK, response.content)
        result = json.loads(response.content)
        self.assertEqual(len(result['results']), 6)

        url = '/%s/job-types/?keyword=%s' % (self.api, 'job-type-for-view-test')
        response = self.client.generic('GET', url)
        self.assertEqual(response.status_code, status.HTTP_200_OK, response.content)
        result = json.loads(response.content)
<<<<<<< HEAD
        self.assertEqual(len(result['results']), 3)
=======
        self.assertEqual(len(result['results']), 1)
        self.assertEqual(result['results'][0]['latest_version'], '1.10.0')
>>>>>>> f79ffd45

        url = '/%s/job-types/?keyword=%s&keyword=%s' % (self.api, 'job-type-for-view-test', self.job_type1.name)
        response = self.client.generic('GET', url)
        self.assertEqual(response.status_code, status.HTTP_200_OK, response.content)
        result = json.loads(response.content)
<<<<<<< HEAD
        self.assertEqual(len(result['results']), 4)
=======
        self.assertEqual(len(result['results']), 2)
>>>>>>> f79ffd45

    def test_id(self):
        """Tests successfully calling the job types view filtered by id."""

        url = '/%s/job-types/?id=%d' % (self.api, self.job_type1.id)
        response = self.client.generic('GET', url)
        self.assertEqual(response.status_code, status.HTTP_200_OK, response.content)
        result = json.loads(response.content)
        self.assertEqual(len(result['results']), 1)
        self.assertEqual(result['results'][0]['name'], self.job_type1.name)

        url = '/%s/job-types/?id=%d&id=%d' % (self.api, self.job_type1.id, self.job_type2.id)
        response = self.client.generic('GET', url)
        self.assertEqual(response.status_code, status.HTTP_200_OK, response.content)
        result = json.loads(response.content)
        self.assertEqual(len(result['results']), 2)

        url = '/%s/job-types/?id=%d&id=%d' % (self.api, self.job_type4.id, self.job_type5.id)
        response = self.client.generic('GET', url)
        self.assertEqual(response.status_code, status.HTTP_200_OK, response.content)
        result = json.loads(response.content)
        self.assertEqual(len(result['results']), 2)

    def test_is_active(self):
        """Tests successfully calling the job types view filtered by inactive state."""

        url = '/%s/job-types/?is_active=false' % self.api
        response = self.client.generic('GET', url)
        self.assertEqual(response.status_code, status.HTTP_200_OK, response.content)

        result = json.loads(response.content)
        self.assertEqual(len(result['results']), 2)

    def test_is_system(self):
        """Tests successfully calling the job types view filtered by system status."""

        url = '/%s/job-types/?is_system=false' % self.api
        response = self.client.generic('GET', url)
        self.assertEqual(response.status_code, status.HTTP_200_OK, response.content)

        result = json.loads(response.content)
<<<<<<< HEAD
        self.assertEqual(len(result['results']), 5)
=======
        self.assertEqual(len(result['results']), 3)
>>>>>>> f79ffd45

        url = '/%s/job-types/?is_system=true' % self.api
        response = self.client.generic('GET', url)
        self.assertEqual(response.status_code, status.HTTP_200_OK, response.content)

        result = json.loads(response.content)
        self.assertEqual(len(result['results']), 1)

    def test_version_successful(self):
        """Tests successfully calling the job type versions view."""

        url = '/%s/job-types/job-type-for-view-test/' % self.api
        response = self.client.get(url)
        self.assertEqual(response.status_code, status.HTTP_200_OK, response.content)

        result = json.loads(response.content)
        self.assertEqual(len(result['results']), 3)
        for entry in result['results']:
            expected = None
            if entry['id'] == self.job_type4.id:
                expected = self.job_type4
            elif entry['id'] == self.job_type5.id:
                expected = self.job_type5
            elif entry['id'] == self.job_type6.id:
                expected = self.job_type6
            else:
                self.fail('Found unexpected result: %s' % entry['id'])
            self.assertEqual(entry['name'], expected.name)
            self.assertEqual(entry['version'], expected.version)
            self.assertEqual(entry['title'], expected.title)
            self.assertEqual(entry['description'], expected.description)
            self.assertEqual(entry['icon_code'], expected.icon_code)
            self.assertEqual(entry['is_published'], expected.is_published)
            self.assertEqual(entry['is_active'], expected.is_active)
            self.assertEqual(entry['is_paused'], expected.is_paused)
            self.assertEqual(entry['is_system'], expected.is_system)
            self.assertEqual(entry['max_scheduled'], expected.max_scheduled)
            self.assertEqual(entry['revision_num'], expected.revision_num)
            self.assertEqual(entry['docker_image'], expected.docker_image)

    def test_version_is_active(self):
        """Tests successfully calling the job type versions view filtered by inactive state."""

        url = '/%s/job-types/job-type-for-view-test/?is_active=false' % self.api
        response = self.client.get(url)
        self.assertEqual(response.status_code, status.HTTP_200_OK, response.content)

        result = json.loads(response.content)
        self.assertEqual(len(result['results']), 1)

class TestJobTypeNamesViewV6(TestCase):

    api = 'v6'

    def setUp(self):
        django.setup()

        self.workspace = storage_test_utils.create_workspace()
        self.error = error_test_utils.create_error()
        self.job_type1 = job_test_utils.create_job_type(version="1.0.0", priority=2, mem=1.0, max_scheduled=1)
        self.job_type2 = job_test_utils.create_job_type(version="1.0.0", priority=1, mem=2.0, is_system=True)
        self.job_type3 = job_test_utils.create_job_type(version="1.0.0", priority=1, mem=2.0, is_active=False)
        self.job_type4 = job_test_utils.create_job_type(name="job-type-for-view-test", version="1.0.0", is_active=False)
        self.job_type5 = job_test_utils.create_job_type(name="job-type-for-view-test", version="1.2.0", is_active=True)
        self.job_type6 = job_test_utils.create_job_type(name="job-type-for-view-test", version="1.10.0", is_active=True)

    def test_successful(self):
        """Tests successfully calling the get all job types view."""

        url = '/%s/job-type-names/' % self.api
        response = self.client.get(url)
        self.assertEqual(response.status_code, status.HTTP_200_OK, response.content)

        result = json.loads(response.content)
        self.assertEqual(len(result['results']), 4)
        for entry in result['results']:
            expected = None
            if entry['name'] == self.job_type1.name:
                expected = self.job_type1
            elif entry['name'] == self.job_type2.name:
                expected = self.job_type2
            elif entry['name'] == self.job_type3.name:
                expected = self.job_type3
            elif entry['name'] == self.job_type6.name:
                expected = self.job_type6
            else:
                self.fail('Found unexpected result: %s' % entry['id'])
            self.assertEqual(entry['name'], expected.name)
            self.assertEqual(entry['title'], expected.title)
            self.assertEqual(entry['description'], expected.description)
            if entry['name'] == 'job-type-for-view-test':
                self.assertItemsEqual(entry['versions'], ["1.0.0", "1.2.0", "1.10.0"])
            else:
                self.assertItemsEqual(entry['versions'], ["1.0.0"])
            self.assertEqual(entry['latest_version'], expected.version)

    def test_keyword(self):
        """Tests successfully calling the job types view filtered by keyword."""

        url = '/%s/job-type-names/?keyword=%s' % (self.api, self.job_type1.name)
        response = self.client.generic('GET', url)
        self.assertEqual(response.status_code, status.HTTP_200_OK, response.content)

        result = json.loads(response.content)
        self.assertEqual(len(result['results']), 1)
        self.assertEqual(result['results'][0]['name'], self.job_type1.name)

        url = '/%s/job-type-names/?keyword=%s' % (self.api, 'job-type')
        response = self.client.generic('GET', url)
        self.assertEqual(response.status_code, status.HTTP_200_OK, response.content)
        result = json.loads(response.content)
        self.assertEqual(len(result['results']), 4)

        url = '/%s/job-type-names/?keyword=%s' % (self.api, 'job-type-for-view-test')
        response = self.client.generic('GET', url)
        self.assertEqual(response.status_code, status.HTTP_200_OK, response.content)
        result = json.loads(response.content)
        self.assertEqual(len(result['results']), 1)
        self.assertEqual(result['results'][0]['latest_version'], '1.10.0')

        url = '/%s/job-type-names/?keyword=%s&keyword=%s' % (self.api, 'job-type-for-view-test', self.job_type1.name)
        response = self.client.generic('GET', url)
        self.assertEqual(response.status_code, status.HTTP_200_OK, response.content)
        result = json.loads(response.content)
        self.assertEqual(len(result['results']), 2)

    def test_id(self):
        """Tests successfully calling the job types view filtered by id."""

        url = '/%s/job-type-names/?id=%d' % (self.api, self.job_type1.id)
        response = self.client.generic('GET', url)
        self.assertEqual(response.status_code, status.HTTP_200_OK, response.content)
        result = json.loads(response.content)
        self.assertEqual(len(result['results']), 1)
        self.assertEqual(result['results'][0]['name'], self.job_type1.name)

        url = '/%s/job-type-names/?id=%d&id=%d' % (self.api, self.job_type1.id, self.job_type2.id)
        response = self.client.generic('GET', url)
        self.assertEqual(response.status_code, status.HTTP_200_OK, response.content)
        result = json.loads(response.content)
        self.assertEqual(len(result['results']), 2)

        url = '/%s/job-type-names/?id=%d&id=%d' % (self.api, self.job_type4.id, self.job_type5.id)
        response = self.client.generic('GET', url)
        self.assertEqual(response.status_code, status.HTTP_200_OK, response.content)
        result = json.loads(response.content)
        self.assertEqual(len(result['results']), 1)

    def test_is_active(self):
        """Tests successfully calling the job types view filtered by inactive state."""

        url = '/%s/job-type-names/?is_active=false' % self.api
        response = self.client.generic('GET', url)
        self.assertEqual(response.status_code, status.HTTP_200_OK, response.content)

        result = json.loads(response.content)
        self.assertEqual(len(result['results']), 2)

    def test_is_system(self):
        """Tests successfully calling the job types view filtered by system status."""

        url = '/%s/job-type-names/?is_system=false' % self.api
        response = self.client.generic('GET', url)
        self.assertEqual(response.status_code, status.HTTP_200_OK, response.content)

        result = json.loads(response.content)
        self.assertEqual(len(result['results']), 3)

        url = '/%s/job-type-names/?is_system=true' % self.api
        response = self.client.generic('GET', url)
        self.assertEqual(response.status_code, status.HTTP_200_OK, response.content)

        result = json.loads(response.content)
        self.assertEqual(len(result['results']), 1)


class TestJobTypesPostViewV6(TestCase):

    api = 'v6'

    def setUp(self):
        django.setup()

        self.manifest = job_test_utils.COMPLETE_MANIFEST

        self.interface = {
            'version': '1.4',
            'command': 'test_cmd',
            'command_arguments': 'test_arg',
            'env_vars': [],
            'mounts': [{
                'name': 'dted',
                'path': '/some/path',
                'required': True,
                'mode': 'ro'
            }],
            'settings': [{
                'name': 'DB_HOST',
                'required': True,
                'secret': False,
            }],
            'input_data': [],
            'output_data': [],
            'shared_resources': [],
        }

        self.output_workspace = storage_test_utils.create_workspace()
        self.configuration = {
            'version': '6',
            'mounts': {
                'MOUNT_PATH': {
                    'type': 'host',
                    'host_path': '/path/to/dted',
                    },
            },
            'output_workspaces': {'default': self.output_workspace.name},
            'settings': {
                'DB_HOST': 'scale',
            },
        }

        self.workspace = storage_test_utils.create_workspace()
        self.trigger_config = {
            'version': '1.0',
            'condition': {
                'media_type': 'text/plain',
            },
            'data': {
                'input_data_name': 'input_file',
                'workspace_name': self.workspace.name,
            }
        }
<<<<<<< HEAD
        self.job_type = job_test_utils.create_seed_job_type(manifest=self.manifest, max_scheduled=2,
=======
        self.trigger_rule = trigger_test_utils.create_trigger_rule(trigger_type='PARSE', is_active=True,
                                                                   configuration=self.trigger_config)

        self.job_type = job_test_utils.create_seed_job_type(manifest=self.manifest,
                                                       trigger_rule=self.trigger_rule, max_scheduled=2,
>>>>>>> f79ffd45
                                                       configuration=self.configuration)

        self.error = error_test_utils.create_error(category='ALGORITHM')
        self.error_mapping = {
            'version': '1.0',
            'exit_codes': {
                '1': self.error.name,
            }
        }
        self.old_job_type = job_test_utils.create_job_type(name='old-job-type', version='1.0.0',
                                                       interface=self.interface, error_mapping=self.error_mapping,
                                                       max_scheduled=2,
                                                       configuration=self.configuration)

        self.job_type1 = job_test_utils.create_seed_job_type(manifest=job_test_utils.MINIMUM_MANIFEST)
        self.job_type2 = job_test_utils.create_seed_job_type()

        self.sub_definition = copy.deepcopy(recipe_test_utils.SUB_RECIPE_DEFINITION)
        self.sub_definition['nodes']['node_a']['node_type']['job_type_name'] = self.job_type1.name
        self.sub_definition['nodes']['node_a']['node_type']['job_type_version'] = self.job_type1.version
        self.sub_definition['nodes']['node_a']['node_type']['job_type_revision'] = self.job_type1.revision_num

        self.recipe_type1 = recipe_test_utils.create_recipe_type_v6(definition=self.sub_definition,
                                                                    description="A sub recipe",
                                                                    is_active=False,
                                                                    is_system=False)

        self.main_definition = copy.deepcopy(recipe_test_utils.RECIPE_DEFINITION)
        self.main_definition['nodes']['node_a']['node_type']['job_type_name'] = self.job_type2.name
        self.main_definition['nodes']['node_a']['node_type']['job_type_version'] = self.job_type2.version
        self.main_definition['nodes']['node_a']['node_type']['job_type_revision'] = self.job_type2.revision_num
        self.main_definition['nodes']['node_b']['node_type']['job_type_name'] = self.job_type2.name
        self.main_definition['nodes']['node_b']['node_type']['job_type_version'] = self.job_type2.version
        self.main_definition['nodes']['node_b']['node_type']['job_type_revision'] = self.job_type2.revision_num
        self.main_definition['nodes']['node_c']['node_type']['recipe_type_name'] = self.recipe_type1.name
        self.main_definition['nodes']['node_c']['node_type']['recipe_type_revision'] = self.recipe_type1.revision_num

        self.recipe_type2 = recipe_test_utils.create_recipe_type_v6(definition=self.main_definition,
                                                                    title="My main recipe",
                                                                    is_active=True,
                                                                    is_system=True)

    def test_add_seed_job_type(self):
        """Tests adding a seed image."""

        url = '/%s/job-types/' % self.api
        manifest = copy.deepcopy(job_test_utils.COMPLETE_MANIFEST)
        manifest['job']['name'] = 'my-new-job'

        json_data = {
            'icon_code': 'BEEF',
            'is_published': True,
            'docker_image': 'my-new-job-1.0.0-seed:1.0.0',
            'manifest': manifest,
            'configuration': self.configuration
        }

        good_setting = {
            'DB_HOST': 'scale'
        }

        response = self.client.generic('POST', url, json.dumps(json_data), 'application/json')
        self.assertEqual(response.status_code, status.HTTP_201_CREATED, response.content)
        self.assertTrue('/%s/job-types/my-new-job/1.0.0/' % self.api in response['location'])

        job_type = JobType.objects.filter(name='my-new-job').first()

        results = json.loads(response.content)
        self.assertEqual(results['id'], job_type.id)
        self.assertEqual(results['version'], job_type.version)
        self.assertEqual(results['title'], job_type.title)
        self.assertEqual(results['revision_num'], job_type.revision_num)
        self.assertEqual(results['revision_num'], 1)
        self.assertIsNone(results['max_scheduled'])
        self.assertEqual(results['configuration']['settings'], good_setting)

    def test_add_seed_job_type_minimum_manifest(self):
        """Tests adding a Seed image with a minimum Seed manifest"""

        url = '/%s/job-types/' % self.api
        manifest = copy.deepcopy(job_test_utils.MINIMUM_MANIFEST)
        manifest['job']['name'] = 'my-new-job'

        json_data = {
            'icon_code': 'BEEF',
            'is_published': False,
            'docker_image': 'my-new-job-1.0.0-seed:1.0.0',
            'manifest': manifest
        }

        response = self.client.generic('POST', url, json.dumps(json_data), 'application/json')
        self.assertEqual(response.status_code, status.HTTP_201_CREATED, response.content)
        self.assertTrue('/%s/job-types/my-new-job/1.0.0/' % self.api in response['location'])

        job_type = JobType.objects.filter(name='my-new-job').first()

        results = json.loads(response.content)
        self.assertEqual(results['id'], job_type.id)
        self.assertEqual(results['version'], job_type.version)
        self.assertEqual(results['title'], job_type.title)
        self.assertEqual(results['revision_num'], job_type.revision_num)
        self.assertEqual(results['revision_num'], 1)
        self.assertEqual(results['is_published'], json_data['is_published'])

    def test_add_seed_version_job_type(self):
        """Tests adding a new version of a seed image."""

        url = '/%s/job-types/' % self.api
        manifest = copy.deepcopy(job_test_utils.COMPLETE_MANIFEST)
        manifest['job']['jobVersion'] = '1.1.0'

        json_data = {
            'icon_code': 'BEEF',
            'is_published': True,
            'max_scheduled': 1,
            'docker_image': 'my-job-1.1.0-seed:1.0.0',
            'manifest': manifest,
            'configuration': self.configuration
        }

        response = self.client.generic('POST', url, json.dumps(json_data), 'application/json')
        self.assertEqual(response.status_code, status.HTTP_201_CREATED, response.content)
        self.assertTrue('/%s/job-types/my-job/1.1.0/' % self.api in response['location'])

        job_type = JobType.objects.filter(name='my-job', version='1.1.0').first()

        results = json.loads(response.content)
        self.assertEqual(results['id'], job_type.id)
        self.assertEqual(results['name'], job_type.name)
        self.assertEqual(results['version'], job_type.version)
        self.assertEqual(results['title'], job_type.title)
        self.assertEqual(results['is_published'], json_data['is_published'])
        self.assertIsNotNone(results['configuration']['mounts'])
        self.assertIsNotNone(results['configuration']['settings'])

    def test_edit_seed_job_type(self):
        """Tests editing an existing seed job type."""

        url = '/%s/job-types/' % self.api
        manifest = copy.deepcopy(job_test_utils.COMPLETE_MANIFEST)
        manifest['job']['packageVersion'] = '1.0.1'

        json_data = {
            'icon_code': 'BEEF',
            'is_published': True,
            'max_scheduled': 1,
            'docker_image': 'my-job-1.0.0-seed:1.0.1',
            'manifest': manifest,
            'configuration': self.configuration
        }

        response = self.client.generic('POST', url, json.dumps(json_data), 'application/json')
        self.assertEqual(response.status_code, status.HTTP_201_CREATED, response.content)
        self.assertTrue('/%s/job-types/my-job/1.0.0/' % self.api in response['location'])

        job_type = JobType.objects.filter(name='my-job', version='1.0.0').first()

        results = json.loads(response.content)
        self.assertEqual(results['id'], job_type.id)
        self.assertEqual(results['name'], job_type.name)
        self.assertEqual(results['version'], job_type.version)
        self.assertEqual(results['title'], job_type.title)
        self.assertEqual(results['revision_num'], job_type.revision_num)
        self.assertEqual(results['revision_num'], 2)
        self.assertIsNotNone(results['configuration']['mounts'])
        self.assertIsNotNone(results['configuration']['settings'])

        manifest['job']['maintainer'].pop('url')

        json_data = {
            'icon_code': 'BEEF',
            'is_published': True,
            'max_scheduled': 1,
            'docker_image': 'my-job-1.0.0-seed:1.0.2',
            'manifest': manifest,
            'configuration': self.configuration
        }

        response = self.client.generic('POST', url, json.dumps(json_data), 'application/json')
        self.assertEqual(response.status_code, status.HTTP_201_CREATED, response.content)
        self.assertTrue('/%s/job-types/my-job/1.0.0/' % self.api in response['location'])

        job_type = JobType.objects.filter(name='my-job', version='1.0.0').first()

        results = json.loads(response.content)
        self.assertEqual(results['id'], job_type.id)
        self.assertIsNone(results['manifest']['job']['maintainer'].get('url'))

    def test_edit_old_job_type(self):
        """Tests editing an existing seed job type and updating it to a seed-compliant one."""

        url = '/%s/job-types/' % self.api
        manifest = copy.deepcopy(job_test_utils.COMPLETE_MANIFEST)
        name = self.old_job_type.name
        version = self.old_job_type.version
        manifest['job']['name'] = name
        manifest['job']['jobVersion'] = version

        json_data = {
            'icon_code': 'BEEF',
            'is_published': True,
            'max_scheduled': 1,
            'docker_image': '%s-%s-seed:1.0.0' % (name, version),
            'manifest': manifest,
            'configuration': self.configuration
        }

        response = self.client.generic('POST', url, json.dumps(json_data), 'application/json')
        self.assertEqual(response.status_code, status.HTTP_201_CREATED, response.content)
        self.assertTrue('/%s/job-types/%s/%s/' % (self.api, name, version) in response['location'])

        job_type = JobType.objects.filter(name=name, version=version).first()

        results = json.loads(response.content)
        self.assertEqual(results['id'], job_type.id)
        self.assertEqual(results['name'], job_type.name)
        self.assertEqual(results['version'], job_type.version)
        self.assertEqual(results['title'], job_type.title)
        self.assertEqual(results['revision_num'], job_type.revision_num)
        self.assertEqual(results['revision_num'], 2)
        self.assertIsNotNone(results['configuration']['mounts'])
        self.assertIsNotNone(results['configuration']['settings'])

    def test_create_seed_secrets(self):
        """Tests creating a new seed job type with secrets."""

        url = '/%s/job-types/' % self.api
        manifest = copy.deepcopy(job_test_utils.COMPLETE_MANIFEST)
        name = 'job-type-post-test-secret'
        manifest['job']['name'] = name
        manifest['job']['interface']['settings'] = [
            {
              'name': 'VERSION',
              'secret': True
            },
            {
              'name': 'DB_HOST',
              'secret': True
            },
            {
              'name': 'DB_PASS',
              'secret': True
            }
          ]

        json_data = {
            'icon_code': 'BEEF',
            'is_published': False,
            'max_scheduled': 1,
            'docker_image': 'my-job-1.0.0-seed:1.0.0',
            'manifest': manifest,
            'configuration': self.configuration
        }

        with patch.object(SecretsHandler, '__init__', return_value=None), \
          patch.object(SecretsHandler, 'set_job_type_secrets', return_value=None) as mock_set_secret:
            response = self.client.generic('POST', url, json.dumps(json_data), 'application/json')

        self.assertEqual(response.status_code, status.HTTP_201_CREATED, response.content)

        job_type = JobType.objects.filter(name=name).first()

        results = json.loads(response.content)
        self.assertEqual(results['id'], job_type.id)

        # Secrets sent to Vault
        secrets_name = '-'.join([results['name'], results['version']]).replace('.', '_')
        secrets = json_data['configuration']['settings']
        mock_set_secret.assert_called_once_with(secrets_name, secrets)

        #Secrets scrubbed from configuration on return
        self.assertEqual(results['configuration']['settings'], {})

    def test_create_seed_missing_mount(self):
        """Tests creating a new seed job type with a mount referenced in configuration but not interface."""

        url = '/%s/job-types/' % self.api
        manifest = copy.deepcopy(job_test_utils.COMPLETE_MANIFEST)
        manifest['job']['name'] = 'my-job-no-mount'
        manifest['job']['interface']['mounts'] = []

        config = copy.deepcopy(self.configuration)
        #TODO investigate whether mounts in config but not manifest should be removed
        config['mounts'] = {}

        json_data = {
            'icon_code': 'BEEF',
            'is_published': True,
            'max_scheduled': 1,
            'docker_image': 'my-job-no-mount-1.0.0-seed:1.0.0',
            'manifest': manifest,
            'configuration': config
        }

        response = self.client.generic('POST', url, json.dumps(json_data), 'application/json')
        self.assertEqual(response.status_code, status.HTTP_201_CREATED, response.content)

        job_type = JobType.objects.filter(name='my-job-no-mount').first()

        results = json.loads(response.content)
        self.assertEqual(results['id'], job_type.id)
        self.assertEqual(results['configuration']['mounts'], {})

    def test_create_seed_missing_setting(self):
        """Tests creating a new seed job type with a setting referenced in configuration but not interface."""

        url = '/%s/job-types/' % self.api
        manifest = copy.deepcopy(job_test_utils.COMPLETE_MANIFEST)
        manifest['job']['name'] = 'my-job-no-setting'
        manifest['job']['interface']['settings'] = []
        config = copy.deepcopy(self.configuration)
        #TODO investigate whether settings in config but not manifest should be removed
        config['settings'] = {}

        json_data = {
            'icon_code': 'BEEF',
            'is_published': True,
            'max_scheduled': 1,
            'docker_image': 'my-job-no-setting-1.0.0-seed:1.0.0',
            'manifest': manifest,
            'configuration': config
        }

        response = self.client.generic('POST', url, json.dumps(json_data), 'application/json')
        self.assertEqual(response.status_code, status.HTTP_201_CREATED, response.content)

        job_type = JobType.objects.filter(name='my-job-no-setting').first()

        results = json.loads(response.content)
        self.assertEqual(results['id'], job_type.id)
        self.assertEqual(results['manifest']['job']['interface']['settings'], [])
        self.assertEqual(results['configuration']['settings'], {})

    def test_create_seed_missing_param(self):
        """Tests creating a seed job type with missing fields."""

        url = '/%s/job-types/' % self.api
        json_data = {
            'manifest': {
                'seedVersion': '1.0.0',
                'job': {
                    'name': 'my-job'
                }
            }
        }

        response = self.client.generic('POST', url, json.dumps(json_data), 'application/json')
        self.assertEqual(response.status_code, status.HTTP_400_BAD_REQUEST, response.content)

    def test_create_seed_bad_param(self):
        """Tests creating a job type with invalid type fields."""

        url = '/%s/job-types/' % self.api
        manifest = copy.deepcopy(job_test_utils.COMPLETE_MANIFEST)
        manifest['job']['name'] = 'my-job-bad-parameter'

        json_data = {
            'icon_code': 'BEEF',
            'is_published': True,
            'max_scheduled': 'BAD',
            'docker_image': '',
            'manifest': manifest,
            'configuration': self.configuration
        }

        response = self.client.generic('POST', url, json.dumps(json_data), 'application/json')
        self.assertEqual(response.status_code, status.HTTP_400_BAD_REQUEST, response.content)

    @patch('job.models.CommandMessageManager')
    @patch('recipe.messages.update_recipe_definition.create_job_update_recipe_definition_message')
    def test_edit_seed_job_type_and_update(self, mock_create, mock_msg_mgr):
        """Tests editing an existing seed job type and automatically updating recipes."""

        url = '/%s/job-types/' % self.api
        manifest = copy.deepcopy(job_test_utils.MINIMUM_MANIFEST)
        manifest['job']['packageVersion'] = '1.0.1'

        json_data = {
            'icon_code': 'BEEF',
            'is_published': True,
            'max_scheduled': 1,
            'docker_image': 'my-job-1.0.0-seed:1.0.1',
            'manifest': manifest,
            'configuration': self.configuration,
            'auto_update': True
        }

        response = self.client.generic('POST', url, json.dumps(json_data), 'application/json')
        self.assertEqual(response.status_code, status.HTTP_201_CREATED, response.content)
        self.assertTrue('/%s/job-types/my-minimum-job/1.0.0/' % self.api in response['location'])

        job_type = JobType.objects.filter(name='my-minimum-job', version='1.0.0').first()

        results = json.loads(response.content)
        self.assertEqual(results['id'], job_type.id)
        self.assertEqual(results['name'], job_type.name)
        self.assertEqual(results['version'], job_type.version)
        self.assertEqual(results['title'], job_type.title)
        self.assertEqual(results['is_published'], job_type.is_published)
        self.assertEqual(results['revision_num'], job_type.revision_num)
        self.assertEqual(results['revision_num'], 2)
        self.assertIsNotNone(results['configuration']['mounts'])
        self.assertIsNotNone(results['configuration']['settings'])

        recipe_type = RecipeType.objects.get(pk=self.recipe_type1.id)
        mock_create.assert_called_with(self.recipe_type1.id, job_type.id)


class TestJobTypeDetailsViewV5(TestCase):

    api = 'v5'

    def setUp(self):
        django.setup()

        self.interface = {
            'version': '1.4',
            'command': 'test_cmd',
            'command_arguments': 'test_arg',
            'env_vars': [],
            'mounts': [{
                'name': 'dted',
                'path': '/some/path',
                'required': True,
                'mode': 'ro'
            }],
            'settings': [{
                'name': 'DB_HOST',
                'required': True,
                'secret': False,
            }],
            'input_data': [],
            'output_data': [],
            'shared_resources': [],
        }

        self.configuration = {
            'version': '2.0',
            'mounts': {
                'dted': {
                    'type': 'host',
                    'host_path': '/path/to/dted',
                    },
            },
            'settings': {
                'DB_HOST': 'scale',
            },
        }

        self.error = error_test_utils.create_error(category='ALGORITHM')
        self.error_mapping = {
            'version': '1.0',
            'exit_codes': {
                '1': self.error.name,
            }
        }

        self.workspace = storage_test_utils.create_workspace()
        self.trigger_config = {
            'version': '1.0',
            'condition': {
                'media_type': 'text/plain',
            },
            'data': {
                'input_data_name': 'input_file',
                'workspace_name': self.workspace.name,
            }
        }
        self.job_type = job_test_utils.create_job_type(interface=self.interface, error_mapping=self.error_mapping,
                                                       max_scheduled=2,
                                                       configuration=self.configuration)

        self.seed_job_type = job_test_utils.create_seed_job_type()

        self.error1 = error_test_utils.create_error()
        self.error2 = error_test_utils.create_error()

    def test_not_found(self):
        """Tests successfully calling the get job type details view with a job id that does not exist."""

        url = '/%s/job-types/100/' % self.api
        response = self.client.get(url)

        self.assertEqual(response.status_code, status.HTTP_404_NOT_FOUND, response.content)

    def test_successful(self):
        """Tests successfully calling the get job type details view."""

        url = '/%s/job-types/%d/' % (self.api, self.job_type.id)
        response = self.client.get(url)
        self.assertEqual(response.status_code, status.HTTP_200_OK, response.content)

        result = json.loads(response.content)
        self.assertTrue(isinstance(result, dict), 'result  must be a dictionary')
        self.assertEqual(result['id'], self.job_type.id)
        self.assertEqual(result['name'], self.job_type.name)
        self.assertEqual(result['version'], self.job_type.version)

        self.assertIsNotNone(result['interface'])
        self.assertIsNotNone(result['error_mapping'])
        self.assertEqual(result['max_scheduled'], 2)
        self.assertEqual(len(result['errors']), 1)

        self.assertEqual(len(result['job_counts_6h']), 0)
        self.assertEqual(len(result['job_counts_12h']), 0)
        self.assertEqual(len(result['job_counts_24h']), 0)

    def test_successful_get_secrets(self):
        """Tests getting a job_type with associated secrets and extra mounts"""

        configuration = self.configuration.copy()
        configuration['mounts'] = {
            'dted': {
                'type': 'host',
                'host_path': '/path/to/dted',
            },
            'ref_data': {
                'type': 'host',
                'host_path': '/path/to/ref_data',
            }
        }
        configuration['settings'] = {
            'DB_HOST': 'scale',
            'OTHER_DB': 'other_scale'
        }

        interface = self.interface.copy()
        interface['settings'] = [{
            'name': 'DB_HOST',
            'required': True,
            'secret': True,
        }]

        new_job_type = job_test_utils.create_job_type(interface=interface, error_mapping=self.error_mapping,
                                                      max_scheduled=2,
                                                      configuration=configuration)

        url = '/%s/job-types/%d/' % (self.api, new_job_type.id)
        response = self.client.get(url)

        self.assertEqual(response.status_code, status.HTTP_200_OK, response.content)

        result = json.loads(response.content)

        self.assertEqual(result['id'], new_job_type.id)
        self.assertEqual(result['name'], new_job_type.name)
        self.assertEqual(result['version'], new_job_type.version)

        # Check extra and secret settings removed
        self.assertEqual(result['configuration']['settings'], {})

        # Check extra mount removed
        self.assertEqual(result['configuration']['mounts'], self.configuration['mounts'])

    def test_successful_no_settings(self):
        """Tests getting a job_type with no settings in interface (but defined in configuration)"""

        configuration = self.configuration.copy()
        configuration['mounts'] = {
            'dted': {
                'type': 'host',
                'host_path': '/path/to/dted',
            },
            'ref_data': {
                'type': 'host',
                'host_path': '/path/to/ref_data',
            }
        }
        configuration['settings'] = {
            'DB_HOST': 'scale',
            'OTHER_DB': 'other_scale'
        }

        interface = self.interface.copy()
        interface['settings'] = []
        interface['mounts'] = []

        new_job_type = job_test_utils.create_job_type(interface=interface, error_mapping=self.error_mapping,
                                                      max_scheduled=2,
                                                      configuration=configuration)

        url = '/%s/job-types/%d/' % (self.api, new_job_type.id)
        response = self.client.get(url)

        self.assertEqual(response.status_code, status.HTTP_200_OK, response.content)

        result = json.loads(response.content)

        self.assertEqual(result['id'], new_job_type.id)
        self.assertEqual(result['name'], new_job_type.name)
        self.assertEqual(result['version'], new_job_type.version)

        # Check extra settings removed
        self.assertEqual(result['configuration']['settings'], {})

        # Check extra mounts removed
        self.assertEqual(result['configuration']['mounts'], {})

    def test_edit_simple(self):
        """Tests editing only the basic attributes of a job type"""

        url = '/%s/job-types/%d/' % (self.api, self.job_type.id)
        json_data = {
            'title': 'Title EDIT',
            'description': 'Description EDIT',
        }
        response = self.client.generic('PATCH', url, json.dumps(json_data), 'application/json')
        self.assertEqual(response.status_code, status.HTTP_200_OK, response.content)

        result = json.loads(response.content)
        self.assertTrue(isinstance(result, dict), 'result  must be a dictionary')
        self.assertEqual(result['id'], self.job_type.id)
        self.assertEqual(result['title'], 'Title EDIT')
        self.assertEqual(result['description'], 'Description EDIT')
        self.assertEqual(result['revision_num'], 1)
        self.assertDictEqual(result['interface'], self.interface)
        self.assertDictEqual(result['error_mapping'], self.error_mapping)

    def test_edit_interface(self):
        """Tests editing the interface of a job type"""
        interface = self.interface.copy()
        interface['command'] = 'test_cmd_edit'

        url = '/%s/job-types/%d/' % (self.api, self.job_type.id)
        json_data = {
            'interface': interface,
        }
        response = self.client.generic('PATCH', url, json.dumps(json_data), 'application/json')
        self.assertEqual(response.status_code, status.HTTP_200_OK, response.content)

        result = json.loads(response.content)
        self.assertEqual(result['id'], self.job_type.id)
        self.assertEqual(result['title'], self.job_type.title)
        self.assertEqual(result['revision_num'], 2)
        self.assertEqual(result['interface']['command'], 'test_cmd_edit')

    def test_edit_configuration(self):
        """Tests editing the configuration of a job type"""
        configuration = self.configuration.copy()
        configuration['settings'] = {'DB_HOST': 'other_scale_db'}
        configuration['mounts'] = {
            'dted': {
                'type': 'host',
                'host_path': '/some/new/path'
                }
            }

        url = '/%s/job-types/%d/' % (self.api, self.job_type.id)
        json_data = {
            'configuration': configuration,
        }
        response = self.client.generic('PATCH', url, json.dumps(json_data), 'application/json')
        self.assertEqual(response.status_code, status.HTTP_200_OK, response.content)

        result = json.loads(response.content)
        self.assertEqual(result['id'], self.job_type.id)
        self.assertEqual(result['title'], self.job_type.title)
        self.assertEqual(result['revision_num'], 1)
        self.assertEqual(result['configuration']['settings'], {'DB_HOST': 'other_scale_db'})
        self.assertEqual(result['configuration']['mounts']['dted'], {'type': 'host', 'host_path': '/some/new/path'})

    def test_edit_configuration_secret(self):
        """Tests editing the configuration of a job type with secrets"""
        configuration = self.configuration.copy()

        interface = self.interface.copy()
        interface['settings'] = [{
            'name': 'DB_HOST',
            'required': True,
            'secret': True,
        }]

        url = '/%s/job-types/%d/' % (self.api, self.job_type.id)
        json_data = {
            'configuration': configuration,
            'interface': interface,
        }

        with patch.object(SecretsHandler, '__init__', return_value=None), \
          patch.object(SecretsHandler, 'set_job_type_secrets', return_value=None) as mock_set_secret:
            response = self.client.generic('PATCH', url, json.dumps(json_data), 'application/json')

        self.assertEqual(response.status_code, status.HTTP_200_OK, response.content)

        result = json.loads(response.content)
        self.assertEqual(result['id'], self.job_type.id)
        self.assertEqual(result['title'], self.job_type.title)
        self.assertEqual(result['revision_num'], 2)

        # Secrets sent to Vault
        secrets_name = '-'.join([result['name'], result['version']]).replace('.', '_')
        secrets = configuration['settings']
        mock_set_secret.assert_called_once_with(secrets_name, secrets)

        #Secrets scrubbed from configuration on return
        self.assertEqual(result['configuration']['settings'], {})

    def test_edit_error_mapping(self):
        """Tests editing the error mapping of a job type"""
        error = error_test_utils.create_error(category='DATA')
        error_mapping = self.error_mapping.copy()
        error_mapping['exit_codes']['10'] = error.name

        url = '/%s/job-types/%d/' % (self.api, self.job_type.id)
        json_data = {
            'error_mapping': error_mapping,
        }
        response = self.client.generic('PATCH', url, json.dumps(json_data), 'application/json')
        self.assertEqual(response.status_code, status.HTTP_200_OK, response.content)

        result = json.loads(response.content)
        self.assertEqual(result['id'], self.job_type.id)
        self.assertEqual(result['title'], self.job_type.title)
        self.assertEqual(result['revision_num'], 1)
        self.assertEqual(result['error_mapping']['exit_codes']['10'], error.name)

    def test_edit_custom_resources(self):
        """Tests editing the custom resources of a job type"""

        url = '/%s/job-types/%d/' % (self.api, self.job_type.id)
        json_data = {
            'custom_resources': {'resources': {'foo': 10.0}},
        }
        response = self.client.generic('PATCH', url, json.dumps(json_data), 'application/json')
        self.assertEqual(response.status_code, status.HTTP_200_OK, response.content)

        result = json.loads(response.content)
        self.assertEqual(result['id'], self.job_type.id)
        self.assertEqual(result['title'], self.job_type.title)
        self.assertEqual(result['revision_num'], 1)
        self.assertEqual(result['custom_resources']['resources']['foo'], 10.0)

<<<<<<< HEAD
=======
    # trigger rules are ignored in Scale v6, so no need to check them
>>>>>>> f79ffd45
    def test_edit_interface_and_trigger_rule(self):
        """Tests editing the job type interface and trigger rule together"""
        interface = self.interface.copy()
        interface['command'] = 'test_cmd_edit'

        url = '/%s/job-types/%d/' % (self.api, self.job_type.id)
        json_data = {
            'interface': interface,
        }
        response = self.client.generic('PATCH', url, json.dumps(json_data), 'application/json')
        self.assertEqual(response.status_code, status.HTTP_200_OK, response.content)

        result = json.loads(response.content)
        self.assertEqual(result['id'], self.job_type.id)
        self.assertEqual(result['title'], self.job_type.title)
        self.assertEqual(result['revision_num'], 2)
        self.assertEqual(result['interface']['command'], 'test_cmd_edit')

    def test_edit_bad_interface(self):
        """Tests attempting to edit a job type using an invalid job interface"""
        interface = self.interface.copy()
        interface['version'] = 'BAD'

        url = '/%s/job-types/%d/' % (self.api, self.job_type.id)
        json_data = {
            'interface': interface,
        }
        response = self.client.generic('PATCH', url, json.dumps(json_data), 'application/json')

        self.assertEqual(response.status_code, status.HTTP_400_BAD_REQUEST, response.content)

    def test_edit_bad_error_mapping(self):
        """Tests attempting to edit a job type using an invalid error mapping"""
        error_mapping = self.error_mapping.copy()
        error_mapping['version'] = 'BAD'

        url = '/%s/job-types/%d/' % (self.api, self.job_type.id)
        json_data = {
            'error_mapping': error_mapping,
        }
        response = self.client.generic('PATCH', url, json.dumps(json_data), 'application/json')

        self.assertEqual(response.status_code, status.HTTP_400_BAD_REQUEST, response.content)

    def test_edit_bad_custom_resources(self):
        """Tests attempting to edit a job type using an invalid custom resources"""

        url = '/%s/job-types/%d/' % (self.api, self.job_type.id)
        json_data = {
            'custom_resources': {'version': '1.0', 'resources': {'foo': 'BAD'}},
        }
        response = self.client.generic('PATCH', url, json.dumps(json_data), 'application/json')

        self.assertEqual(response.status_code, status.HTTP_400_BAD_REQUEST, response.content)

    def test_edit_system_job_pause(self):
        """Tests pausing a system job"""

        url = '/%s/job-types/%d/' % (self.api, self.job_type.id)
        json_data = {
            'is_paused': True
        }
        self.job_type.is_system = True
        self.job_type.save()
        response = self.client.generic('PATCH', url, json.dumps(json_data), 'application/json')
        self.assertEqual(response.status_code, status.HTTP_200_OK, response.content)

        result = json.loads(response.content)
        self.assertEqual(result['id'], self.job_type.id)
        self.assertEqual(result['title'], self.job_type.title)
        self.assertEqual(result['revision_num'], 1)
        self.assertIsNotNone(result['interface'])
        self.assertEqual(result['is_paused'], True)

    def test_edit_system_job_invalid_field(self):
        """Tests updating an invalid system job field"""
        url = '/%s/job-types/%d/' % (self.api, self.job_type.id)
        json_data = {
            'title': 'Invalid title change'
        }
        self.job_type.is_system = True
        self.job_type.save()
        response = self.client.generic('PATCH', url, json.dumps(json_data), 'application/json')

        self.assertEqual(response.status_code, status.HTTP_400_BAD_REQUEST, response.content)

    def test_edit_seed_configuration(self):
        """Tests editing the configuration of a seed job type"""
        configuration = self.configuration.copy()
        configuration['settings'] = {'DB_HOST': 'other_scale_db'}
        configuration['mounts'] = {
            'MOUNT_PATH': {
                'type': 'host',
                'host_path': '/some/new/path'
                }
            }

        url = '/%s/job-types/%d/' % (self.api, self.seed_job_type.id)
        json_data = {
            'configuration': configuration,
        }
        response = self.client.generic('PATCH', url, json.dumps(json_data), 'application/json')
        self.assertEqual(response.status_code, status.HTTP_200_OK, response.content)

        result = json.loads(response.content)
        self.assertEqual(result['id'], self.seed_job_type.id)
        self.assertEqual(result['title'], self.seed_job_type.title)
        self.assertEqual(result['revision_num'], 1)
        self.assertEqual(result['configuration']['settings'], {'DB_HOST': 'other_scale_db'})
        self.assertEqual(result['configuration']['mounts']['MOUNT_PATH'], {'type': 'host', 'host_path': '/some/new/path'})

    def test_edit_seed_simple(self):
        """Tests editing the configuration of a seed job type"""
        json_data = {
            'icon_code': 'BEEF',
            'is_paused': True,
            'max_scheduled': 9
        }

        url = '/%s/job-types/%d/' % (self.api, self.seed_job_type.id)
        response = self.client.generic('PATCH', url, json.dumps(json_data), 'application/json')
        self.assertEqual(response.status_code, status.HTTP_200_OK, response.content)

        result = json.loads(response.content)
        self.assertEqual(result['id'], self.seed_job_type.id)
        self.assertEqual(result['title'], self.seed_job_type.title)
        self.assertEqual(result['revision_num'], 1)
        self.assertEqual(result['icon_code'], 'BEEF')
        self.assertTrue(result['is_paused'])
        self.assertEqual(result['max_scheduled'], 9)

    def test_edit_seed_invalid_field(self):
        """Tests updating an invalid seed field"""
        url = '/%s/job-types/%d/' % (self.api, self.seed_job_type.id)
        json_data = {
            'title': 'Invalid title change'
        }
        response = self.client.generic('PATCH', url, json.dumps(json_data), 'application/json')

        self.assertEqual(response.status_code, status.HTTP_400_BAD_REQUEST, response.content)

    def test_get_seed_job_type_v5(self):
        """Tests getting a Seed job from the v5 API"""

        manifest = job_test_utils.COMPLETE_MANIFEST
        expected_cmd_args = "${CUSTOM_COMMAND}"
        manifest['job']['interface']['command'] = expected_cmd_args

        configuration = {
            'version': '6',
            'mounts': {
                'MOUNT_PATH': {
                    'type': 'host',
                    'host_path': '/path/to/dted',
                    },
                'WRITE_PATH': {
                    'type': 'host',
                    'host_path': '/path/to/dted',
                    },
            },
            'settings': {
                'DB_HOST': 'scale',
            },
        }

        workspace = storage_test_utils.create_workspace()
        trigger_config = {
            'version': '1.0',
            'condition': {
                'media_type': 'text/plain',
            },
            'data': {
                'input_data_name': 'input_file',
                'workspace_name': workspace.name,
            }
        }
        job_type = job_test_utils.create_seed_job_type(manifest=manifest,
                                                       max_scheduled=2,
                                                       configuration=configuration)

        url = '/%s/job-types/%d/' % (self.api, job_type.id)
        response = self.client.get(url)

        self.assertEqual(response.status_code, status.HTTP_200_OK, response.content)

        result = json.loads(response.content)

        self.assertEqual(result['id'], job_type.id)
        self.assertEqual(result['name'], job_type.name)
        self.assertEqual(result['version'], job_type.version)
        self.assertEqual(result['interface']['command_arguments'], expected_cmd_args)


class TestJobTypeDetailsViewV6(TestCase):

    api = 'v6'

    def setUp(self):
        django.setup()

        self.manifest = job_test_utils.COMPLETE_MANIFEST

        self.output_workspace = storage_test_utils.create_workspace()
        self.configuration = {
            'version': '6',
            'mounts': {
                'MOUNT_PATH': {
                    'type': 'host',
                    'host_path': '/path/to/dted',
                    },
                'WRITE_PATH': {
                    'type': 'host',
                    'host_path': '/path/to/dted',
                    },
            },
            'output_workspaces': {'default': self.output_workspace.name},
            'settings': {
                'DB_HOST': 'scale',
            },
        }

        self.workspace = storage_test_utils.create_workspace()
        self.trigger_config = {
            'version': '1.0',
            'condition': {
                'media_type': 'text/plain',
            },
            'data': {
                'input_data_name': 'input_file',
                'workspace_name': self.workspace.name,
            }
        }
<<<<<<< HEAD
        self.job_type = job_test_utils.create_seed_job_type(manifest=self.manifest, max_scheduled=2,
=======
        self.trigger_rule = trigger_test_utils.create_trigger_rule(trigger_type='PARSE', is_active=True,
                                                                   configuration=self.trigger_config)

        self.job_type = job_test_utils.create_seed_job_type(manifest=self.manifest,
                                                       trigger_rule=self.trigger_rule, max_scheduled=2,
>>>>>>> f79ffd45
                                                       configuration=self.configuration)

        self.old_job_type = job_test_utils.create_job_type()

    def test_not_found(self):
        """Tests calling the get job type details view with a job name/version that does not exist."""

        url = '/%s/job-types/missing-job/1.0.0/' % self.api
        response = self.client.get(url)

        self.assertEqual(response.status_code, status.HTTP_404_NOT_FOUND, response.content)

    def test_non_seed(self):
        """Tests calling the get v6 job type details view with a non seed job name/version."""
        url = '/%s/job-types/%s/%s/' % (self.api, self.old_job_type.name, self.old_job_type.version)
        response = self.client.get(url)
        self.assertEqual(response.status_code, status.HTTP_400_BAD_REQUEST, response.content)

    def test_successful(self):
        """Tests successfully calling the get job type details view."""

        url = '/%s/job-types/%s/%s/' % (self.api, self.job_type.name, self.job_type.version)
        response = self.client.get(url)
        self.assertEqual(response.status_code, status.HTTP_200_OK, response.content)

        result = json.loads(response.content)
        self.assertTrue(isinstance(result, dict), 'result  must be a dictionary')
        self.assertEqual(result['id'], self.job_type.id)
        self.assertEqual(result['name'], self.job_type.name)
        self.assertEqual(result['version'], self.job_type.version)

        self.assertIsNotNone(result['manifest'])
        self.assertIsNotNone(result['configuration'])
        self.assertEqual(result['max_scheduled'], 2)

    def test_edit_not_found(self):
        """Tests calling the get job type details view with a job name/version that does not exist."""

        url = '/%s/job-types/missing-job/1.0.0/' % self.api
        json_data = {
            'icon_code': 'BEEF',
            'is_active': False,
            'is_paused': True,
            'max_scheduled': 9
        }
        response = self.client.generic('PATCH', url, json.dumps(json_data), 'application/json')
        self.assertEqual(response.status_code, status.HTTP_404_NOT_FOUND, response.content)

    def test_edit_simple(self):
        """Tests editing only the basic attributes of a job type"""

        url = '/%s/job-types/%s/%s/' % (self.api, self.job_type.name, self.job_type.version)
        json_data = {
            'icon_code': 'BEEF',
            'is_published': True,
            'is_active': False,
            'is_paused': True,
            'max_scheduled': 9
        }
        response = self.client.generic('PATCH', url, json.dumps(json_data), 'application/json')
        self.assertEqual(response.status_code, status.HTTP_204_NO_CONTENT, response.content)

    def test_edit_configuration(self):
        """Tests editing the configuration of a job type"""
        configuration = copy.deepcopy(self.configuration)
        configuration['settings'] = {'DB_HOST': 'other_scale_db'}
        configuration['mounts'] = {
            'dted': {
                'type': 'host',
                'host_path': '/some/new/path'
                }
            }

        url = '/%s/job-types/%s/%s/' % (self.api, self.job_type.name, self.job_type.version)
        json_data = {
            'configuration': configuration,
        }
        response = self.client.generic('PATCH', url, json.dumps(json_data), 'application/json')
        self.assertEqual(response.status_code, status.HTTP_204_NO_CONTENT, response.content)

    def test_edit_bad_configuration(self):
        """Tests passing an invalid configuration of a job type to the patch interface"""
        configuration = copy.deepcopy(self.configuration)
        configuration['priority'] = 0

        url = '/%s/job-types/%s/%s/' % (self.api, self.job_type.name, self.job_type.version)
        json_data = {
            'configuration': configuration,
        }
        response = self.client.generic('PATCH', url, json.dumps(json_data), 'application/json')
        self.assertEqual(response.status_code, status.HTTP_400_BAD_REQUEST, response.content)

class TestJobTypeRevisionsViewV6(TestCase):

    api = 'v6'

    def setUp(self):
        django.setup()

        self.manifest = job_test_utils.COMPLETE_MANIFEST

        self.output_workspace = storage_test_utils.create_workspace()
        self.configuration = {
            'version': '6',
            'mounts': {
                'dted': {
                    'type': 'host',
                    'host_path': '/path/to/dted',
                    },
            },
            'output_workspaces': {'default': self.output_workspace.name},
            'settings': {
                'DB_HOST': 'scale',
            },
        }

        self.workspace = storage_test_utils.create_workspace()
        self.trigger_config = {
            'version': '1.0',
            'condition': {
                'media_type': 'text/plain',
            },
            'data': {
                'input_data_name': 'input_file',
                'workspace_name': self.workspace.name,
            }
        }
<<<<<<< HEAD
        self.job_type = job_test_utils.create_seed_job_type(manifest=self.manifest, max_scheduled=2,
=======
        self.trigger_rule = trigger_test_utils.create_trigger_rule(trigger_type='PARSE', is_active=True,
                                                                   configuration=self.trigger_config)

        self.job_type = job_test_utils.create_seed_job_type(manifest=self.manifest,
                                                       trigger_rule=self.trigger_rule, max_scheduled=2,
>>>>>>> f79ffd45
                                                       configuration=self.configuration)

        manifest2 = copy.deepcopy(self.manifest)
        manifest2['job']['packageVersion'] = '1.0.1'
        manifest2['job']['maintainer']['name'] = 'Jane Doe'
        self.job_type.manifest = manifest2
        job_test_utils.edit_job_type_v6(self.job_type, manifest2)

    def test_not_found(self):
        """Tests successfully calling the get job type revisions view with a job type that does not exist."""

        url = '/%s/job-types/missing-job/1.0.0/revisions/' % self.api
        response = self.client.get(url)

        self.assertEqual(response.status_code, status.HTTP_404_NOT_FOUND, response.content)

        # correct job type, bad version
        url = '/%s/job-types/my-job/9.9.9/revisions/' % self.api
        response = self.client.get(url)

        self.assertEqual(response.status_code, status.HTTP_404_NOT_FOUND, response.content)

    def test_successful_list(self):
        """Tests successfully calling the get job type revisions view."""

        url = '/%s/job-types/%s/%s/revisions/' % (self.api, self.job_type.name, self.job_type.version)
        response = self.client.get(url)
        self.assertEqual(response.status_code, status.HTTP_200_OK, response.content)

        result = json.loads(response.content)
        result = result['results']
        self.assertEqual(len(result), 2)
        self.assertTrue(isinstance(result[0], dict), 'result  must be a dictionary')
        self.assertEqual(result[0]['job_type']['name'], self.job_type.name)
        self.assertEqual(result[0]['revision_num'], 2)
        self.assertEqual(result[0]['docker_image'], 'fake')

    def test_details_not_found(self):
        """Tests successfully calling the get job type revision details view with a job type revision that does not exist."""

        url = '/%s/job-types/missing-job/1.0.0/revisions/9/' % self.api
        response = self.client.get(url)

        self.assertEqual(response.status_code, status.HTTP_404_NOT_FOUND, response.content)

    def test_successful_details(self):
        """Tests successfully calling the get job type revision details view."""

        url = '/%s/job-types/%s/%s/revisions/1/' % (self.api, self.job_type.name, self.job_type.version)
        response = self.client.get(url)
        self.assertEqual(response.status_code, status.HTTP_200_OK, response.content)

        result = json.loads(response.content)
        self.assertTrue(isinstance(result, dict), 'result  must be a dictionary')
        self.assertEqual(result['job_type']['name'], self.job_type.name)
        self.assertEqual(result['revision_num'], 1)
        self.assertEqual(result['docker_image'], 'fake')
        self.assertIsNotNone(result['manifest'])


class TestJobTypesValidationViewV5(TransactionTestCase):
    """Tests related to the job-types validation endpoint"""

    api = 'v5'

    def setUp(self):
        django.setup()

        self.workspace = storage_test_utils.create_workspace()
        self.error = error_test_utils.create_error(category='ALGORITHM')

    def test_successful(self):
        """Tests validating a new job type."""
        json_data = {
            'name': 'job-type-test',
            'version': '1.0.0',
            'title': 'Job Type Test',
            'is_published': True,
            'description': 'This is a test.',
            'interface': {
                'version': '1.0',
                'command': 'test_cmd',
                'command_arguments': 'test_arg',
                'input_data': [],
                'output_data': [],
                'shared_resources': [],
            },
            'error_mapping': {
                'version': '1.0',
                'exit_codes': {
                    '1': self.error.name,
                },
            },
            'custom_resources': {
                'version': '1.0',
                'resources': {
                    'foo': 50.0,
                },
            },
        }

        url = '/%s/job-types/validation/' % self.api
        response = self.client.generic('POST', url, json.dumps(json_data), 'application/json')
        self.assertEqual(response.status_code, status.HTTP_200_OK, response.content)

        results = json.loads(response.content)
        self.assertDictEqual(results, {'warnings': []}, 'JSON result was incorrect')

    def test_successful_trigger(self):
        """Tests validating a new job type with a trigger."""
        json_data = {
            'name': 'job-type-test',
            'version': '1.0.0',
            'title': 'Job Type Test',
            'description': 'This is a test.',
            'interface': {
                'version': '1.0',
                'command': 'test_cmd',
                'command_arguments': 'test_arg',
                'input_data': [],
                'output_data': [],
                'shared_resources': [],
            },
        }

        url = '/%s/job-types/validation/' % self.api
        response = self.client.generic('POST', url, json.dumps(json_data), 'application/json')
        self.assertEqual(response.status_code, status.HTTP_200_OK, response.content)

        results = json.loads(response.content)
        self.assertDictEqual(results, {'warnings': []}, 'JSON result was incorrect')

    def test_successful_configuration(self):
        """Tests validating a new job type with a valid configuration."""
        url = '/%s/job-types/validation/' % self.api
        json_data = {
            'name': 'job-type-post-test-config',
            'version': '1.0.0',
            'title': 'Job Type Post Test',
            'description': 'This is a test.',
            'priority': '1',
            'interface': {
                'version': '1.4',
                'command': 'test_cmd',
                'command_arguments': 'test_arg ${DB_HOST}',
                'mounts': [{
                    'name': 'dted',
                    'path': '/some/path',
                    }],
                'settings': [{
                    'name': 'DB_HOST',
                    'required': True,
                }],
                'input_data': [],
                'output_data': [],
                'shared_resources': [],
            },
            'configuration': {
                'version': '2.0',
                'mounts': {
                    'dted': {'type': 'host',
                             'host_path': '/path/to/dted'}
                },
                'settings': {
                    'DB_HOST': 'scale'
                }
            },
            'error_mapping': {
                'version': '1.0',
                'exit_codes': {
                    '1': self.error.name,
                },
            },
            'custom_resources': {
                'version': '1.0',
                'resources': {
                    'foo': 10.0
                }
            }
        }

        response = self.client.generic('POST', url, json.dumps(json_data), 'application/json')
        self.assertEqual(response.status_code, status.HTTP_200_OK, response.content)

        results = json.loads(response.content)
        self.assertDictEqual(results, {'warnings': []}, 'JSON result was incorrect')

    def test_missing_mount(self):
        """Tests validating a new job type with a mount referenced in configuration but not interface."""
        url = '/%s/job-types/validation/' % self.api
        json_data = {
            'name': 'job-type-post-test-no-mount',
            'version': '1.0.0',
            'title': 'Job Type Post Test',
            'description': 'This is a test.',
            'priority': '1',
            'interface': {
                'version': '1.4',
                'command': 'test_cmd',
                'command_arguments': 'test_arg ${DB_HOST}',
                'mounts': [],
                'settings': [{
                    'name': 'DB_HOST',
                    'required': True,
                }],
                'input_data': [],
                'output_data': [],
                'shared_resources': [],
            },
            'configuration': {
                'version': '2.0',
                'mounts': {
                    'dted': {'type': 'host',
                             'host_path': '/path/to/dted'}
                },
                'settings': {
                    'DB_HOST': 'scale'
                }
            },
            'error_mapping': {
                'version': '1.0',
                'exit_codes': {
                    '1': self.error.name,
                },
            },
            'custom_resources': {
                'version': '1.0',
                'resources': {
                    'foo': 10.0
                }
            }
        }

        response = self.client.generic('POST', url, json.dumps(json_data), 'application/json')
        self.assertEqual(response.status_code, status.HTTP_200_OK, response.content)

        results = json.loads(response.content)
        self.assertEqual(len(results['warnings']), 1)
        self.assertEqual(results['warnings'][0]['id'], 'mounts')

    def test_missing_setting(self):
        """Tests validating a new job type with a setting referenced in configuration but not interface."""
        url = '/%s/job-types/validation/' % self.api
        json_data = {
            'name': 'job-type-post-test-no-setting',
            'version': '1.0.0',
            'title': 'Job Type Post Test',
            'description': 'This is a test.',
            'priority': '1',
            'interface': {
                'version': '1.4',
                'command': 'test_cmd',
                'command_arguments': 'test_arg',
                'mounts': [{
                    'name': 'dted',
                    'path': '/some/path',
                }],
                'settings': [],
                'input_data': [],
                'output_data': [],
                'shared_resources': [],
            },
            'configuration': {
                'version': '2.0',
                'mounts': {
                    'dted': {'type': 'host',
                             'host_path': '/path/to/dted'}
                },
                'settings': {
                    'DB_HOST': 'scale'
                }
            },
            'error_mapping': {
                'version': '1.0',
                'exit_codes': {
                    '1': self.error.name,
                },
            },
            'custom_resources': {
                'version': '1.0',
                'resources': {
                    'foo': 10.0
                }
            }
        }

        response = self.client.generic('POST', url, json.dumps(json_data), 'application/json')
        self.assertEqual(response.status_code, status.HTTP_200_OK, response.content)

        results = json.loads(response.content)
        self.assertEqual(len(results['warnings']), 1)
        self.assertEqual(results['warnings'][0]['id'], 'settings')

    def test_missing_other_setting(self):
        """Tests validating a new job type with a setting referenced in configuration but not interface."""
        url = '/%s/job-types/validation/' % self.api
        json_data = {
            'name': 'job-type-post-test-no-other-setting',
            'version': '1.0.0',
            'title': 'Job Type Post Test',
            'description': 'This is a test.',
            'priority': '1',
            'interface': {
                'version': '1.4',
                'command': 'test_cmd',
                'command_arguments': 'test_arg',
                'mounts': [{
                    'name': 'dted',
                    'path': '/some/path',
                }],
                'settings': [{
                    'name': 'DB_HOST',
                    'required': True,
                }],
                'input_data': [],
                'output_data': [],
                'shared_resources': [],
            },
            'configuration': {
                'version': '2.0',
                'mounts': {
                    'dted': {'type': 'host',
                             'host_path': '/path/to/dted'}
                },
                'settings': {
                    'DB_HOST': 'scale',
                    'setting': 'value'
                }
            },
            'error_mapping': {
                'version': '1.0',
                'exit_codes': {
                    '1': self.error.name,
                },
            },
            'custom_resources': {
                'version': '1.0',
                'resources': {
                    'foo': 10.0
                }
            }
        }

        response = self.client.generic('POST', url, json.dumps(json_data), 'application/json')
        self.assertEqual(response.status_code, status.HTTP_200_OK, response.content)

        results = json.loads(response.content)
        self.assertEqual(len(results['warnings']), 1)
        self.assertEqual(results['warnings'][0]['id'], 'settings')

    def test_secret_setting(self):
        """Tests validating a new job type with a secret setting."""
        url = '/%s/job-types/validation/' % self.api
        json_data = {
            'name': 'job-type-post-test-no-other-setting',
            'version': '1.0.0',
            'title': 'Job Type Post Test',
            'description': 'This is a test.',
            'priority': '1',
            'interface': {
                'version': '1.4',
                'command': 'test_cmd',
                'command_arguments': 'test_arg',
                'mounts': [{
                    'name': 'dted',
                    'path': '/some/path',
                }],
                'settings': [{
                    'name': 'DB_HOST',
                    'required': True,
                    'secret': True,
                }],
                'input_data': [],
                'output_data': [],
                'shared_resources': [],
            },
            'configuration': {
                'version': '2.0',
                'mounts': {
                    'dted': {'type': 'host',
                             'host_path': '/path/to/dted'}
                },
                'settings': {
                    'DB_HOST': 'some_secret_value',
                }
            },
            'error_mapping': {
                'version': '1.0',
                'exit_codes': {
                    '1': self.error.name,
                },
            },
            'custom_resources': {
                'version': '1.0',
                'resources': {
                    'foo': 10.0
                }
            }
        }

        response = self.client.generic('POST', url, json.dumps(json_data), 'application/json')
        self.assertEqual(response.status_code, status.HTTP_200_OK, response.content)

        results = json.loads(response.content)
        self.assertEqual(len(results['warnings']), 0)

    def test_bad_param(self):
        """Tests validating a new job type with missing fields."""
        url = '/%s/job-types/validation/' % self.api
        json_data = {
            'name': 'job-type-post-test',
        }

        response = self.client.generic('POST', url, json.dumps(json_data), 'application/json')
        self.assertEqual(response.status_code, status.HTTP_400_BAD_REQUEST, response.content)

    def test_bad_error(self):
        """Tests validating a new job type with an invalid error relationship."""
        json_data = {
            'name': 'job-type-post-test',
            'version': '1.0.0',
            'description': 'This is a test.',
            'error_mapping': {
                'version': '1.0',
                'exit_codes': {
                    '1': 'BAD',
                },
            },
        }

        url = '/%s/job-types/validation/' % self.api
        response = self.client.generic('POST', url, json.dumps(json_data), 'application/json')
        self.assertEqual(response.status_code, status.HTTP_400_BAD_REQUEST, response.content)

    def test_bad_custom_resources(self):
        """Tests validating a new job type with invalid custom resources."""
        json_data = {
            'name': 'job-type-post-test',
            'version': '1.0.0',
            'description': 'This is a test.',
            'custom_resources': {
                'version': '1.0',
                'resources': {
                    'foo': 'BAD',
                },
            },
        }

        url = '/%s/job-types/validation/' % self.api
        response = self.client.generic('POST', url, json.dumps(json_data), 'application/json')
        self.assertEqual(response.status_code, status.HTTP_400_BAD_REQUEST, response.content)

    # trigger rules are ignored in Scale v6, so no need to check them
    def test_warnings(self):
        """Tests validating a new job type with mismatched media type warnings."""
        json_data = {
            'name': 'job-type-post-test',
            'version': '1.0.0',
            'description': 'This is a test.',
            'interface': {
                'version': '1.0',
                'command': '/test.sh',
                'command_arguments': '${input_file}',
                'input_data': [{
                    'name': 'input_file',
                    'type': 'file',
                    'media_types': ['image/png'],
                }],
                'output_data': [],
            },
        }

        url = '/%s/job-types/validation/' % self.api
        response = self.client.generic('POST', url, json.dumps(json_data), 'application/json')
        self.assertEqual(response.status_code, status.HTTP_200_OK, response.content)

        results = json.loads(response.content)
        # TODO: Find another warning to test
        # self.assertEqual(len(results['warnings']), 1)
        # self.assertEqual(results['warnings'][0]['id'], 'media_type')
        pass

class TestJobTypesValidationViewV6(TransactionTestCase):
    """Tests related to the job-types validation endpoint"""

    api = 'v6'

    def setUp(self):
        django.setup()

        self.configuration = {
            'version': '6',
            'output_workspaces': {
              'default': 'workspace_1',
              'outputs': {'output_file_pngs': 'workspace_2'}
            },
            'mounts': {
                'MOUNT_PATH': {
                    'type': 'host',
                    'host_path': '/path/to/mount',
                    },
                'WRITE_PATH': {
                    'type': 'host',
                    'host_path': '/path/to/mount',
                    },
            },
            'settings': {
                'VERSION': '1.0.0',
                'DB_HOST': 'scale',
                'DB_PASS': 'password',
            },
        }

        self.workspace1 = storage_test_utils.create_workspace(name='workspace_1')
        self.workspace2 = storage_test_utils.create_workspace(name='workspace_2')
        self.inactivews = storage_test_utils.create_workspace(name='inactive', is_active=False)

    def test_successful(self):
        """Tests validating a new job type."""

        manifest = copy.deepcopy(job_test_utils.COMPLETE_MANIFEST)

        json_data = {
            'manifest': manifest,
            'configuration': self.configuration
        }

        url = '/%s/job-types/validation/' % self.api
        response = self.client.generic('POST', url, json.dumps(json_data), 'application/json')
        self.assertEqual(response.status_code, status.HTTP_200_OK, response.content)

        results = json.loads(response.content)
        self.assertTrue(results['is_valid'])
        self.assertDictEqual(results, {u'errors': [], u'is_valid': True, u'warnings': []})

    def test_successful_configuration(self):
        """Tests validating a new job type with a valid configuration."""
        url = '/%s/job-types/validation/' % self.api
        manifest = copy.deepcopy(job_test_utils.COMPLETE_MANIFEST)
        json_data = {
            'manifest': manifest,
            'configuration': self.configuration
        }

        response = self.client.generic('POST', url, json.dumps(json_data), 'application/json')
        self.assertEqual(response.status_code, status.HTTP_200_OK, response.content)

        results = json.loads(response.content)
        self.assertTrue(results['is_valid'])
        self.assertDictEqual(results, {u'errors': [], u'is_valid': True, u'warnings': []})

    def test_missing_mount(self):
        """Tests validating a new job type with a mount referenced in manifest but not configuration."""
        url = '/%s/job-types/validation/' % self.api
        manifest = copy.deepcopy(job_test_utils.COMPLETE_MANIFEST)
        config = copy.deepcopy(self.configuration)
        config['mounts'] = {}
        json_data = {
            'manifest': manifest,
            'configuration': config
        }


        response = self.client.generic('POST', url, json.dumps(json_data), 'application/json')
        self.assertEqual(response.status_code, status.HTTP_200_OK, response.content)

        results = json.loads(response.content)
        self.assertTrue(results['is_valid'])
        self.assertEqual(len(results['warnings']), 2)
        self.assertEqual(results['warnings'][0]['name'], 'MISSING_MOUNT')
        self.assertEqual(results['warnings'][1]['name'], 'MISSING_MOUNT')

    def test_unknown_mount(self):
        """Tests validating a new job type with a mount referenced in configuration but not manifest."""
        url = '/%s/job-types/validation/' % self.api
        manifest = copy.deepcopy(job_test_utils.COMPLETE_MANIFEST)
        manifest['job']['name'] = 'my-job-no-mount'
        manifest['job']['interface']['mounts'] = []
        json_data = {
            'manifest': manifest,
            'configuration': self.configuration
        }


        response = self.client.generic('POST', url, json.dumps(json_data), 'application/json')
        self.assertEqual(response.status_code, status.HTTP_200_OK, response.content)

        results = json.loads(response.content)
        self.assertTrue(results['is_valid'])
        self.assertEqual(len(results['warnings']), 2)
        self.assertEqual(results['warnings'][0]['name'], 'UNKNOWN_MOUNT')
        self.assertEqual(results['warnings'][1]['name'], 'UNKNOWN_MOUNT')

    def test_missing_setting(self):
        """Tests validating a new job type with a setting referenced in manifest but not configuration."""
        url = '/%s/job-types/validation/' % self.api
        manifest = copy.deepcopy(job_test_utils.COMPLETE_MANIFEST)
        config = copy.deepcopy(self.configuration)
        config['settings'] = {}
        json_data = {
            'manifest': manifest,
            'configuration': config
        }

        response = self.client.generic('POST', url, json.dumps(json_data), 'application/json')
        self.assertEqual(response.status_code, status.HTTP_200_OK, response.content)

        results = json.loads(response.content)
        self.assertTrue(results['is_valid'])
        self.assertEqual(len(results['warnings']), 3)
        self.assertEqual(results['warnings'][0]['name'], 'MISSING_SETTING')

    def test_unknown_setting(self):
        """Tests validating a new job type with a setting referenced in configuration but not manifest."""
        url = '/%s/job-types/validation/' % self.api
        manifest = copy.deepcopy(job_test_utils.COMPLETE_MANIFEST)
        config = copy.deepcopy(self.configuration)
        config['settings'] = {
                'VERSION': '1.0.0',
                'DB_HOST': 'scale',
                'DB_PASS': 'password',
                'setting': 'extra'
        }

        json_data = {
            'manifest': manifest,
            'configuration': config
        }

        response = self.client.generic('POST', url, json.dumps(json_data), 'application/json')
        self.assertEqual(response.status_code, status.HTTP_200_OK, response.content)

        results = json.loads(response.content)
        self.assertTrue(results['is_valid'])
        self.assertEqual(len(results['warnings']), 1)
        self.assertEqual(results['warnings'][0]['name'], 'UNKNOWN_SETTING')

    def test_secret_setting(self):
        """Tests validating a new job type with a secret setting."""
        url = '/%s/job-types/validation/' % self.api
        manifest = copy.deepcopy(job_test_utils.COMPLETE_MANIFEST)
        config = copy.deepcopy(self.configuration)

        json_data = {
            'manifest': manifest,
            'configuration': config
        }


        response = self.client.generic('POST', url, json.dumps(json_data), 'application/json')
        self.assertEqual(response.status_code, status.HTTP_200_OK, response.content)

        results = json.loads(response.content)
        self.assertTrue(results['is_valid'])
        self.assertEqual(len(results['warnings']), 0)

    def test_bad_param(self):
        """Tests validating a new job type with missing fields."""
        url = '/%s/job-types/validation/' % self.api
        manifest = copy.deepcopy(job_test_utils.COMPLETE_MANIFEST)
        manifest['name'] = None
        json_data = {
            'manifest': manifest,
            'configuration': self.configuration
        }

        response = self.client.generic('POST', url, json.dumps(json_data), 'application/json')
        self.assertEqual(response.status_code, status.HTTP_200_OK, response.content)

        results = json.loads(response.content)
        self.assertFalse(results['is_valid'])
        self.assertEqual(len(results['errors']), 1)
        self.assertEqual(results['errors'][0]['name'], 'JSON_VALIDATION_ERROR')

    def test_bad_error(self):
        """Tests validating a new job type with an invalid error relationship."""
        manifest = copy.deepcopy(job_test_utils.COMPLETE_MANIFEST)
        manifest['errors'] = [
          {
            'code': '1',
            'name': 'error-name-one',
            'title': 'Error Name',
            'description': 'Error Description',
            'category': 'data'
          }
        ]
        json_data = {
            'manifest': manifest,
            'configuration': self.configuration
        }

        url = '/%s/job-types/validation/' % self.api
        response = self.client.generic('POST', url, json.dumps(json_data), 'application/json')
        self.assertEqual(response.status_code, status.HTTP_200_OK, response.content)

        results = json.loads(response.content)
        self.assertFalse(results['is_valid'])
        self.assertEqual(len(results['errors']), 1)
        self.assertEqual(results['errors'][0]['name'], 'JSON_VALIDATION_ERROR')

    def test_invalid_output_workspace(self):
        """Tests validating a new job type with an invalid output workspace."""
        manifest = copy.deepcopy(job_test_utils.COMPLETE_MANIFEST)
        config = copy.deepcopy(self.configuration)
        config['output_workspaces'] = {
            'default': 'bad_name'
        }
        json_data = {
            'manifest': manifest,
            'configuration': config
        }

        url = '/%s/job-types/validation/' % self.api
        response = self.client.generic('POST', url, json.dumps(json_data), 'application/json')
        self.assertEqual(response.status_code, status.HTTP_200_OK, response.content)

        results = json.loads(response.content)
        self.assertFalse(results['is_valid'])
        self.assertEqual(len(results['errors']), 1)
        self.assertEqual(results['errors'][0]['name'], 'INVALID_WORKSPACE')

    def test_deprecated_output_workspace(self):
        """Tests validating a new job type with an inactive output workspace."""
        manifest = copy.deepcopy(job_test_utils.COMPLETE_MANIFEST)
        config = copy.deepcopy(self.configuration)
        config['output_workspaces'] = {
            'default': 'inactive'
        }
        json_data = {
            'manifest': manifest,
            'configuration': config
        }

        url = '/%s/job-types/validation/' % self.api
        response = self.client.generic('POST', url, json.dumps(json_data), 'application/json')
        self.assertEqual(response.status_code, status.HTTP_200_OK, response.content)

        results = json.loads(response.content)
        self.assertTrue(results['is_valid'])
        self.assertEqual(len(results['warnings']), 1)
        self.assertEqual(results['warnings'][0]['name'], 'DEPRECATED_WORKSPACE')

    def test_missing_output_workspace(self):
        """Tests validating a new job type with a missing output workspace."""
        manifest = copy.deepcopy(job_test_utils.COMPLETE_MANIFEST)
        config = copy.deepcopy(self.configuration)
        config['output_workspaces'] = {}
        json_data = {
            'manifest': manifest,
            'configuration': config
        }

        url = '/%s/job-types/validation/' % self.api
        response = self.client.generic('POST', url, json.dumps(json_data), 'application/json')
        self.assertEqual(response.status_code, status.HTTP_200_OK, response.content)

        results = json.loads(response.content)
        self.assertFalse(results['is_valid'])
        self.assertEqual(len(results['errors']), 1)
        self.assertEqual(results['errors'][0]['name'], 'MISSING_WORKSPACE')

    def test_nonstandard_resource(self):
        """Tests validating a new job type with a nonstandard resource."""
        manifest = copy.deepcopy(job_test_utils.COMPLETE_MANIFEST)
        manifest['job']['resources']['scalar'].append({'name': 'chocolate', 'value': 1.0 })
        config = copy.deepcopy(self.configuration)
        json_data = {
            'manifest': manifest,
            'configuration': config
        }

        url = '/%s/job-types/validation/' % self.api
        response = self.client.generic('POST', url, json.dumps(json_data), 'application/json')
        self.assertEqual(response.status_code, status.HTTP_200_OK, response.content)

        results = json.loads(response.content)
        self.assertTrue(results['is_valid'])
        self.assertEqual(len(results['warnings']), 1)
        self.assertEqual(results['warnings'][0]['name'], 'NONSTANDARD_RESOURCE')

class TestJobTypesStatusView(TestCase):

    api = 'v5'

    def setUp(self):
        django.setup()

        self.job_type1 = job_test_utils.create_job_type()

    def test_successful(self):
        """Tests successfully calling the status view."""
        job_test_utils.create_job(job_type=self.job_type1, status='COMPLETED')

        url = '/%s/job-types/status/' % self.api
        response = self.client.generic('GET', url)
        self.assertEqual(response.status_code, status.HTTP_200_OK, response.content)

        result = json.loads(response.content)
        self.assertEqual(len(result['results']), 1)
        self.assertEqual(result['results'][0]['job_type']['name'], self.job_type1.name)
        self.assertEqual(len(result['results'][0]['job_counts']), 1)
        self.assertEqual(result['results'][0]['job_counts'][0]['status'], 'COMPLETED')
        self.assertEqual(result['results'][0]['job_counts'][0]['count'], 1)

    def test_running(self):
        """Tests getting running jobs regardless of time filters."""
        old_timestamp = datetime.datetime(2015, 1, 1, tzinfo=utc)
        job_test_utils.create_job(job_type=self.job_type1, status='COMPLETED', last_status_change=old_timestamp)
        job_test_utils.create_job(job_type=self.job_type1, status='RUNNING', last_status_change=old_timestamp)

        new_timestamp = datetime.datetime(2015, 1, 10, tzinfo=utc)
        job_test_utils.create_job(job_type=self.job_type1, status='COMPLETED', last_status_change=new_timestamp)
        job_test_utils.create_job(job_type=self.job_type1, status='RUNNING', last_status_change=new_timestamp)

        url = '/%s/job-types/status/?started=2015-01-05T00:00:00Z' % self.api
        response = self.client.generic('GET', url)
        self.assertEqual(response.status_code, status.HTTP_200_OK, response.content)

        result = json.loads(response.content)
        self.assertEqual(len(result['results']), 1)
        self.assertEqual(len(result['results'][0]['job_counts']), 2)

        for entry in result['results'][0]['job_counts']:
            if entry['status'] == 'COMPLETED':
                self.assertEqual(entry['count'], 1)
            elif entry['status'] == 'RUNNING':
                self.assertEqual(entry['count'], 2)
            else:
                self.fail('Found unexpected job type count status: %s' % entry['status'])

    def test_is_operational(self):
        """Tests successfully calling the status view filtered by operational status."""
        job_test_utils.create_job(job_type=self.job_type1, status='COMPLETED')

        job_type2 = job_test_utils.create_job_type(is_operational=False)
        job_test_utils.create_job(job_type=job_type2, status='COMPLETED')

        url = '/%s/job-types/status/?is_operational=false' % self.api
        response = self.client.generic('GET', url)
        self.assertEqual(response.status_code, status.HTTP_200_OK, response.content)

        result = json.loads(response.content)
        self.assertEqual(len(result['results']), 1)
        self.assertEqual(result['results'][0]['job_type']['name'], job_type2.name)
        self.assertEqual(result['results'][0]['job_type']['is_operational'], job_type2.is_operational)
        self.assertEqual(len(result['results'][0]['job_counts']), 1)
        self.assertEqual(result['results'][0]['job_counts'][0]['count'], 1)


class TestJobTypesPendingView(TestCase):

    api = 'v5'

    def setUp(self):
        django.setup()

        self.job = job_test_utils.create_job(status='PENDING')

    def test_successful(self):
        """Tests successfully calling the pending status view."""

        url = '/%s/job-types/pending/' % self.api
        response = self.client.generic('GET', url)
        self.assertEqual(response.status_code, status.HTTP_200_OK, response.content)

        result = json.loads(response.content)
        self.assertEqual(len(result['results']), 1)
        self.assertEqual(result['results'][0]['job_type']['name'], self.job.job_type.name)
        self.assertEqual(result['results'][0]['count'], 1)
        self.assertIsNotNone(result['results'][0]['longest_pending'])


class TestJobTypesRunningView(TestCase):

    api = 'v5'

    def setUp(self):
        django.setup()

        self.job = job_test_utils.create_job(status='RUNNING')

    def test_successful(self):
        """Tests successfully calling the running status view."""

        url = '/%s/job-types/running/' % self.api
        response = self.client.generic('GET', url)
        self.assertEqual(response.status_code, status.HTTP_200_OK, response.content)

        result = json.loads(response.content)
        self.assertEqual(len(result['results']), 1)
        self.assertEqual(result['results'][0]['job_type']['name'], self.job.job_type.name)
        self.assertEqual(result['results'][0]['count'], 1)
        self.assertIsNotNone(result['results'][0]['longest_running'])


class TestJobTypesSystemFailuresView(TestCase):

    api = 'v5'

    def setUp(self):
        django.setup()

        self.error = Error(name='Test Error', description='test')
        self.error.save()
        self.job = job_test_utils.create_job(status='FAILED', error=self.error)

    def test_successful(self):
        """Tests successfully calling the system failures view."""

        url = '/%s/job-types/system-failures/' % self.api
        response = self.client.generic('GET', url)
        self.assertEqual(response.status_code, status.HTTP_200_OK, response.content)

        result = json.loads(response.content)
        self.assertEqual(len(result['results']), 1)
        self.assertEqual(result['results'][0]['job_type']['name'], self.job.job_type.name)
        self.assertEqual(result['results'][0]['error']['name'], self.error.name)
        self.assertEqual(result['results'][0]['count'], 1)

# TODO: remove when REST API v5 is removed
class TestJobsWithExecutionViewV5(TransactionTestCase):
    """An integration test of the Jobs with latest execution view"""

    api = 'v5'

    def setUp(self):
        django.setup()

        self.job_type_1 = job_test_utils.create_job_type()
        self.job_type_2 = job_test_utils.create_job_type()

        self.job_1a = job_test_utils.create_job(job_type=self.job_type_1, status='COMPLETED')
        job_test_utils.create_job_exe(job=self.job_1a, status='FAILED')
        time.sleep(.01)
        job_test_utils.create_job_exe(job=self.job_1a, status='FAILED')
        time.sleep(.01)
        job_test_utils.create_job_exe(job=self.job_1a, status='COMPLETED')
        time.sleep(.01)
        self.last_run_1a = job_test_utils.create_job_exe(job=self.job_1a, status='RUNNING')

        self.job_1b = job_test_utils.create_job(job_type=self.job_type_1, status='FAILED')
        time.sleep(.01)
        self.last_run_1b = job_test_utils.create_job_exe(job=self.job_1b, status='FAILED')

        self.job_2a = job_test_utils.create_job(job_type=self.job_type_2, status='RUNNING')
        time.sleep(.01)
        job_test_utils.create_job_exe(job=self.job_2a, status='FAILED')
        time.sleep(.01)
        job_test_utils.create_job_exe(job=self.job_2a, status='FAILED')
        time.sleep(.01)
        job_test_utils.create_job_exe(job=self.job_2a, status='COMPLETED')
        time.sleep(.01)
        self.last_run_2a = job_test_utils.create_job_exe(job=self.job_2a, status='RUNNING')

        self.job_2b = job_test_utils.create_job(job_type=self.job_type_2, status='COMPLETED')
        time.sleep(.01)
        self.last_run_2b = job_test_utils.create_job_exe(job=self.job_2b, status='COMPLETED')

        self.job_3 = job_test_utils.create_job(is_superseded=True)

    def test_get_latest_job_exes(self):
        """Tests calling the jobs information service without a filter"""

        job_map = {
            self.job_1a.id: (self.job_1a, self.job_type_1, self.last_run_1a),
            self.job_1b.id: (self.job_1b, self.job_type_1, self.last_run_1b),
            self.job_2a.id: (self.job_2a, self.job_type_2, self.last_run_2a),
            self.job_2b.id: (self.job_2b, self.job_type_2, self.last_run_2b),
        }

        url = '/%s/jobs/executions/' % self.api
        response = self.client.generic('GET', url)
        self.assertEqual(response.status_code, status.HTTP_200_OK, response.content)

        results = json.loads(response.content)
        self.assertEqual(results['count'], 4)
        self.assertEqual(results['next'], None)
        self.assertEqual(results['previous'], None)

        job_ids = set()
        for job_entry in results['results']:
            self.assertFalse(job_entry['id'] in job_ids)
            job_ids.add(job_entry['id'])

            self.assertTrue(job_entry['id'] in job_map)
            expected_job, expected_type, expected_last_run = job_map[job_entry['id']]
            result_type_dict = job_entry['job_type']
            result_last_run_dict = job_entry['latest_job_exe']

            # Test a few values from the response
            self.assertEqual(expected_job.status, job_entry['status'])
            self.assertEqual(expected_job.priority, job_entry['priority'])
            self.assertEqual(expected_type.id, result_type_dict['id'])
            self.assertEqual(expected_type.name, result_type_dict['name'])
            self.assertEqual(expected_last_run.id, result_last_run_dict['id'])
            self.assertEqual(expected_last_run.job_exit_code, result_last_run_dict['job_exit_code'])

    def test_with_status_filter(self):
        url = '/%s/jobs/executions/?status=COMPLETED' % self.api
        response = self.client.generic('GET', url)
        self.assertEqual(response.status_code, status.HTTP_200_OK, response.content)

        results = json.loads(response.content)
        self.assertEqual(results['count'], 2)

        for job_entry in results['results']:
            self.assertTrue(job_entry['id'] in (self.job_1a.id, self.job_2b.id))

    def test_with_job_type_id_filter(self):
        url = '/%s/jobs/executions/?job_type_id=%s' % (self.api, self.job_type_1.id)
        response = self.client.generic('GET', url)
        self.assertEqual(response.status_code, status.HTTP_200_OK, response.content)

        results = json.loads(response.content)
        self.assertEqual(results['count'], 2)

        for job_entry in results['results']:
            self.assertTrue(job_entry['id'] in (self.job_1a.id, self.job_1b.id))

    def test_with_job_type_name_filter(self):
        url = '/%s/jobs/executions/?job_type_name=%s' % (self.api, self.job_type_2.name)
        response = self.client.generic('GET', url)
        self.assertEqual(response.status_code, status.HTTP_200_OK, response.content)

        results = json.loads(response.content)
        self.assertEqual(results['count'], 2)

        for job_entry in results['results']:
            self.assertTrue(job_entry['id'] in (self.job_2a.id, self.job_2b.id))

    def test_with_job_type_category_filter(self):
        url = '/%s/jobs/executions/?job_type_category=%s' % (self.api, self.job_type_2.category)
        response = self.client.generic('GET', url)
        self.assertEqual(response.status_code, status.HTTP_200_OK, response.content)

        results = json.loads(response.content)
        self.assertEqual(results['count'], 2)

        for job_entry in results['results']:
            self.assertTrue(job_entry['id'] in (self.job_2a.id, self.job_2b.id))

    def test_error_category(self):
        """Tests successfully calling the jobs view filtered by error category."""

        error = error_test_utils.create_error(category='DATA')
        job = job_test_utils.create_job(error=error)

        url = '/%s/jobs/executions/?error_category=%s' % (self.api, error.category)
        response = self.client.generic('GET', url)
        self.assertEqual(response.status_code, status.HTTP_200_OK, response.content)

        result = json.loads(response.content)
        self.assertEqual(len(result['results']), 1)
        self.assertEqual(result['results'][0]['id'], job.id)
        self.assertEqual(result['results'][0]['error']['category'], error.category)

    def test_superseded(self):
        """Tests getting superseded jobs."""

        url = '/%s/jobs/executions/?include_superseded=true' % self.api
        response = self.client.generic('GET', url)
        self.assertEqual(response.status_code, status.HTTP_200_OK, response.content)

        result = json.loads(response.content)
        self.assertEqual(len(result['results']), 5)


class TestJobExecutionsViewV5(TransactionTestCase):

    api = 'v5'

    def setUp(self):
        django.setup()

        self.job_type_1 = job_test_utils.create_job_type()
        self.job_1 = job_test_utils.create_job(job_type=self.job_type_1, status='COMPLETED')
        self.node_1 = node_test_utils.create_node()
        self.node_2 = node_test_utils.create_node()

        self.job_exe_1a = job_test_utils.create_job_exe(job=self.job_1, exe_num=1, status='FAILED', node=self.node_1,
                                                        started='2017-01-02T00:00:00Z', ended='2017-01-02T01:00:00Z')
        self.job_exe_1b = job_test_utils.create_job_exe(job=self.job_1, exe_num=2, status='COMPLETED', node=self.node_2,
                                                        started='2017-01-01T00:00:00Z', ended='2017-01-01T01:00:00Z')
        self.job_exe_1c = job_test_utils.create_job_exe(job=self.job_1, exe_num=3, status='COMPLETED', node=self.node_2,
                                                        started='2017-01-01T00:00:00Z', ended='2017-01-01T01:00:00Z')
        self.last_exe_1 = job_test_utils.create_job_exe(job=self.job_1, exe_num=4, status='RUNNING', node=self.node_2,
                                                        started='2017-01-03T00:00:00Z', ended='2017-01-03T01:00:00Z')

    def test_get_job_executions(self):
        """This test checks to make sure there are 4 job executions."""
        url = '/%s/jobs/%d/executions/' % (self.api, self.job_1.id)
        response = self.client.generic('GET', url)
        self.assertEqual(response.status_code, status.HTTP_200_OK, response.content)

        results = json.loads(response.content)
        job_exe_count = results['count']
        self.assertEqual(job_exe_count, 4)
        #check that we order by descending exe_num
        self.assertEqual(results['results'][0]['status'], 'RUNNING')

    def test_get_job_execution_bad_id(self):
        url = '/%s/jobs/999999999/executions/' % self.api
        response = self.client.generic('GET', url)
        result = json.loads(response.content)
        self.assertEqual(result['results'], [])

    def test_get_job_execution_filter_node(self):
        url = '/%s/jobs/%d/executions/?node_id=%d' % (self.api, self.job_1.id, self.node_1.id)
        response = self.client.generic('GET', url)
        self.assertEqual(response.status_code, status.HTTP_200_OK, response.content)

        results = json.loads(response.content)
        job_exe_count = results['count']
        self.assertEqual(job_exe_count, 1)

    def test_get_job_execution_filter_status(self):
        url = '/%s/jobs/%d/executions/?status=COMPLETED' % (self.api, self.job_1.id)
        response = self.client.generic('GET', url)
        self.assertEqual(response.status_code, status.HTTP_200_OK, response.content)

        results = json.loads(response.content)
        job_exe_count = results['count']
        self.assertEqual(job_exe_count, 2)

    def test_get_job_execution_filter_time(self):
        url = '/%s/jobs/%d/executions/?started=2017-01-01T00:00:00Z&ended=2017-01-02T00:00:00Z' % (self.api, self.job_1.id)
        response = self.client.generic('GET', url)
        self.assertEqual(response.status_code, status.HTTP_200_OK, response.content)

        results = json.loads(response.content)
        job_exe_count = results['count']
        self.assertEqual(job_exe_count, 2)

class TestJobExecutionsViewV6(TransactionTestCase):

    api = 'v6'

    def setUp(self):
        django.setup()

        self.job_type_1 = job_test_utils.create_job_type()
        self.error = error_test_utils.create_error()
        self.job_1 = job_test_utils.create_job(job_type=self.job_type_1, status='COMPLETED', error=self.error)
        self.node_1 = node_test_utils.create_node()
        self.node_2 = node_test_utils.create_node()
        self.job_exe_1a = job_test_utils.create_job_exe(job=self.job_1, exe_num=1, status='FAILED', node=self.node_1,
                                                        started='2017-01-02T00:00:00Z', ended='2017-01-02T01:00:00Z',
                                                        error=self.error)
        self.job_exe_1b = job_test_utils.create_job_exe(job=self.job_1, exe_num=2, status='COMPLETED', node=self.node_2,
                                                        started='2017-01-01T00:00:00Z', ended='2017-01-01T01:00:00Z')
        self.job_exe_1c = job_test_utils.create_job_exe(job=self.job_1, exe_num=3, status='COMPLETED', node=self.node_2,
                                                        started='2017-01-01T00:00:00Z', ended='2017-01-01T01:00:00Z')
        self.last_exe_1 = job_test_utils.create_job_exe(job=self.job_1, exe_num=4, status='RUNNING', node=self.node_2,
                                                        started='2017-01-03T00:00:00Z', ended='2017-01-03T01:00:00Z')

    def test_get_job_executions(self):
        """This test checks to make sure there are 4 job executions."""
        url = '/%s/jobs/%d/executions/' % (self.api, self.job_1.id)
        response = self.client.generic('GET', url)
        self.assertEqual(response.status_code, status.HTTP_200_OK, response.content)

        results = json.loads(response.content)
        job_exe_count = results['count']
        self.assertEqual(job_exe_count, 4)
        #check that we order by descending exe_num
        self.assertEqual(results['results'][0]['exe_num'], 4)

    def test_get_job_execution_bad_id(self):
        url = '/%s/jobs/999999999/executions/' % self.api
        response = self.client.generic('GET', url)
        result = json.loads(response.content)
        self.assertEqual(result['results'], [])

    def test_get_job_execution_filter_node(self):
        url = '/%s/jobs/%d/executions/?node_id=%d' % (self.api, self.job_1.id, self.node_1.id)
        response = self.client.generic('GET', url)
        self.assertEqual(response.status_code, status.HTTP_200_OK, response.content)

        results = json.loads(response.content)
        job_exe_count = results['count']
        self.assertEqual(job_exe_count, 1)

    def test_get_job_execution_filter_status(self):
        url = '/%s/jobs/%d/executions/?status=COMPLETED' % (self.api, self.job_1.id)
        response = self.client.generic('GET', url)
        self.assertEqual(response.status_code, status.HTTP_200_OK, response.content)

        results = json.loads(response.content)
        job_exe_count = results['count']
        self.assertEqual(job_exe_count, 2)

    def test_get_job_execution_filter_error(self):
        url = '/%s/jobs/%d/executions/?error_id=%d' % (self.api, self.job_1.id, self.error.id)
        response = self.client.generic('GET', url)
        self.assertEqual(response.status_code, status.HTTP_200_OK, response.content)

        results = json.loads(response.content)
        job_exe_count = results['count']
        self.assertEqual(job_exe_count, 1)

        url = '/%s/jobs/%d/executions/?error_category=%s' % (self.api, self.job_1.id, self.error.category)
        response = self.client.generic('GET', url)
        self.assertEqual(response.status_code, status.HTTP_200_OK, response.content)

        results = json.loads(response.content)
        job_exe_count = results['count']
        self.assertEqual(job_exe_count, 1)

class TestJobExecutionDetailsViewV5(TransactionTestCase):

    api = 'v5'

    def setUp(self):
        django.setup()

        self.job_type_1 = job_test_utils.create_job_type()
        self.job_1 = job_test_utils.create_job(job_type=self.job_type_1, status='COMPLETED')

        self.job_exe_1a = job_test_utils.create_job_exe(job=self.job_1, exe_num=9999, status='COMPLETED')

    def test_get_job_execution_for_job_exe_id(self):
        url = '/%s/jobs/%d/executions/%d/' % (self.api, self.job_1.id, self.job_exe_1a.exe_num)
        response = self.client.generic('GET', url)
        self.assertEqual(response.status_code, status.HTTP_200_OK, response.content)

        results = json.loads(response.content)
        self.assertEqual(results['id'], self.job_exe_1a.id)

    def test_get_job_execution_bad_exe_num(self):
        url = '/%s/jobs/%d/executions/%d/' % (self.api, self.job_1.id, 999999999)
        response = self.client.generic('GET', url)
        self.assertEqual(response.status_code, status.HTTP_404_NOT_FOUND, response.content)

class TestJobExecutionDetailsViewV6(TransactionTestCase):

    api = 'v6'

    def setUp(self):
        django.setup()

        self.job_type_1 = job_test_utils.create_job_type()
        self.job_1 = job_test_utils.create_job(job_type=self.job_type_1, status='COMPLETED')

        self.job_exe_1a = job_test_utils.create_job_exe(job=self.job_1, exe_num=9999, status='COMPLETED')

    def test_get_job_execution_for_job_exe_id(self):
        url = '/%s/jobs/%d/executions/%d/' % (self.api, self.job_1.id, self.job_exe_1a.exe_num)
        response = self.client.generic('GET', url)
        self.assertEqual(response.status_code, status.HTTP_200_OK, response.content)

        results = json.loads(response.content)
        self.assertEqual(results['id'], self.job_exe_1a.id)
        self.assertIn('task_results', results)
        self.assertIn('resources', results)
        self.assertIn('configuration', results)
        self.assertIn('output', results)

    def test_get_job_execution_bad_exe_num(self):
        url = '/%s/jobs/%d/executions/%d/' % (self.api, self.job_1.id, 999999999)
        response = self.client.generic('GET', url)
        self.assertEqual(response.status_code, status.HTTP_404_NOT_FOUND, response.content)


# TODO: remove when REST API v5 is removed
class TestOldJobExecutionsViewV5(TransactionTestCase):

    api = 'v5'

    def setUp(self):
        django.setup()

        self.job_type_1 = job_test_utils.create_job_type()
        self.job_type_2 = job_test_utils.create_job_type()

        self.job_1 = job_test_utils.create_job(job_type=self.job_type_1, status='COMPLETED')
        self.job_exe_1a = job_test_utils.create_job_exe(job=self.job_1, exe_num=1, status='FAILED')
        self.job_exe_1b = job_test_utils.create_job_exe(job=self.job_1, exe_num=2, status='FAILED')
        self.job_exe_1c = job_test_utils.create_job_exe(job=self.job_1, exe_num=3, status='FAILED')
        self.last_exe_1 = job_test_utils.create_job_exe(job=self.job_1, exe_num=4, status='RUNNING')

        self.job_2 = job_test_utils.create_job(job_type=self.job_type_1, status='FAILED')
        self.last_exe_2 = job_test_utils.create_job_exe(job=self.job_2, status='FAILED')

        job_3 = job_test_utils.create_job(job_type=self.job_type_2, status='RUNNING')
        job_test_utils.create_job_exe(job=job_3, status='FAILED')
        job_test_utils.create_job_exe(job=job_3, status='FAILED')
        job_test_utils.create_job_exe(job=job_3, status='COMPLETED')
        job_test_utils.create_job_exe(job=job_3, status='RUNNING')

        job_4 = job_test_utils.create_job(job_type=self.job_type_2, status='COMPLETED')
        job_test_utils.create_job_exe(job=job_4, status='COMPLETED')

    def test_get_job_executions(self):
        """This test checks to make sure there are 10 job executions."""
        url = '/%s/job-executions/' % self.api
        response = self.client.generic('GET', url)
        self.assertEqual(response.status_code, status.HTTP_200_OK, response.content)

        results = json.loads(response.content)
        job_exe_count = results['count']
        self.assertEqual(job_exe_count, 10)

    def test_get_job_executions_running_status(self):
        """This test checks to make sure there are 2 job executions running."""
        url = '/%s/job-executions/?status=RUNNING' % self.api
        response = self.client.generic('GET', url)
        self.assertEqual(response.status_code, status.HTTP_200_OK, response.content)

        results = json.loads(response.content)
        self.assertEqual(results['count'], 2)

    def test_get_job_executions_for_job_id(self):
        url = '/%s/job-executions/?job_type_id=%s' % (self.api, self.job_type_1.id)
        response = self.client.generic('GET', url)
        self.assertEqual(response.status_code, status.HTTP_200_OK, response.content)

        results = json.loads(response.content)
        self.assertEqual(results['count'], 5)

        job_1_exe_list = (self.job_exe_1a.id, self.job_exe_1b.id, self.job_exe_1c.id, self.last_exe_1.id,
                          self.last_exe_2.id)
        for job_execution_entry in results['results']:
            job_exe_id = job_execution_entry['id']
            self.assertTrue(job_exe_id in job_1_exe_list)

    def test_get_job_executions_for_job_name(self):
        url = '/%s/job-executions/?job_type_name=%s' % (self.api, self.job_type_1.name)
        response = self.client.generic('GET', url)
        self.assertEqual(response.status_code, status.HTTP_200_OK, response.content)

        results = json.loads(response.content)
        self.assertEqual(results['count'], 5)

        job_1_exe_list = (self.job_exe_1a.id, self.job_exe_1b.id, self.job_exe_1c.id, self.last_exe_1.id,
                          self.last_exe_2.id)
        for job_execution_entry in results['results']:
            job_exe_id = job_execution_entry['id']
            self.assertTrue(job_exe_id in job_1_exe_list)

    def test_get_job_executions_for_job_category(self):
        url = '/%s/job-executions/?job_type_category=%s' % (self.api, self.job_type_1.category)
        response = self.client.generic('GET', url)
        self.assertEqual(response.status_code, status.HTTP_200_OK, response.content)

        results = json.loads(response.content)
        self.assertEqual(results['count'], 5)

        job_1_exe_list = (self.job_exe_1a.id, self.job_exe_1b.id, self.job_exe_1c.id, self.last_exe_1.id,
                          self.last_exe_2.id)
        for job_execution_entry in results['results']:
            job_exe_id = job_execution_entry['id']
            self.assertTrue(job_exe_id in job_1_exe_list)

    def test_no_tz(self):
        start_date_time = now() - datetime.timedelta(hours=1)
        end_date_time = now()
        url = '/%s/job-executions/?started={0}&ended={1}' % self.api
        url = url.format(start_date_time.isoformat(), end_date_time.isoformat())
        response = self.client.generic('GET', url)
        self.assertEqual(response.status_code, status.HTTP_400_BAD_REQUEST, response.content)

    def test_get_job_execution_for_job_exe_id(self):
        url = '/%s/job-executions/%d/' % (self.api, self.job_exe_1a.id)
        response = self.client.generic('GET', url)
        self.assertEqual(response.status_code, status.HTTP_200_OK, response.content)

        results = json.loads(response.content)
        self.assertEqual(results['id'], self.job_exe_1a.id)

    def test_get_job_execution_bad_id(self):
        url = '/%s/job-executions/9999999/' % self.api
        response = self.client.generic('GET', url)
        self.assertEqual(response.status_code, status.HTTP_404_NOT_FOUND, response.content)


class TestJobExecutionSpecificLogViewV5(TestCase):

    api = 'v5'

    def setUp(self):
        django.setup()

    def test_bad_job_exe_id(self):
        url = '/%s/job-executions/999999/logs/combined/' % self.api
        response = self.client.generic('GET', url)

        self.assertEqual(response.status_code, status.HTTP_404_NOT_FOUND, response.content)

    @patch('job.views.JobExecution.objects.get_logs')
    def test_combined_log_json_no_time(self, mock_get_logs):
        def new_get_log_json(include_stdout, include_stderr, since):
            self.assertTrue(include_stdout)
            self.assertTrue(include_stderr)
            self.assertIsNone(since)
            return {}, now()
        mock_get_logs.return_value.get_log_json.side_effect = new_get_log_json

        url = '/%s/job-executions/999999/logs/combined/?format=json' % self.api
        response = self.client.generic('GET', url)

        self.assertEqual(response.status_code, status.HTTP_200_OK, response.content)
        self.assertEqual(response.accepted_media_type, 'application/json')

    @patch('job.views.JobExecution.objects.get_logs')
    def test_combined_log_text_no_time(self, mock_get_logs):
        def new_get_log_text(include_stdout, include_stderr, since, html):
            self.assertTrue(include_stdout)
            self.assertTrue(include_stderr)
            self.assertIsNone(since)
            self.assertFalse(html)
            return 'hello', now()
        mock_get_logs.return_value.get_log_text.side_effect = new_get_log_text

        url = '/%s/job-executions/999999/logs/combined/?format=txt' % self.api
        response = self.client.get(url)

        self.assertEqual(response.status_code, status.HTTP_200_OK, response.content)
        self.assertEqual(response.accepted_media_type, 'text/plain')

    @patch('job.views.JobExecution.objects.get_logs')
    def test_combined_log_html_no_time(self, mock_get_logs):
        def new_get_log_text(include_stdout, include_stderr, since, html):
            self.assertTrue(include_stdout)
            self.assertTrue(include_stderr)
            self.assertIsNone(since)
            self.assertTrue(html)
            return '<html>hello</html>', now()
        mock_get_logs.return_value.get_log_text.side_effect = new_get_log_text

        url = '/%s/job-executions/999999/logs/combined/?format=html' % self.api
        response = self.client.generic('GET', url)

        self.assertEqual(response.status_code, status.HTTP_200_OK, response.content)
        self.assertEqual(response.accepted_media_type, 'text/html')

    @patch('job.views.JobExecution.objects.get_logs')
    def test_combined_log_json_no_content(self, mock_get_logs):
        def new_get_log_json(include_stdout, include_stderr, since):
            self.assertTrue(include_stdout)
            self.assertTrue(include_stderr)
            self.assertIsNone(since)
            return None, now()
        mock_get_logs.return_value.get_log_json.side_effect = new_get_log_json

        url = '/%s/job-executions/999999/logs/combined/?format=json' % self.api
        response = self.client.generic('GET', url)

        self.assertEqual(response.status_code, status.HTTP_204_NO_CONTENT, response.content)

    @patch('job.views.JobExecution.objects.get_logs')
    def test_stdout_log_html_no_time(self, mock_get_logs):
        def new_get_log_text(include_stdout, include_stderr, since, html):
            self.assertTrue(include_stdout)
            self.assertFalse(include_stderr)
            self.assertIsNone(since)
            self.assertTrue(html)
            return '<html>hello</html>', now()
        mock_get_logs.return_value.get_log_text.side_effect = new_get_log_text

        url = '/%s/job-executions/999999/logs/stdout/?format=html' % self.api
        response = self.client.generic('GET', url)

        self.assertEqual(response.status_code, status.HTTP_200_OK, response.content)
        self.assertEqual(response.accepted_media_type, 'text/html')

    @patch('job.views.JobExecution.objects.get_logs')
    def test_stderr_log_html_no_time(self, mock_get_logs):
        def new_get_log_text(include_stdout, include_stderr, since, html):
            self.assertFalse(include_stdout)
            self.assertTrue(include_stderr)
            self.assertIsNone(since)
            self.assertTrue(html)
            return '<html>hello</html>', now()
        mock_get_logs.return_value.get_log_text.side_effect = new_get_log_text

        url = '/%s/job-executions/999999/logs/stderr/?format=html' % self.api
        response = self.client.generic('GET', url)

        self.assertEqual(response.status_code, status.HTTP_200_OK, response.content)
        self.assertEqual(response.accepted_media_type, 'text/html')

    @patch('job.views.JobExecution.objects.get_logs')
    def test_combined_log_json_with_time(self, mock_get_logs):
        started = datetime.datetime(2016, 1, 1, tzinfo=utc)

        def new_get_log_json(include_stdout, include_stderr, since):
            self.assertTrue(include_stdout)
            self.assertTrue(include_stderr)
            self.assertEqual(since, started)
            return {}, now()
        mock_get_logs.return_value.get_log_json.side_effect = new_get_log_json

        url = '/%s/job-executions/999999/logs/combined/?started=2016-01-01T00:00:00Z&format=json' % self.api
        response = self.client.generic('GET', url)

        self.assertEqual(response.status_code, status.HTTP_200_OK, response.content)
        self.assertEqual(response.accepted_media_type, 'application/json')


class TestJobExecutionSpecificLogViewV6(TestCase):
    api = 'v6'

    def setUp(self):
        django.setup()

    def test_bad_job_exe_id(self):
        url = '/%s/job-executions/999999/logs/combined/' % self.api
        response = self.client.generic('GET', url)

        self.assertEqual(response.status_code, status.HTTP_404_NOT_FOUND, response.content)

    @patch('job.views.JobExecution.objects.get_logs')
    def test_combined_log_json_no_time(self, mock_get_logs):
        def new_get_log_json(include_stdout, include_stderr, since):
            self.assertTrue(include_stdout)
            self.assertTrue(include_stderr)
            self.assertIsNone(since)
            return {}, now()

        mock_get_logs.return_value.get_log_json.side_effect = new_get_log_json

        url = '/%s/job-executions/999999/logs/combined/?format=json' % self.api
        response = self.client.generic('GET', url)

        self.assertEqual(response.status_code, status.HTTP_200_OK, response.content)
        self.assertEqual(response.accepted_media_type, 'application/json')

    @patch('job.views.JobExecution.objects.get_logs')
    def test_combined_log_text_no_time(self, mock_get_logs):
        def new_get_log_text(include_stdout, include_stderr, since, html):
            self.assertTrue(include_stdout)
            self.assertTrue(include_stderr)
            self.assertIsNone(since)
            self.assertFalse(html)
            return 'hello', now()

        mock_get_logs.return_value.get_log_text.side_effect = new_get_log_text

        url = '/%s/job-executions/999999/logs/combined/?format=txt' % self.api
        response = self.client.get(url)

        self.assertEqual(response.status_code, status.HTTP_200_OK, response.content)
        self.assertEqual(response.accepted_media_type, 'text/plain')

    @patch('job.views.JobExecution.objects.get_logs')
    def test_combined_log_html_no_time(self, mock_get_logs):
        def new_get_log_text(include_stdout, include_stderr, since, html):
            self.assertTrue(include_stdout)
            self.assertTrue(include_stderr)
            self.assertIsNone(since)
            self.assertTrue(html)
            return '<html>hello</html>', now()

        mock_get_logs.return_value.get_log_text.side_effect = new_get_log_text

        url = '/%s/job-executions/999999/logs/combined/?format=html' % self.api
        response = self.client.generic('GET', url)

        self.assertEqual(response.status_code, status.HTTP_200_OK, response.content)
        self.assertEqual(response.accepted_media_type, 'text/html')

    @patch('job.views.JobExecution.objects.get_logs')
    def test_combined_log_json_no_content(self, mock_get_logs):
        def new_get_log_json(include_stdout, include_stderr, since):
            self.assertTrue(include_stdout)
            self.assertTrue(include_stderr)
            self.assertIsNone(since)
            return None, now()

        mock_get_logs.return_value.get_log_json.side_effect = new_get_log_json

        url = '/%s/job-executions/999999/logs/combined/?format=json' % self.api
        response = self.client.generic('GET', url)

        self.assertEqual(response.status_code, status.HTTP_204_NO_CONTENT, response.content)

    @patch('job.views.JobExecution.objects.get_logs')
    def test_stdout_log_html_no_time(self, mock_get_logs):
        def new_get_log_text(include_stdout, include_stderr, since, html):
            self.assertTrue(include_stdout)
            self.assertFalse(include_stderr)
            self.assertIsNone(since)
            self.assertTrue(html)
            return '<html>hello</html>', now()

        mock_get_logs.return_value.get_log_text.side_effect = new_get_log_text

        url = '/%s/job-executions/999999/logs/stdout/?format=html' % self.api
        response = self.client.generic('GET', url)

        self.assertEqual(response.status_code, status.HTTP_200_OK, response.content)
        self.assertEqual(response.accepted_media_type, 'text/html')

    @patch('job.views.JobExecution.objects.get_logs')
    def test_stderr_log_html_no_time(self, mock_get_logs):
        def new_get_log_text(include_stdout, include_stderr, since, html):
            self.assertFalse(include_stdout)
            self.assertTrue(include_stderr)
            self.assertIsNone(since)
            self.assertTrue(html)
            return '<html>hello</html>', now()

        mock_get_logs.return_value.get_log_text.side_effect = new_get_log_text

        url = '/%s/job-executions/999999/logs/stderr/?format=html' % self.api
        response = self.client.generic('GET', url)

        self.assertEqual(response.status_code, status.HTTP_200_OK, response.content)
        self.assertEqual(response.accepted_media_type, 'text/html')

    @patch('job.views.JobExecution.objects.get_logs')
    def test_combined_log_json_with_time(self, mock_get_logs):
        started = datetime.datetime(2016, 1, 1, tzinfo=utc)

        def new_get_log_json(include_stdout, include_stderr, since):
            self.assertTrue(include_stdout)
            self.assertTrue(include_stderr)
            self.assertEqual(since, started)
            return {}, now()

        mock_get_logs.return_value.get_log_json.side_effect = new_get_log_json

        url = '/%s/job-executions/999999/logs/combined/?started=2016-01-01T00:00:00Z&format=json' % self.api
        response = self.client.generic('GET', url)

        self.assertEqual(response.status_code, status.HTTP_200_OK, response.content)
        self.assertEqual(response.accepted_media_type, 'application/json')


class TestJobInputFilesViewV5(TestCase):

    api = 'v5'

    def setUp(self):

        # Create legacy test files
        self.f1_file_name = 'legacy_foo.bar'
        self.f1_last_modified = datetime.datetime(2016, 1, 2, tzinfo=utc)
        self.f1_source_started = datetime.datetime(2016, 1, 1, tzinfo=utc)
        self.f1_source_ended = datetime.datetime(2016, 1, 2, tzinfo=utc)
        self.file1 = storage_test_utils.create_file(file_name=self.f1_file_name, source_started=self.f1_source_started,
                                                    source_ended=self.f1_source_ended,
                                                    last_modified=self.f1_last_modified)

        self.f2_file_name = 'legacy_qaz.bar'
        self.f2_job_input = 'legacy_input_1'
        self.f2_last_modified = datetime.datetime(2016, 1, 3, tzinfo=utc)
        self.f2_source_started = datetime.datetime(2016, 1, 2, tzinfo=utc)
        self.f2_source_ended = datetime.datetime(2016, 1, 3, tzinfo=utc)
        self.file2 = storage_test_utils.create_file(file_name=self.f2_file_name, source_started=self.f2_source_started,
                                                    source_ended=self.f2_source_ended,
                                                    last_modified=self.f2_last_modified)

        job_interface = {
            'version': '1.0',
            'command': 'test_cmd',
            'command_arguments': 'test_arg',
            'input_data': [{
                'type': 'property',
                'name': 'input_field',
            }, {
                'type': 'file',
                'name': 'input_file',
            }, {
                'type': 'file',
                'name': 'other_input_file',
            }],
            'output_data': [{
                'type': 'file',
                'name': 'output_file',
            }, {
                'type': 'files',
                'name': 'output_files',
            }],
            'shared_resources': [],
        }

        job_data = {
            'input_data': [{
                'name': 'input_file',
                'file_id': self.file1.id,
            }, {
                'name': self.f2_job_input,
                'file_id': self.file2.id,
            }]
        }
        job_results = {
            'output_data': []
        }
        self.job_type = job_test_utils.create_job_type(interface=job_interface)
        self.legacy_job = job_test_utils.create_job(job_type=self.job_type, input=job_data, output=job_results)
        self.job = job_test_utils.create_job(job_type=self.job_type)

        # Create JobInputFile entry files
        self.f3_file_name = 'foo.bar'
        self.f3_last_modified = datetime.datetime(2016, 1, 11, tzinfo=utc)
        self.f3_source_started = datetime.datetime(2016, 1, 10, tzinfo=utc)
        self.f3_source_ended = datetime.datetime(2016, 1, 11, tzinfo=utc)
        self.file3 = job_test_utils.create_input_file(file_name=self.f3_file_name,
                                                      source_started=self.f3_source_started,
                                                      source_ended=self.f3_source_ended, job=self.job,
                                                      last_modified=self.f3_last_modified)

        self.f4_file_name = 'qaz.bar'
        self.f4_job_input = 'input_1'
        self.f4_last_modified = datetime.datetime(2016, 1, 12, tzinfo=utc)
        self.f4_source_started = datetime.datetime(2016, 1, 11, tzinfo=utc)
        self.f4_source_ended = datetime.datetime(2016, 1, 12, tzinfo=utc)
        self.file4 = job_test_utils.create_input_file(file_name=self.f4_file_name,
                                                      source_started=self.f4_source_started,
                                                      source_ended=self.f4_source_ended, job=self.job,
                                                      last_modified=self.f4_last_modified, job_input=self.f4_job_input)

    def test_successful_file(self):
        """Tests successfully calling the job input files view"""

        url = '/%s/jobs/%i/input_files/' % (self.api, self.job.id)
        response = self.client.generic('GET', url)
        self.assertEqual(response.status_code, status.HTTP_200_OK, response.content)

        result = json.loads(response.content)
        results = result['results']
        self.assertEqual(len(results), 2)
        for result in results:
            self.assertTrue(result['id'] in [self.file3.id, self.file4.id])

    def test_legacy_successful_file(self):
        """Tests successfully calling the job input files view for legacy files with job_data"""

        url = '/%s/jobs/%i/input_files/' % (self.api, self.legacy_job.id)
        response = self.client.generic('GET', url)
        self.assertEqual(response.status_code, status.HTTP_200_OK, response.content)

        result = json.loads(response.content)
        results = result['results']
        self.assertEqual(len(results), 2)
        for result in results:
            self.assertTrue(result['id'] in [self.file1.id, self.file2.id])

    def test_filter_job_input(self):
        """Tests successfully calling the job inputs files view with job_input string filtering"""

        url = '/%s/jobs/%i/input_files/?job_input=%s' % (self.api, self.job.id, self.f4_job_input)
        response = self.client.generic('GET', url)
        self.assertEqual(response.status_code, status.HTTP_200_OK, response.content)

        result = json.loads(response.content)
        results = result['results']
        self.assertEqual(len(results), 1)
        self.assertEqual(results[0]['id'], self.file4.id)

    def test_legacy_filter_job_input(self):
        """Tests successfully calling the job inputs files view for legacy files with job_input string filtering"""

        url = '/%s/jobs/%i/input_files/?job_input=%s' % (self.api, self.legacy_job.id, self.f2_job_input)
        response = self.client.generic('GET', url)
        self.assertEqual(response.status_code, status.HTTP_200_OK, response.content)

        result = json.loads(response.content)
        results = result['results']
        self.assertEqual(len(results), 1)
        self.assertEqual(results[0]['id'], self.file2.id)

    def test_file_name_successful(self):
        """Tests successfully calling the get files by name view"""

        url = '/%s/jobs/%i/input_files/?file_name=%s' % (self.api, self.job.id, self.f3_file_name)
        response = self.client.get(url)
        self.assertEqual(response.status_code, status.HTTP_200_OK, response.content)

        results = json.loads(response.content)
        result = results['results']
        self.assertEqual(len(result), 1)

        self.assertEqual(self.f3_file_name, result[0]['file_name'])
        self.assertEqual('2016-01-10T00:00:00Z', result[0]['source_started'])
        self.assertEqual(self.file3.id, result[0]['id'])

    def test_bad_file_name(self):
        """Tests unsuccessfully calling the get files by name view"""

        url = '/%s/jobs/%i/input_files/?file_name=%s' % (self.api, self.job.id, 'not_a.file')
        response = self.client.get(url)
        self.assertEqual(response.status_code, status.HTTP_200_OK, response.content)

        results = json.loads(response.content)
        result = results['results']
        self.assertEqual(len(result), 0)

    def test_time_successful(self):
        """Tests unsuccessfully calling the get files by name view"""

        url = '/%s/jobs/%i/input_files/?started=%s&ended=%s&time_field=%s' % (self.api, self.job.id,
                                                                                             '2016-01-10T00:00:00Z',
                                                                                             '2016-01-13T00:00:00Z',
                                                                                             'source')
        response = self.client.get(url)
        self.assertEqual(response.status_code, status.HTTP_200_OK, response.content)

        result = json.loads(response.content)
        results = result['results']
        self.assertEqual(len(results), 2)
        for result in results:
            self.assertTrue(result['id'] in [self.file3.id, self.file4.id])


class TestJobInputFilesViewV6(TestCase):
    api = 'v6'

    def setUp(self):

        # Create legacy test files
        self.f1_file_name = 'legacy_foo.bar'
        self.f1_last_modified = datetime.datetime(2016, 1, 2, tzinfo=utc)
        self.f1_source_started = datetime.datetime(2016, 1, 1, tzinfo=utc)
        self.f1_source_ended = datetime.datetime(2016, 1, 2, tzinfo=utc)
        self.file1 = storage_test_utils.create_file(file_name=self.f1_file_name, source_started=self.f1_source_started,
                                                    source_ended=self.f1_source_ended,
                                                    last_modified=self.f1_last_modified)

        self.f2_file_name = 'legacy_qaz.bar'
        self.f2_job_input = 'legacy_input_1'
        self.f2_last_modified = datetime.datetime(2016, 1, 3, tzinfo=utc)
        self.f2_source_started = datetime.datetime(2016, 1, 2, tzinfo=utc)
        self.f2_source_ended = datetime.datetime(2016, 1, 3, tzinfo=utc)
        self.file2 = storage_test_utils.create_file(file_name=self.f2_file_name, source_started=self.f2_source_started,
                                                    source_ended=self.f2_source_ended,
                                                    last_modified=self.f2_last_modified)

        job_interface = {
            'version': '1.0',
            'command': 'test_cmd',
            'command_arguments': 'test_arg',
            'input_data': [{
                'type': 'property',
                'name': 'input_field',
            }, {
                'type': 'file',
                'name': 'input_file',
            }, {
                'type': 'file',
                'name': 'other_input_file',
            }],
            'output_data': [{
                'type': 'file',
                'name': 'output_file',
            }, {
                'type': 'files',
                'name': 'output_files',
            }],
            'shared_resources': [],
        }

        self.manifest = copy.deepcopy(job_test_utils.COMPLETE_MANIFEST)

        self.manifest['job']['interface']['inputs']['files'] = [{'name': 'input_file'},{'name': 'other_input_file'}]

        self.manifest['job']['interface']['inputs']['json'] =  [{'name': 'input_field', 'type': 'string'}]

        self.manifest['job']['interface']['outputs']['files'] = [{'name': 'output_file'},{'name': 'output_files', 'multiple': True}]

        job_data = {
            'input_data': [{
                'name': 'input_file',
                'file_id': self.file1.id,
            }, {
                'name': self.f2_job_input,
                'file_id': self.file2.id,
            }]
        }
        job_results = {
            'output_data': []
        }
        self.job_type = job_test_utils.create_seed_job_type(manifest=self.manifest)
        self.job_type2 = job_test_utils.create_job_type(interface=job_interface)
        self.legacy_job = job_test_utils.create_job(job_type=self.job_type2, input=job_data, output=job_results)
        self.job = job_test_utils.create_job(job_type=self.job_type)

        # Create JobInputFile entry files
        self.f3_file_name = 'foo.bar'
        self.f3_last_modified = datetime.datetime(2016, 1, 11, tzinfo=utc)
        self.f3_source_started = datetime.datetime(2016, 1, 10, tzinfo=utc)
        self.f3_source_ended = datetime.datetime(2016, 1, 11, tzinfo=utc)
        self.file3 = job_test_utils.create_input_file(file_name=self.f3_file_name,
                                                      source_started=self.f3_source_started,
                                                      source_ended=self.f3_source_ended, job=self.job,
                                                      last_modified=self.f3_last_modified)

        self.f4_file_name = 'qaz.bar'
        self.f4_job_input = 'input_1'
        self.f4_last_modified = datetime.datetime(2016, 1, 12, tzinfo=utc)
        self.f4_source_started = datetime.datetime(2016, 1, 11, tzinfo=utc)
        self.f4_source_ended = datetime.datetime(2016, 1, 12, tzinfo=utc)
        self.file4 = job_test_utils.create_input_file(file_name=self.f4_file_name,
                                                      source_started=self.f4_source_started,
                                                      source_ended=self.f4_source_ended, job=self.job,
                                                      last_modified=self.f4_last_modified, job_input=self.f4_job_input)

    def test_successful_file(self):
        """Tests successfully calling the job input files view"""

        url = '/%s/jobs/%i/input_files/' % (self.api, self.job.id)
        response = self.client.generic('GET', url)
        self.assertEqual(response.status_code, status.HTTP_200_OK, response.content)

        result = json.loads(response.content)
        results = result['results']
        self.assertEqual(len(results), 2)
        for result in results:
            self.assertTrue(result['id'] in [self.file3.id, self.file4.id])
            self.assertIn('file_name', result)
            self.assertIn('workspace', result)
            self.assertIn('media_type', result)
            self.assertIn('file_type', result)
            self.assertIn('file_size', result)
            self.assertIn('file_path', result)
            self.assertIn('is_deleted', result)
            self.assertIn('url', result)
            self.assertIn('created', result)
            self.assertIn('deleted', result)
            self.assertIn('data_started', result)
            self.assertIn('data_ended', result)
            self.assertIn('source_started', result)
            self.assertIn('source_ended', result)
            self.assertIn('last_modified', result)
            self.assertIn('geometry', result)
            self.assertIn('center_point', result)
            self.assertIn('countries', result)
            self.assertIn('job_type', result)
            self.assertIn('job', result)
            self.assertIn('job_exe', result)
            self.assertIn('job_output', result)
            self.assertIn('recipe_type', result)
            self.assertIn('recipe', result)
            self.assertIn('recipe_node', result)
            self.assertIn('batch', result)
            self.assertFalse(result['is_superseded'])
            self.assertIn('superseded', result)


    def test_legacy_successful_file(self):
        """Tests successfully calling the job input files view for legacy files with job_data"""

        url = '/%s/jobs/%i/input_files/' % (self.api, self.legacy_job.id)
        response = self.client.generic('GET', url)
        self.assertEqual(response.status_code, status.HTTP_200_OK, response.content)

        result = json.loads(response.content)
        results = result['results']
        self.assertEqual(len(results), 2)
        for result in results:
            self.assertTrue(result['id'] in [self.file1.id, self.file2.id])

    def test_filter_job_input(self):
        """Tests successfully calling the job inputs files view with job_input string filtering"""

        url = '/%s/jobs/%i/input_files/?job_input=%s' % (self.api, self.job.id, self.f4_job_input)
        response = self.client.generic('GET', url)
        self.assertEqual(response.status_code, status.HTTP_200_OK, response.content)

        result = json.loads(response.content)
        results = result['results']
        self.assertEqual(len(results), 1)
        self.assertEqual(results[0]['id'], self.file4.id)

    def test_legacy_filter_job_input(self):
        """Tests successfully calling the job inputs files view for legacy files with job_input string filtering"""

        url = '/%s/jobs/%i/input_files/?job_input=%s' % (self.api, self.legacy_job.id, self.f2_job_input)
        response = self.client.generic('GET', url)
        self.assertEqual(response.status_code, status.HTTP_200_OK, response.content)

        result = json.loads(response.content)
        results = result['results']
        self.assertEqual(len(results), 1)
        self.assertEqual(results[0]['id'], self.file2.id)

    def test_file_name_successful(self):
        """Tests successfully calling the get files by name view"""

        url = '/%s/jobs/%i/input_files/?file_name=%s' % (self.api, self.job.id, self.f3_file_name)
        response = self.client.get(url)
        self.assertEqual(response.status_code, status.HTTP_200_OK, response.content)

        results = json.loads(response.content)
        result = results['results']
        self.assertEqual(len(result), 1)

        self.assertEqual(self.f3_file_name, result[0]['file_name'])
        self.assertEqual('2016-01-10T00:00:00Z', result[0]['source_started'])
        self.assertEqual(self.file3.id, result[0]['id'])

    def test_bad_file_name(self):
        """Tests unsuccessfully calling the get files by name view"""

        url = '/%s/jobs/%i/input_files/?file_name=%s' % (self.api, self.job.id, 'not_a.file')
        response = self.client.get(url)
        self.assertEqual(response.status_code, status.HTTP_200_OK, response.content)

        results = json.loads(response.content)
        result = results['results']
        self.assertEqual(len(result), 0)

    def test_time_successful(self):
        """Tests unsuccessfully calling the get files by name view"""

        url = '/%s/jobs/%i/input_files/?started=%s&ended=%s&time_field=%s' % (self.api, self.job.id,
                                                                              '2016-01-10T00:00:00Z',
                                                                              '2016-01-13T00:00:00Z',
                                                                              'source')
        response = self.client.get(url)
        self.assertEqual(response.status_code, status.HTTP_200_OK, response.content)

        result = json.loads(response.content)
        results = result['results']
        self.assertEqual(len(results), 2)
        for result in results:
            self.assertTrue(result['id'] in [self.file3.id, self.file4.id])

class TestCancelJobsViewV5(TestCase):

    api = 'v5'

    def setUp(self):
        django.setup()

    @patch('job.views.CommandMessageManager')
    @patch('job.views.create_cancel_jobs_bulk_message')
    def test_cancel(self, mock_create, mock_msg_mgr):
        """Tests calling the job cancel view successfully"""

        msg = CancelJobsBulk()
        mock_create.return_value = msg

        started = now()
        ended = started + datetime.timedelta(minutes=1)
        error_categories = ['SYSTEM']
        error_ids = [1, 2]
        job_ids = [3, 4]
        job_status = 'FAILED'
        job_type_ids = [5, 6]
        json_data = {
            'started': datetime_to_string(started),
            'ended': datetime_to_string(ended),
            'error_categories': error_categories,
            'error_ids': error_ids,
            'job_ids': job_ids,
            'status': job_status,
            'job_type_ids': job_type_ids,
        }

        url = '/%s/jobs/cancel/' % self.api
        response = self.client.post(url, json.dumps(json_data), 'application/json')

        self.assertEqual(response.status_code, status.HTTP_202_ACCEPTED, response.content)
        mock_create.assert_called_with(started=started, ended=ended, error_categories=error_categories,
                                       error_ids=error_ids, job_ids=job_ids, job_type_ids=job_type_ids,
                                       status=job_status)

class TestCancelJobsViewV6(TestCase):

    api = 'v6'

    def setUp(self):
        django.setup()

        manifest = copy.deepcopy(job_test_utils.COMPLETE_MANIFEST)
        manifest['job']['name'] = 'my-job-type'
        self.job_type1 = job_test_utils.create_seed_job_type(manifest=manifest)
        manifest['job']['jobVersion'] = '1.0.1'
        self.job_type2 = job_test_utils.create_seed_job_type(manifest=manifest)

    @patch('job.views.CommandMessageManager')
    @patch('job.views.create_cancel_jobs_bulk_message')
    def test_cancel(self, mock_create, mock_msg_mgr):
        """Tests calling the job cancel view successfully"""

        msg = CancelJobsBulk()
        mock_create.return_value = msg

        started = now()
        ended = started + datetime.timedelta(minutes=1)
        error_categories = ['SYSTEM']
        error_ids = [1, 2]
        job_ids = [3, 4]
        job_status = 'FAILED'
        job_type_ids = [5, 6]
        job_types = [{'name': 'my-job-type', 'version': '1.0.0'},
                     {'name': 'my-job-type', 'version': '1.0.1'}]
        job_type_names = ['name']
        batch_ids = [7, 8]
        recipe_ids = [9, 10]
        is_superseded = False
        json_data = {
            'started': datetime_to_string(started),
            'ended': datetime_to_string(ended),
            'status': job_status,
            'job_ids': job_ids,
            'job_type_ids': job_type_ids,
            'job_types': job_types,
            'job_type_names': job_type_names,
            'batch_ids': batch_ids,
            'recipe_ids': recipe_ids,
            'error_categories': error_categories,
            'error_ids': error_ids,
            'is_superseded': is_superseded
        }

        url = '/%s/jobs/cancel/' % self.api
        response = self.client.post(url, json.dumps(json_data), 'application/json')

        job_type_ids.append(self.job_type1.id)
        job_type_ids.append(self.job_type2.id)

        self.assertEqual(response.status_code, status.HTTP_202_ACCEPTED, response.content)
        mock_create.assert_called_with(started=started, ended=ended, error_categories=error_categories,
                                       error_ids=error_ids, job_ids=job_ids, job_type_ids=job_type_ids,
                                       status=job_status, job_type_names=job_type_names,
                                       batch_ids=batch_ids, recipe_ids=recipe_ids, is_superseded=is_superseded)

    @patch('job.views.CommandMessageManager')
    @patch('job.views.create_cancel_jobs_bulk_message')
    def test_cancel_invalid(self, mock_create, mock_msg_mgr):
        """Tests calling the job cancel view with an invalid jobtype name/version"""

        job_types = [{'name': 'bad', 'version': '1.0.0'}]

        json_data = {
            'job_types': job_types
        }

        url = '/%s/jobs/cancel/' % self.api
        response = self.client.post(url, json.dumps(json_data), 'application/json')
        self.assertEqual(response.status_code, status.HTTP_400_BAD_REQUEST, response.content)


class TestRequeueJobsViewV5(TestCase):

    api = 'v5'

    def setUp(self):
        django.setup()

    @patch('job.views.CommandMessageManager')
    @patch('job.views.create_requeue_jobs_bulk_message')
    def test_requeue(self, mock_create, mock_msg_mgr):
        """Tests calling the requeue view successfully"""

        msg = RequeueJobsBulk()
        mock_create.return_value = msg

        started = now()
        ended = started + datetime.timedelta(minutes=1)
        error_categories = ['SYSTEM']
        error_ids = [1, 2]
        job_ids = [3, 4]
        job_status = 'FAILED'
        job_type_ids = [5, 6]
        priority = 101
        json_data = {
            'started': datetime_to_string(started),
            'ended': datetime_to_string(ended),
            'error_categories': error_categories,
            'error_ids': error_ids,
            'job_ids': job_ids,
            'status': job_status,
            'job_type_ids': job_type_ids,
            'priority': priority,
        }

        url = '/%s/jobs/requeue/' % self.api
        response = self.client.post(url, json.dumps(json_data), 'application/json')

        self.assertEqual(response.status_code, status.HTTP_202_ACCEPTED, response.content)
        mock_create.assert_called_with(started=started, ended=ended, error_categories=error_categories,
                                       error_ids=error_ids, job_ids=job_ids, job_type_ids=job_type_ids,
                                       priority=priority, status=job_status)

class TestRequeueJobsViewV6(TestCase):

    api = 'v6'

    def setUp(self):
        django.setup()

        manifest = copy.deepcopy(job_test_utils.COMPLETE_MANIFEST)
        manifest['job']['name'] = 'my-job-type'
        self.job_type1 = job_test_utils.create_seed_job_type(manifest=manifest)
        manifest['job']['jobVersion'] = '1.0.1'
        self.job_type2 = job_test_utils.create_seed_job_type(manifest=manifest)


    @patch('job.views.CommandMessageManager')
    @patch('job.views.create_requeue_jobs_bulk_message')
    def test_requeue(self, mock_create, mock_msg_mgr):
        """Tests calling the requeue view successfully"""

        msg = RequeueJobsBulk()
        mock_create.return_value = msg

        started = now()
        ended = started + datetime.timedelta(minutes=1)
        error_categories = ['SYSTEM']
        error_ids = [1, 2]
        job_ids = [3, 4]
        job_status = 'FAILED'
        job_type_ids = [5, 6]
        job_types = [{'name': 'my-job-type', 'version': '1.0.0'},
                     {'name': 'my-job-type', 'version': '1.0.1'}]
        job_type_names = ['name']
        batch_ids = [7, 8]
        recipe_ids = [9, 10]
        is_superseded = False
        priority = 101
        json_data = {
            'started': datetime_to_string(started),
            'ended': datetime_to_string(ended),
            'status': job_status,
            'job_ids': job_ids,
            'job_type_ids': job_type_ids,
            'job_types': job_types,
            'job_type_names': job_type_names,
            'batch_ids': batch_ids,
            'recipe_ids': recipe_ids,
            'error_categories': error_categories,
            'error_ids': error_ids,
            'is_superseded': is_superseded,
            'priority': priority
        }

        url = '/%s/jobs/requeue/' % self.api
        response = self.client.post(url, json.dumps(json_data), 'application/json')

        job_type_ids.append(self.job_type1.id)
        job_type_ids.append(self.job_type2.id)

        self.assertEqual(response.status_code, status.HTTP_202_ACCEPTED, response.content)
        mock_create.assert_called_with(started=started, ended=ended, error_categories=error_categories,
                                       error_ids=error_ids, job_ids=job_ids, job_type_ids=job_type_ids,
                                       priority=priority, status=job_status,
                                       job_type_names=job_type_names, batch_ids=batch_ids,
                                       recipe_ids=recipe_ids, is_superseded=is_superseded)

    @patch('job.views.CommandMessageManager')
    @patch('job.views.create_requeue_jobs_bulk_message')
    def test_requeue_invalid(self, mock_create, mock_msg_mgr):
        """Tests calling the job requeue view with an invalid jobtype name/version"""

        job_types = [{'name': 'bad', 'version': '1.0.0'}]

        json_data = {
            'job_types': job_types
        }

        url = '/%s/jobs/requeue/' % self.api
        response = self.client.post(url, json.dumps(json_data), 'application/json')
        self.assertEqual(response.status_code, status.HTTP_400_BAD_REQUEST, response.content)<|MERGE_RESOLUTION|>--- conflicted
+++ resolved
@@ -1905,22 +1905,22 @@
         response = self.client.generic('GET', url)
         self.assertEqual(response.status_code, status.HTTP_200_OK, response.content)
         result = json.loads(response.content)
-<<<<<<< HEAD
-        self.assertEqual(len(result['results']), 3)
-=======
+
+        # self.assertEqual(len(result['results']), 3)
+
         self.assertEqual(len(result['results']), 1)
         self.assertEqual(result['results'][0]['latest_version'], '1.10.0')
->>>>>>> f79ffd45
+
 
         url = '/%s/job-types/?keyword=%s&keyword=%s' % (self.api, 'job-type-for-view-test', self.job_type1.name)
         response = self.client.generic('GET', url)
         self.assertEqual(response.status_code, status.HTTP_200_OK, response.content)
         result = json.loads(response.content)
-<<<<<<< HEAD
-        self.assertEqual(len(result['results']), 4)
-=======
+
+        # self.assertEqual(len(result['results']), 4)
+
         self.assertEqual(len(result['results']), 2)
->>>>>>> f79ffd45
+
 
     def test_id(self):
         """Tests successfully calling the job types view filtered by id."""
@@ -1962,11 +1962,10 @@
         self.assertEqual(response.status_code, status.HTTP_200_OK, response.content)
 
         result = json.loads(response.content)
-<<<<<<< HEAD
-        self.assertEqual(len(result['results']), 5)
-=======
+
+        # self.assertEqual(len(result['results']), 5)
+
         self.assertEqual(len(result['results']), 3)
->>>>>>> f79ffd45
 
         url = '/%s/job-types/?is_system=true' % self.api
         response = self.client.generic('GET', url)
@@ -2199,15 +2198,8 @@
                 'workspace_name': self.workspace.name,
             }
         }
-<<<<<<< HEAD
+
         self.job_type = job_test_utils.create_seed_job_type(manifest=self.manifest, max_scheduled=2,
-=======
-        self.trigger_rule = trigger_test_utils.create_trigger_rule(trigger_type='PARSE', is_active=True,
-                                                                   configuration=self.trigger_config)
-
-        self.job_type = job_test_utils.create_seed_job_type(manifest=self.manifest,
-                                                       trigger_rule=self.trigger_rule, max_scheduled=2,
->>>>>>> f79ffd45
                                                        configuration=self.configuration)
 
         self.error = error_test_utils.create_error(category='ALGORITHM')
@@ -2940,10 +2932,7 @@
         self.assertEqual(result['revision_num'], 1)
         self.assertEqual(result['custom_resources']['resources']['foo'], 10.0)
 
-<<<<<<< HEAD
-=======
-    # trigger rules are ignored in Scale v6, so no need to check them
->>>>>>> f79ffd45
+
     def test_edit_interface_and_trigger_rule(self):
         """Tests editing the job type interface and trigger rule together"""
         interface = self.interface.copy()
@@ -3176,16 +3165,8 @@
                 'workspace_name': self.workspace.name,
             }
         }
-<<<<<<< HEAD
         self.job_type = job_test_utils.create_seed_job_type(manifest=self.manifest, max_scheduled=2,
-=======
-        self.trigger_rule = trigger_test_utils.create_trigger_rule(trigger_type='PARSE', is_active=True,
-                                                                   configuration=self.trigger_config)
-
-        self.job_type = job_test_utils.create_seed_job_type(manifest=self.manifest,
-                                                       trigger_rule=self.trigger_rule, max_scheduled=2,
->>>>>>> f79ffd45
-                                                       configuration=self.configuration)
+                                                            configuration=self.configuration)
 
         self.old_job_type = job_test_utils.create_job_type()
 
@@ -3312,15 +3293,7 @@
                 'workspace_name': self.workspace.name,
             }
         }
-<<<<<<< HEAD
         self.job_type = job_test_utils.create_seed_job_type(manifest=self.manifest, max_scheduled=2,
-=======
-        self.trigger_rule = trigger_test_utils.create_trigger_rule(trigger_type='PARSE', is_active=True,
-                                                                   configuration=self.trigger_config)
-
-        self.job_type = job_test_utils.create_seed_job_type(manifest=self.manifest,
-                                                       trigger_rule=self.trigger_rule, max_scheduled=2,
->>>>>>> f79ffd45
                                                        configuration=self.configuration)
 
         manifest2 = copy.deepcopy(self.manifest)

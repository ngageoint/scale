--- conflicted
+++ resolved
@@ -129,12 +129,8 @@
     def setUp(self):
         django.setup()
 
-<<<<<<< HEAD
-        self.file = storage_test_utils.create_file()
-=======
         self.country = storage_test_utils.create_country()
         self.file = storage_test_utils.create_file(countries=[self.country])
->>>>>>> 8138883c
 
         job_interface = {
             'version': '1.0',
@@ -267,18 +263,12 @@
 
         self.assertEqual(len(result['inputs']), 1)
         self.assertEqual(result['inputs'][0]['value']['id'], self.file.id)
-<<<<<<< HEAD
-=======
         self.assertEqual(result['inputs'][0]['value']['countries'][0], self.country.iso3)
->>>>>>> 8138883c
 
         if self.product:
             self.assertEqual(len(result['outputs']), 1)
             self.assertEqual(result['outputs'][0]['value']['id'], self.product.id)
-<<<<<<< HEAD
-=======
             self.assertEqual(result['outputs'][0]['value']['countries'][0], self.country.iso3)
->>>>>>> 8138883c
 
     def test_successful_files(self):
         """Tests successfully calling the job details view for multiple input/output files."""
@@ -310,18 +300,12 @@
 
         self.assertEqual(len(result['inputs']), 1)
         self.assertEqual(result['inputs'][0]['value'][0]['id'], self.file.id)
-<<<<<<< HEAD
-=======
         self.assertEqual(result['inputs'][0]['value'][0]['countries'][0], self.country.iso3)
->>>>>>> 8138883c
 
         if self.product:
             self.assertEqual(len(result['outputs']), 1)
             self.assertEqual(result['outputs'][0]['value'][0]['id'], self.product.id)
-<<<<<<< HEAD
-=======
             self.assertEqual(result['outputs'][0]['value'][0]['countries'][0], self.country.iso3)
->>>>>>> 8138883c
 
     def test_cancel_successful(self):
         """Tests successfully cancelling a job."""

from __future__ import unicode_literals
from __future__ import absolute_import

import copy
import datetime
import json
import time

import django
from django.test import TestCase, TransactionTestCase
from django.utils.timezone import utc, now
from mock import patch
from rest_framework import status

import batch.test.utils as batch_test_utils
import error.test.utils as error_test_utils
import job.test.utils as job_test_utils
import node.test.utils as node_test_utils
import storage.test.utils as storage_test_utils
import recipe.test.utils as recipe_test_utils
import source.test.utils as source_test_utils
from error.models import Error
from job.messages.cancel_jobs_bulk import CancelJobsBulk
from job.models import Job, JobType
from queue.messages.requeue_jobs_bulk import RequeueJobsBulk
from recipe.models import RecipeType
from util.parse import datetime_to_string
from vault.secrets_handler import SecretsHandler
import util.rest as rest_util


class TestJobsViewV6(TestCase):

    api = 'v6'

    def setUp(self):
        django.setup()

        self.date_1 = datetime.datetime(2016, 1, 1, tzinfo=utc)
        self.date_2 = datetime.datetime(2016, 1, 2, tzinfo=utc)
        self.date_3 = datetime.datetime(2016, 1, 2, tzinfo=utc)
        self.date_4 = datetime.datetime(2016, 1, 3, tzinfo=utc)
        self.s_class = 'A'
        self.s_sensor = '1'
        self.collection = '12345'
        self.task = 'abcd'
        self.s_class2 = 'B'
        self.s_sensor2 = '2'
        self.collection2 = '123456'
        self.task2 = 'abcde'

        self.workspace = storage_test_utils.create_workspace()
        self.file_1 = storage_test_utils.create_file(workspace=self.workspace, file_size=104857600.0,
                                                source_started=self.date_1, source_ended=self.date_2,
                                                source_sensor_class=self.s_class, source_sensor=self.s_sensor,
                                                source_collection=self.collection, source_task=self.task)
        self.file_2 = storage_test_utils.create_file(workspace=self.workspace, file_size=0.154,
                                                 source_started=self.date_3, source_ended=self.date_4,
                                                 source_sensor_class=self.s_class2, source_sensor=self.s_sensor2,
                                                 source_collection=self.collection2, source_task=self.task2)

        self.data_1 = {
            'version': '1.0',
            'input_data': [{
                'name': 'INPUT_FILE',
                'file_id': self.file_1.id
            }],
            'output_data': [{
                'name': 'output_file_pngs',
                'workspace_id': self.workspace.id
            }]}
        self.data_2 = {
            'version': '1.0',
            'input_data': [{
                'name': 'INPUT_FILE',
                'file_id': self.file_2.id
            }],
            'output_data': [{
                'name': 'output_file_pngs',
                'workspace_id': self.workspace.id
            }]}

        manifest = copy.deepcopy(job_test_utils.COMPLETE_MANIFEST)
        manifest['job']['name'] = 'scale-batch-creator'
        self.job_type1 = job_test_utils.create_seed_job_type(manifest=manifest)
        self.job1 = job_test_utils.create_job(job_type=self.job_type1, status='RUNNING', input=self.data_1, input_file_size=None)

        manifest2 = copy.deepcopy(job_test_utils.COMPLETE_MANIFEST)
        manifest2['job']['name'] = 'test2'
        self.job_type2 = job_test_utils.create_seed_job_type(manifest=manifest2)
        self.job2 = job_test_utils.create_job(job_type=self.job_type2, status='PENDING', input=self.data_2, input_file_size=None)

        Job.objects.process_job_input(self.job1)
        Job.objects.process_job_input(self.job2)

        self.job3 = job_test_utils.create_job(is_superseded=True)

    def test_successful(self):
        """Tests successfully calling the jobs view."""

        url = '/%s/jobs/' % self.api
        response = self.client.generic('GET', url)
        self.assertEqual(response.status_code, status.HTTP_200_OK, response.content)

        result = json.loads(response.content)
        self.assertEqual(len(result['results']), 3)
        for entry in result['results']:
            expected = None
            if entry['id'] == self.job1.id:
                expected = self.job1
            elif entry['id'] == self.job2.id:
                expected = self.job2
            elif entry['id'] == self.job3.id:
                expected = self.job3
            else:
                self.fail('Found unexpected result: %s' % entry['id'])
            self.assertEqual(entry['job_type']['name'], expected.job_type.name)
            self.assertEqual(entry['job_type_rev']['job_type']['id'], expected.job_type.id)
            self.assertEqual(entry['is_superseded'], expected.is_superseded)

    def test_jobs_successful(self):
        """ Tests the v6/jobs/<job_id>/ api call for success
        """

        workspace = storage_test_utils.create_workspace()
        file1 = storage_test_utils.create_file()
        data_dict = {
            'version': '1.0',
            'input_data': [{
                'name': 'INPUT_IMAGE',
                'file_id': file1.id
            }],
            'output_data': [{
                'name': 'output_file_pngs',
                'workspace_id': workspace.id
        }]}
        seed_job_type = job_test_utils.create_seed_job_type()
        seed_job = job_test_utils.create_job(job_type=seed_job_type, status='RUNNING', input=data_dict)

        url = '/%s/jobs/%d/' % (self.api, seed_job.id)
        response = self.client.generic('GET', url)
        self.assertEqual(response.status_code, status.HTTP_200_OK, response.content)

    def test_source_time_successful(self):
        """Tests successfully calling the get jobs by source time"""

        url = '/%s/jobs/?source_started=%s&source_ended=%s' % ( self.api,
                                                                 '2016-01-01T00:00:00Z',
                                                                 '2016-01-02T00:00:00Z')
        response = self.client.get(url)
        self.assertEqual(response.status_code, status.HTTP_200_OK, response.content)

        result = json.loads(response.content)
        results = result['results']
        self.assertEqual(len(results), 1)
        for result in results:
            self.assertTrue(result['id'] in [self.job1.id])

    def test_source_sensor_class(self):
        """Tests successfully calling the jobs view filtered by source sensor class."""

        url = '/%s/jobs/?source_sensor_class=%s' % (self.api, self.s_class)
        response = self.client.generic('GET', url)
        self.assertEqual(response.status_code, status.HTTP_200_OK, response.content)

        result = json.loads(response.content)
        self.assertEqual(len(result['results']), 1)
        self.assertEqual(result['results'][0]['source_sensor_class'], self.s_class)

    def test_source_sensor(self):
        """Tests successfully calling the jobs view filtered by source sensor."""

        url = '/%s/jobs/?source_sensor=%s' % (self.api, self.s_sensor)
        response = self.client.generic('GET', url)
        self.assertEqual(response.status_code, status.HTTP_200_OK, response.content)

        result = json.loads(response.content)
        self.assertEqual(len(result['results']), 1)
        self.assertEqual(result['results'][0]['source_sensor'], self.s_sensor)

    def test_source_collection(self):
        """Tests successfully calling the jobs view filtered by source collection."""

        url = '/%s/jobs/?source_collection=%s' % (self.api, self.collection)
        response = self.client.generic('GET', url)
        self.assertEqual(response.status_code, status.HTTP_200_OK, response.content)

        result = json.loads(response.content)
        self.assertEqual(len(result['results']), 1)
        self.assertEqual(result['results'][0]['source_collection'], self.collection)

    def test_source_task(self):
        """Tests successfully calling the jobs view filtered by source task."""

        url = '/%s/jobs/?source_task=%s' % (self.api, self.task)
        response = self.client.generic('GET', url)
        self.assertEqual(response.status_code, status.HTTP_200_OK, response.content)

        result = json.loads(response.content)
        self.assertEqual(len(result['results']), 1)
        self.assertEqual(result['results'][0]['source_task'], self.task)

    def test_status(self):
        """Tests successfully calling the jobs view filtered by status."""

        url = '/%s/jobs/?status=RUNNING' % self.api
        response = self.client.generic('GET', url)
        self.assertEqual(response.status_code, status.HTTP_200_OK, response.content)

        result = json.loads(response.content)
        self.assertEqual(len(result['results']), 1)
        self.assertEqual(result['results'][0]['job_type']['id'], self.job1.job_type.id)

    def test_job_id(self):
        """Tests successfully calling the jobs view filtered by job identifier."""

        url = '/%s/jobs/?job_id=%s' % (self.api, self.job1.id)
        response = self.client.generic('GET', url)
        self.assertEqual(response.status_code, status.HTTP_200_OK, response.content)

        result = json.loads(response.content)
        self.assertEqual(len(result['results']), 1)
        self.assertEqual(result['results'][0]['id'], self.job1.id)

    def test_job_type_id(self):
        """Tests successfully calling the jobs view filtered by job type identifier."""

        url = '/%s/jobs/?job_type_id=%s' % (self.api, self.job1.job_type.id)
        response = self.client.generic('GET', url)
        self.assertEqual(response.status_code, status.HTTP_200_OK, response.content)

        result = json.loads(response.content)
        self.assertEqual(len(result['results']), 1)
        self.assertEqual(result['results'][0]['job_type']['id'], self.job1.job_type.id)

    def test_job_type_name(self):
        """Tests successfully calling the jobs view filtered by job type name."""

        url = '/%s/jobs/?job_type_name=%s' % (self.api, self.job1.job_type.name)
        response = self.client.generic('GET', url)
        self.assertEqual(response.status_code, status.HTTP_200_OK, response.content)

        result = json.loads(response.content)
        self.assertEqual(len(result['results']), 1)
        self.assertEqual(result['results'][0]['job_type']['name'], self.job1.job_type.name)


    def test_error_category(self):
        """Tests successfully calling the jobs view filtered by error category."""

        error = error_test_utils.create_error(category='DATA')
        job = job_test_utils.create_job(error=error)

        url = '/%s/jobs/?error_category=%s' % (self.api, error.category)
        response = self.client.generic('GET', url)
        self.assertEqual(response.status_code, status.HTTP_200_OK, response.content)

        result = json.loads(response.content)
        self.assertEqual(len(result['results']), 1)
        self.assertEqual(result['results'][0]['id'], job.id)
        self.assertEqual(result['results'][0]['error']['category'], error.category)

    def test_error_id(self):
        """Tests successfully calling the jobs view filtered by error id."""

        error = error_test_utils.create_error(category='DATA')
        job = job_test_utils.create_job(error=error)

        url = '/%s/jobs/?error_id=%d' % (self.api, error.id)
        response = self.client.generic('GET', url)
        self.assertEqual(response.status_code, status.HTTP_200_OK, response.content)

        result = json.loads(response.content)
        self.assertEqual(len(result['results']), 1)
        self.assertEqual(result['results'][0]['id'], job.id)
        self.assertEqual(result['results'][0]['error']['id'], error.id)

    def test_superseded(self):
        """Tests getting superseded jobs."""

        url = '/%s/jobs/?is_superseded=true' % self.api
        response = self.client.generic('GET', url)
        self.assertEqual(response.status_code, status.HTTP_200_OK, response.content)

        result = json.loads(response.content)
        self.assertEqual(len(result['results']), 1)

    def test_batch(self):
        """Tests filtering jobs by batch"""
        batch = batch_test_utils.create_batch()
        self.job1.batch_id = batch.id
        self.job1.save()

        url = '/%s/jobs/?batch_id=%d' % (self.api, batch.id)
        response = self.client.generic('GET', url)
        self.assertEqual(response.status_code, status.HTTP_200_OK, response.content)

        result = json.loads(response.content)
        self.assertEqual(len(result['results']), 1)
        self.assertEqual(result['results'][0]['id'], self.job1.id)

    def test_recipe(self):
        """Tests filtering jobs by recipe"""
        recipe = recipe_test_utils.create_recipe()
        self.job1.recipe_id = recipe.id
        self.job1.save()

        url = '/%s/jobs/?recipe_id=%d' % (self.api, recipe.id)
        response = self.client.generic('GET', url)
        self.assertEqual(response.status_code, status.HTTP_200_OK, response.content)

        result = json.loads(response.content)
        self.assertEqual(len(result['results']), 1)
        self.assertEqual(result['results'][0]['id'], self.job1.id)

    def test_order_by(self):
        """Tests successfully calling the jobs view with sorting."""
        # May fail because of job_type name ordering
        job_type1b = job_test_utils.create_seed_job_type(job_version='2.0')
        job_test_utils.create_job(job_type=job_type1b, status='RUNNING')

        job_type1c = job_test_utils.create_seed_job_type(job_version='3.0')
        job_test_utils.create_job(job_type=job_type1c, status='RUNNING')

        url = '/%s/jobs/?is_superseded=false&order=job_type__name&order=-job_type__version' % self.api
        response = self.client.generic('GET', url)
        self.assertEqual(response.status_code, status.HTTP_200_OK, response.content)

        result = json.loads(response.content)

        self.assertEqual(len(result['results']), 4)
        self.assertEqual(result['results'][0]['job_type']['id'], self.job_type1.id)
        self.assertEqual(result['results'][1]['job_type']['id'], job_type1b.id)
        self.assertEqual(result['results'][2]['job_type']['id'], job_type1c.id)
        self.assertEqual(result['results'][3]['job_type']['id'], self.job_type2.id)


class TestJobsPostViewV6(TestCase):

    api = "v6"

    def setUp(self):
        django.setup()

        manifest = {
            'seedVersion': '1.0.0',
            'job': {
                'name': 'test-job',
                'jobVersion': '1.0.0',
                'packageVersion': '1.0.0',
                'title': 'Test Job',
                'description': 'This is a test job',
                'maintainer': {
                    'name': 'John Doe',
                    'email': 'jdoe@example.com'
                },
                'timeout': 10,
                'interface': {
                    'command': '',
                    'inputs': {
                        'files': [{'name': 'input_a'}]
                    },
                    'outputs': {
                        'files': [{'name': 'output_a', 'multiple': True, 'pattern': '*.png'}]
                    }
                }
            }
        }

        self.output_workspace = storage_test_utils.create_workspace()

        self.configuration = {
            'version': '6',
            'output_workspaces': {'default': self.output_workspace.name},
            'priority': 999
        }

        self.job_type1 = job_test_utils.create_seed_job_type(manifest=manifest)
        self.workspace = storage_test_utils.create_workspace()
        self.source_file = source_test_utils.create_source(workspace=self.workspace)

    @patch('queue.models.CommandMessageManager')
    @patch('queue.models.create_process_job_input_messages')
    def test_successful(self, mock_create, mock_msg_mgr):
        """Tests successfully calling POST jobs view to queue a new job"""

        json_data = {
            "input" : {
                'version': '6',
                'files': {'input_a': [self.source_file.id]},
                'json': {}
            },
            "job_type_id" : self.job_type1.pk
        }

        url = '/%s/jobs/' % self.api
        response = self.client.generic('POST', url, json.dumps(json_data), 'application/json')
        self.assertEqual(response.status_code, status.HTTP_201_CREATED, response.content)

        result = json.loads(response.content)

        #Response should be new v6 job detail response
        self.assertEqual(result['execution'], None)
        self.assertTrue('/%s/jobs/' % self.api in response['location'])
        mock_create.assert_called_once()

    @patch('queue.models.CommandMessageManager')
    @patch('queue.models.create_process_job_input_messages')
    def test_successful_configuration(self, mock_create, mock_msg_mgr):
        """Tests successfully calling POST jobs view to queue a new job with a job type configuration"""

        json_data = {
            "input" : {
                'version': '6',
                'files': {'input_a': [self.source_file.id]},
                'json': {}
            },
            "job_type_id" : self.job_type1.pk,
            "configuration" : self.configuration
        }

        url = '/%s/jobs/' % self.api
        response = self.client.generic('POST', url, json.dumps(json_data), 'application/json')
        self.assertEqual(response.status_code, status.HTTP_201_CREATED, response.content)

        result = json.loads(response.content)

        #Response should be new v6 job detail response
        self.assertEqual(result['execution'], None)
        self.assertTrue('/%s/jobs/' % self.api in response['location'])
        mock_create.assert_called_once()

    def test_invalid_data(self):
        """Tests successfully calling POST jobs view to queue a new job with invalid input data"""

        json_data = {
            "input" : {
                'version': 'BAD',
                'files': {'input_a': [self.source_file.id]},
                'json': {}
            },
            "job_type_id" : self.job_type1.pk,
            "configuration" : self.configuration
        }

        url = '/%s/jobs/' % self.api
        response = self.client.generic('POST', url, json.dumps(json_data), 'application/json')
        self.assertEqual(response.status_code, status.HTTP_400_BAD_REQUEST, response.content)

    def test_invalid_configuration(self):
        """Tests successfully calling POST jobs view to queue a new job with a job type configuration"""

        config = copy.deepcopy(self.configuration)
        config['version'] = 'BAD'
        json_data = {
            "input" : {
                'version': '6',
                'files': {'input_a': [self.source_file.id]},
                'json': {}
            },
            "job_type_id" : self.job_type1.pk,
            "configuration" : config
        }

        url = '/%s/jobs/' % self.api
        response = self.client.generic('POST', url, json.dumps(json_data), 'application/json')
        self.assertEqual(response.status_code, status.HTTP_400_BAD_REQUEST, response.content)


class TestJobDetailsViewV6(TestCase):

    api = 'v6'

    def setUp(self):
        django.setup()

        self.country = storage_test_utils.create_country()
        self.file = storage_test_utils.create_file(countries=[self.country])

        job_data = {
            'input_data': []
        }
        job_results = {
            'output_data': []
        }
        self.job_type = job_test_utils.create_seed_job_type()
        self.job = job_test_utils.create_job(job_type=self.job_type, input=job_data, output=job_results, status='RUNNING')

        # Attempt to stage related models
        self.job_exe = job_test_utils.create_job_exe(job=self.job)

        try:
            import recipe.test.utils as recipe_test_utils
            definition = {
                'version': '1.0',
                'input_data': [{
                    'name': 'Recipe Input',
                    'type': 'file',
                    'media_types': ['text/plain'],
                }],
                'jobs': [{
                    'name': 'Job 1',
                    'job_type': {
                        'name': self.job_type.name,
                        'version': self.job_type.version,
                    },
                    'recipe_inputs': [{
                        'recipe_input': 'Recipe Input',
                        'job_input': 'input_files',
                    }]
                }]
            }
            self.recipe_type = recipe_test_utils.create_recipe_type_v6(definition=definition)
            self.recipe = recipe_test_utils.create_recipe(recipe_type=self.recipe_type)
            self.recipe_job = recipe_test_utils.create_recipe_job(recipe=self.recipe, job=self.job, job_name='Job 1')
        except:
            self.recipe_type = None
            self.recipe = None
            self.recipe_job = None

        try:
            import product.test.utils as product_test_utils
            self.product = product_test_utils.create_product(job_exe=self.job_exe, countries=[self.country])
        except:
            self.product = None

    def test_successful_empty(self):
        """Tests successfully calling the job details view with no data or results."""

        url = '/%s/jobs/%i/' % (self.api, self.job.id)
        response = self.client.generic('GET', url)
        self.assertEqual(response.status_code, status.HTTP_200_OK, response.content)

        result = json.loads(response.content)
        self.assertEqual(result['job_type']['name'], self.job.job_type.name)
        self.assertEqual(result['job_type_rev']['job_type']['name'], self.job.job_type.name)

        if self.recipe:
            self.assertEqual(result['recipe']['recipe_type']['name'], self.recipe.recipe_type.name)
        else:
            self.assertEqual(len(result['recipe']), 0)

    def test_successful_execution(self):
        """Tests successfully calling the job details view and checking the execution response."""

        url = '/%s/jobs/%i/' % (self.api, self.job.id)
        response = self.client.generic('GET', url)
        self.assertEqual(response.status_code, status.HTTP_200_OK, response.content)

        result = json.loads(response.content)

        self.assertEqual(result['execution']['job']['id'], self.job.id)
        self.assertEqual(result['execution']['job_type']['id'], self.job_type.id)
        self.assertEqual(result['execution']['exe_num'], self.job_exe.exe_num)

    def test_successful_resources(self):
        """Tests successfully calling the job details view for resources."""

        url = '/%s/jobs/%i/' % (self.api, self.job.id)
        response = self.client.generic('GET', url)
        self.assertEqual(response.status_code, status.HTTP_200_OK, response.content)

        result = json.loads(response.content)

        self.assertEqual(result['resources']['resources']['cpus'], 1.0)
        self.assertEqual(result['resources']['resources']['mem'], 128.0)
        self.assertEqual(result['resources']['resources']['disk'], 10.0)

    def test_superseded(self):
        """Tests successfully calling the job details view for superseded jobs."""

        job_data = {
            'input_data': []
        }
        job_results = {
            'output_data': []
        }
        new_job = job_test_utils.create_job(job_type=self.job_type, input=job_data, output=job_results,
                                            superseded_job=self.job)

        # Make sure the original job was updated
        url = '/%s/jobs/%i/' % (self.api, self.job.id)
        response = self.client.generic('GET', url)
        self.assertEqual(response.status_code, status.HTTP_200_OK, response.content)

        result = json.loads(response.content)
        self.assertTrue(result['is_superseded'])
        self.assertIsNotNone(result['superseded_by_job'])
        self.assertEqual(result['superseded_by_job']['id'], new_job.id)
        self.assertIsNotNone(result['superseded'])

        # Make sure the new new job has the expected relations
        url = '/%s/jobs/%i/' % (self.api, new_job.id)
        response = self.client.generic('GET', url)
        result = json.loads(response.content)

        self.assertEqual(response.status_code, status.HTTP_200_OK, response.content)
        self.assertFalse(result['is_superseded'])
        self.assertIsNotNone(result['superseded_job'])
        self.assertEqual(result['superseded_job']['id'], self.job.id)
        self.assertIsNone(result['superseded'])

class TestJobTypesViewV6(TestCase):

    api = 'v6'

    def setUp(self):
        django.setup()

        self.workspace = storage_test_utils.create_workspace()
        self.error = error_test_utils.create_error()
        manifest4 = job_test_utils.create_seed_manifest(name="job-type-for-view-test", jobVersion="1.0.0")
        manifest5 = job_test_utils.create_seed_manifest(name="job-type-for-view-test", jobVersion="1.2.0")
        manifest6 = job_test_utils.create_seed_manifest(name="job-type-for-view-test", jobVersion="1.10.0")
        self.job_type1 = job_test_utils.create_seed_job_type(job_version="1.0.0", priority=2, max_scheduled=1)
        self.job_type2 = job_test_utils.create_seed_job_type(job_version="1.0.0", priority=1, is_system=True)
        self.job_type3 = job_test_utils.create_seed_job_type(job_version="1.0.0", priority=1, is_active=False)
        self.job_type4 = job_test_utils.create_seed_job_type(manifest=manifest4, is_active=False)
        self.job_type5 = job_test_utils.create_seed_job_type(manifest=manifest5, is_active=True)
        self.job_type6 = job_test_utils.create_seed_job_type(manifest=manifest6, is_active=True)
<<<<<<< HEAD

    def test_successful(self):
        """Tests successfully calling the get all job types view."""

        url = '/%s/job-types/' % self.api
        response = self.client.get(url)
        self.assertEqual(response.status_code, status.HTTP_200_OK, response.content)

        result = json.loads(response.content)
        self.assertEqual(len(result['results']), 6)
        for entry in result['results']:
            expected = None
            if entry['name'] == self.job_type1.name:
                expected = self.job_type1
            elif entry['name'] == self.job_type2.name:
                expected = self.job_type2
            elif entry['name'] == self.job_type3.name:
                expected = self.job_type3
            elif entry['name'] == self.job_type6.name:
                if entry['version'] == self.job_type4.version:
                    expected = self.job_type4
                elif entry['version'] == self.job_type5.version:
                    expected = self.job_type5
                elif entry['version'] == self.job_type6.version:
                    expected = self.job_type6
                else:
                    self.assertTrue(False, 'unexpected job type!')
            else:
                self.fail('Found unexpected result: %s' % entry['id'])

            self.assertEqual(entry['name'], expected.name)
            self.assertEqual(entry['title'], expected.title)
            self.assertEqual(entry['description'], expected.description)
            self.assertEqual(entry['icon_code'], expected.icon_code)
            self.assertEqual(entry['is_published'], expected.is_published)
            self.assertEqual(entry['is_active'], expected.is_active)
            self.assertEqual(entry['is_paused'], expected.is_paused)
            self.assertEqual(entry['is_system'], expected.is_system)
            self.assertEqual(entry['max_scheduled'], expected.max_scheduled)
            self.assertEqual(entry['revision_num'], expected.revision_num)
            self.assertEqual(entry['docker_image'], expected.docker_image)

    def test_keyword(self):
        """Tests successfully calling the job types view filtered by keyword."""

        url = '/%s/job-types/?keyword=%s' % (self.api, self.job_type1.name)
        response = self.client.generic('GET', url)
=======

    def test_successful(self):
        """Tests successfully calling the get all job types view."""

        url = '/%s/job-types/' % self.api
        response = self.client.get(url)
>>>>>>> 3b6cfa62
        self.assertEqual(response.status_code, status.HTTP_200_OK, response.content)
        result = json.loads(response.content)
<<<<<<< HEAD
        self.assertEqual(len(result['results']), 1)
        self.assertEqual(result['results'][0]['name'], self.job_type1.name)

        url = '/%s/job-types/?keyword=%s' % (self.api, 'job-type')
        response = self.client.generic('GET', url)
        self.assertEqual(response.status_code, status.HTTP_200_OK, response.content)
        result = json.loads(response.content)
        self.assertEqual(len(result['results']), 6)

        url = '/%s/job-types/?keyword=%s' % (self.api, 'job-type-for-view-test')
        response = self.client.generic('GET', url)
        self.assertEqual(response.status_code, status.HTTP_200_OK, response.content)
        result = json.loads(response.content)
        self.assertEqual(len(result['results']), 3)

        url = '/%s/job-types/?keyword=%s&keyword=%s' % (self.api, 'job-type-for-view-test', self.job_type1.name)
        response = self.client.generic('GET', url)
        self.assertEqual(response.status_code, status.HTTP_200_OK, response.content)
        result = json.loads(response.content)
        self.assertEqual(len(result['results']), 4)

    def test_id(self):
        """Tests successfully calling the job types view filtered by id."""

        url = '/%s/job-types/?id=%d' % (self.api, self.job_type1.id)
        response = self.client.generic('GET', url)
        self.assertEqual(response.status_code, status.HTTP_200_OK, response.content)
        result = json.loads(response.content)
        self.assertEqual(len(result['results']), 1)
        self.assertEqual(result['results'][0]['name'], self.job_type1.name)

        url = '/%s/job-types/?id=%d&id=%d' % (self.api, self.job_type1.id, self.job_type2.id)
        response = self.client.generic('GET', url)
        self.assertEqual(response.status_code, status.HTTP_200_OK, response.content)
        result = json.loads(response.content)
        self.assertEqual(len(result['results']), 2)

        url = '/%s/job-types/?id=%d&id=%d' % (self.api, self.job_type4.id, self.job_type5.id)
        response = self.client.generic('GET', url)
        self.assertEqual(response.status_code, status.HTTP_200_OK, response.content)
        result = json.loads(response.content)
        self.assertEqual(len(result['results']), 2)

    def test_is_active(self):
        """Tests successfully calling the job types view filtered by inactive state."""

        url = '/%s/job-types/?is_active=false' % self.api
=======
        self.assertEqual(len(result['results']), 6)
        for entry in result['results']:
            expected = None
            if entry['name'] == self.job_type1.name:
                expected = self.job_type1
            elif entry['name'] == self.job_type2.name:
                expected = self.job_type2
            elif entry['name'] == self.job_type3.name:
                expected = self.job_type3
            elif entry['name'] == self.job_type6.name:
                if entry['version'] == self.job_type4.version:
                    expected = self.job_type4
                elif entry['version'] == self.job_type5.version:
                    expected = self.job_type5
                elif entry['version'] == self.job_type6.version:
                    expected = self.job_type6
                else:
                    self.assertTrue(False, 'unexpected job type!')
            else:
                self.fail('Found unexpected result: %s' % entry['id'])

            self.assertEqual(entry['name'], expected.name)
            self.assertEqual(entry['title'], expected.title)
            self.assertEqual(entry['description'], expected.description)
            self.assertEqual(entry['icon_code'], expected.icon_code)
            self.assertEqual(entry['is_published'], expected.is_published)
            self.assertEqual(entry['is_active'], expected.is_active)
            self.assertEqual(entry['is_paused'], expected.is_paused)
            self.assertEqual(entry['is_system'], expected.is_system)
            self.assertEqual(entry['max_scheduled'], expected.max_scheduled)
            self.assertEqual(entry['revision_num'], expected.revision_num)
            self.assertEqual(entry['docker_image'], expected.docker_image)

    def test_keyword(self):
        """Tests successfully calling the job types view filtered by keyword."""

        url = '/%s/job-types/?keyword=%s' % (self.api, self.job_type1.name)
        response = self.client.generic('GET', url)
        self.assertEqual(response.status_code, status.HTTP_200_OK, response.content)
        result = json.loads(response.content)
        self.assertEqual(len(result['results']), 1)
        self.assertEqual(result['results'][0]['name'], self.job_type1.name)

        url = '/%s/job-types/?keyword=%s' % (self.api, 'job-type')
        response = self.client.generic('GET', url)
        self.assertEqual(response.status_code, status.HTTP_200_OK, response.content)
        result = json.loads(response.content)
        self.assertEqual(len(result['results']), 6)

        url = '/%s/job-types/?keyword=%s' % (self.api, 'job-type-for-view-test')
        response = self.client.generic('GET', url)
        self.assertEqual(response.status_code, status.HTTP_200_OK, response.content)
        result = json.loads(response.content)
        self.assertEqual(len(result['results']), 3)

        url = '/%s/job-types/?keyword=%s&keyword=%s' % (self.api, 'job-type-for-view-test', self.job_type1.name)
        response = self.client.generic('GET', url)
        self.assertEqual(response.status_code, status.HTTP_200_OK, response.content)
        result = json.loads(response.content)
        self.assertEqual(len(result['results']), 4)

    def test_id(self):
        """Tests successfully calling the job types view filtered by id."""

        url = '/%s/job-types/?id=%d' % (self.api, self.job_type1.id)
        response = self.client.generic('GET', url)
        self.assertEqual(response.status_code, status.HTTP_200_OK, response.content)
        result = json.loads(response.content)
        self.assertEqual(len(result['results']), 1)
        self.assertEqual(result['results'][0]['name'], self.job_type1.name)

        url = '/%s/job-types/?id=%d&id=%d' % (self.api, self.job_type1.id, self.job_type2.id)
>>>>>>> 3b6cfa62
        response = self.client.generic('GET', url)
        self.assertEqual(response.status_code, status.HTTP_200_OK, response.content)
        result = json.loads(response.content)
        self.assertEqual(len(result['results']), 2)
<<<<<<< HEAD

    def test_is_system(self):
        """Tests successfully calling the job types view filtered by system status."""

        url = '/%s/job-types/?is_system=false' % self.api
=======

        url = '/%s/job-types/?id=%d&id=%d' % (self.api, self.job_type4.id, self.job_type5.id)
>>>>>>> 3b6cfa62
        response = self.client.generic('GET', url)
        self.assertEqual(response.status_code, status.HTTP_200_OK, response.content)
        result = json.loads(response.content)
<<<<<<< HEAD
        self.assertEqual(len(result['results']), 5)

        url = '/%s/job-types/?is_system=true' % self.api
=======
        self.assertEqual(len(result['results']), 2)

    def test_is_active(self):
        """Tests successfully calling the job types view filtered by inactive state."""

        url = '/%s/job-types/?is_active=false' % self.api
>>>>>>> 3b6cfa62
        response = self.client.generic('GET', url)
        self.assertEqual(response.status_code, status.HTTP_200_OK, response.content)

        result = json.loads(response.content)
<<<<<<< HEAD
        self.assertEqual(len(result['results']), 1)

    def test_version_successful(self):
        """Tests successfully calling the job type versions view."""

        url = '/%s/job-types/job-type-for-view-test/' % self.api
        response = self.client.get(url)
        self.assertEqual(response.status_code, status.HTTP_200_OK, response.content)

        result = json.loads(response.content)
        self.assertEqual(len(result['results']), 3)

        for entry in result['results']:
            expected = None
            if entry['id'] == self.job_type4.id:
                expected = self.job_type4
            elif entry['id'] == self.job_type5.id:
                expected = self.job_type5
            elif entry['id'] == self.job_type6.id:
                expected = self.job_type6
            else:
                self.fail('Found unexpected result: %s' % entry['id'])
            self.assertEqual(entry['name'], expected.name)
            self.assertEqual(entry['version'], expected.version)
            self.assertEqual(entry['title'], expected.title)
            self.assertEqual(entry['description'], expected.description)
            self.assertEqual(entry['icon_code'], expected.icon_code)
            self.assertEqual(entry['is_published'], expected.is_published)
            self.assertEqual(entry['is_active'], expected.is_active)
            self.assertEqual(entry['is_paused'], expected.is_paused)
            self.assertEqual(entry['is_system'], expected.is_system)
            self.assertEqual(entry['max_scheduled'], expected.max_scheduled)
            self.assertEqual(entry['revision_num'], expected.revision_num)
            self.assertEqual(entry['docker_image'], expected.docker_image)

    def test_version_is_active(self):
        """Tests successfully calling the job type versions view filtered by inactive state."""

        url = '/%s/job-types/job-type-for-view-test/?is_active=false' % self.api
        response = self.client.get(url)
        self.assertEqual(response.status_code, status.HTTP_200_OK, response.content)

        result = json.loads(response.content)
        self.assertEqual(len(result['results']), 1)


class TestJobTypeNamesViewV6(TestCase):

    api = 'v6'

    def setUp(self):
        django.setup()

        self.workspace = storage_test_utils.create_workspace()
        self.error = error_test_utils.create_error()

        self.job_type1 = job_test_utils.create_seed_job_type(job_version="1.0.0", priority=2, max_scheduled=1)
        self.job_type2 = job_test_utils.create_seed_job_type(job_version="1.0.0", priority=1, is_system=True)
        self.job_type3 = job_test_utils.create_seed_job_type(job_version="1.0.0", priority=1, is_active=False)

        manifest = job_test_utils.create_seed_manifest(name="job-type-for-view-test", jobVersion="1.0.0")
        self.job_type4 = job_test_utils.create_seed_job_type(manifest=manifest, is_active=False)
        manifest = job_test_utils.create_seed_manifest(name="job-type-for-view-test", jobVersion="1.2.0")
        self.job_type5 = job_test_utils.create_seed_job_type(manifest=manifest, is_active=True)
        manifest = job_test_utils.create_seed_manifest(name="job-type-for-view-test", jobVersion="1.10.0")
        self.job_type6 = job_test_utils.create_seed_job_type(manifest=manifest, is_active=True)

    def test_successful(self):
        """Tests successfully calling the get all job types view."""

        url = '/%s/job-type-names/' % self.api
        response = self.client.get(url)
        self.assertEqual(response.status_code, status.HTTP_200_OK, response.content)

        result = json.loads(response.content)
        self.assertEqual(len(result['results']), 4)
        for entry in result['results']:
            expected = None
            if entry['name'] == self.job_type1.name:
                expected = self.job_type1
            elif entry['name'] == self.job_type2.name:
                expected = self.job_type2
            elif entry['name'] == self.job_type3.name:
                expected = self.job_type3
            elif entry['name'] == self.job_type6.name:
                expected = self.job_type6
            else:
                self.fail('Found unexpected result: %s' % entry['id'])
            self.assertEqual(entry['name'], expected.name)
            self.assertEqual(entry['title'], expected.title)
            self.assertEqual(entry['description'], expected.description)
            if entry['name'] == 'job-type-for-view-test':
                self.assertItemsEqual(entry['versions'], ["1.0.0", "1.2.0", "1.10.0"])
            else:
                self.assertItemsEqual(entry['versions'], ["1.0.0"])
            self.assertEqual(entry['latest_version'], expected.version)

    def test_keyword(self):
        """Tests successfully calling the job types view filtered by keyword."""

        url = '/%s/job-type-names/?keyword=%s' % (self.api, self.job_type1.name)
        response = self.client.generic('GET', url)
        self.assertEqual(response.status_code, status.HTTP_200_OK, response.content)

        result = json.loads(response.content)
        self.assertEqual(len(result['results']), 1)
        self.assertEqual(result['results'][0]['name'], self.job_type1.name)

        url = '/%s/job-type-names/?keyword=%s' % (self.api, 'job-type')
        response = self.client.generic('GET', url)
        self.assertEqual(response.status_code, status.HTTP_200_OK, response.content)
        result = json.loads(response.content)
        self.assertEqual(len(result['results']), 4)

        url = '/%s/job-type-names/?keyword=%s' % (self.api, 'job-type-for-view-test')
        response = self.client.generic('GET', url)
        self.assertEqual(response.status_code, status.HTTP_200_OK, response.content)
        result = json.loads(response.content)
        self.assertEqual(len(result['results']), 1)
        self.assertEqual(result['results'][0]['latest_version'], '1.10.0')

        url = '/%s/job-type-names/?keyword=%s&keyword=%s' % (self.api, 'job-type-for-view-test', self.job_type1.name)
        response = self.client.generic('GET', url)
        self.assertEqual(response.status_code, status.HTTP_200_OK, response.content)
        result = json.loads(response.content)
        self.assertEqual(len(result['results']), 2)

    def test_id(self):
        """Tests successfully calling the job types view filtered by id."""

        url = '/%s/job-type-names/?id=%d' % (self.api, self.job_type1.id)
        response = self.client.generic('GET', url)
        self.assertEqual(response.status_code, status.HTTP_200_OK, response.content)
        result = json.loads(response.content)
        self.assertEqual(len(result['results']), 1)
        self.assertEqual(result['results'][0]['name'], self.job_type1.name)

        url = '/%s/job-type-names/?id=%d&id=%d' % (self.api, self.job_type1.id, self.job_type2.id)
        response = self.client.generic('GET', url)
        self.assertEqual(response.status_code, status.HTTP_200_OK, response.content)
        result = json.loads(response.content)
        self.assertEqual(len(result['results']), 2)

        url = '/%s/job-type-names/?id=%d&id=%d' % (self.api, self.job_type4.id, self.job_type5.id)
        response = self.client.generic('GET', url)
        self.assertEqual(response.status_code, status.HTTP_200_OK, response.content)
        result = json.loads(response.content)
        self.assertEqual(len(result['results']), 1)

    def test_is_active(self):
        """Tests successfully calling the job types view filtered by inactive state."""

        url = '/%s/job-type-names/?is_active=false' % self.api
=======
        self.assertEqual(len(result['results']), 2)

    def test_is_system(self):
        """Tests successfully calling the job types view filtered by system status."""

        url = '/%s/job-types/?is_system=false' % self.api
        response = self.client.generic('GET', url)
        self.assertEqual(response.status_code, status.HTTP_200_OK, response.content)

        result = json.loads(response.content)
        self.assertEqual(len(result['results']), 5)

        url = '/%s/job-types/?is_system=true' % self.api
>>>>>>> 3b6cfa62
        response = self.client.generic('GET', url)
        self.assertEqual(response.status_code, status.HTTP_200_OK, response.content)

        result = json.loads(response.content)
<<<<<<< HEAD
        self.assertEqual(len(result['results']), 2)

    def test_is_system(self):
        """Tests successfully calling the job types view filtered by system status."""

        url = '/%s/job-type-names/?is_system=false' % self.api
        response = self.client.generic('GET', url)
=======
        self.assertEqual(len(result['results']), 1)

    def test_version_successful(self):
        """Tests successfully calling the job type versions view."""

        url = '/%s/job-types/job-type-for-view-test/' % self.api
        response = self.client.get(url)
>>>>>>> 3b6cfa62
        self.assertEqual(response.status_code, status.HTTP_200_OK, response.content)

        result = json.loads(response.content)
        self.assertEqual(len(result['results']), 3)
<<<<<<< HEAD

        url = '/%s/job-type-names/?is_system=true' % self.api
        response = self.client.generic('GET', url)
        self.assertEqual(response.status_code, status.HTTP_200_OK, response.content)
=======
        for entry in result['results']:
            expected = None
            if entry['id'] == self.job_type4.id:
                expected = self.job_type4
            elif entry['id'] == self.job_type5.id:
                expected = self.job_type5
            elif entry['id'] == self.job_type6.id:
                expected = self.job_type6
            else:
                self.fail('Found unexpected result: %s' % entry['id'])
            self.assertEqual(entry['name'], expected.name)
            self.assertEqual(entry['version'], expected.version)
            self.assertEqual(entry['title'], expected.title)
            self.assertEqual(entry['description'], expected.description)
            self.assertEqual(entry['icon_code'], expected.icon_code)
            self.assertEqual(entry['is_published'], expected.is_published)
            self.assertEqual(entry['is_active'], expected.is_active)
            self.assertEqual(entry['is_paused'], expected.is_paused)
            self.assertEqual(entry['is_system'], expected.is_system)
            self.assertEqual(entry['max_scheduled'], expected.max_scheduled)
            self.assertEqual(entry['revision_num'], expected.revision_num)
            self.assertEqual(entry['docker_image'], expected.docker_image)

    def test_version_is_active(self):
        """Tests successfully calling the job type versions view filtered by inactive state."""

        url = '/%s/job-types/job-type-for-view-test/?is_active=false' % self.api
        response = self.client.get(url)
        self.assertEqual(response.status_code, status.HTTP_200_OK, response.content)

        result = json.loads(response.content)
        self.assertEqual(len(result['results']), 1)
>>>>>>> 3b6cfa62

        result = json.loads(response.content)
        self.assertEqual(len(result['results']), 1)

class TestJobTypesPostViewV6(TestCase):

    api = 'v6'

    def setUp(self):
        django.setup()

        self.manifest = job_test_utils.COMPLETE_MANIFEST

        self.interface = {
            'version': '1.4',
            'command': 'test_cmd',
            'command_arguments': 'test_arg',
            'env_vars': [],
            'mounts': [{
                'name': 'dted',
                'path': '/some/path',
                'required': True,
                'mode': 'ro'
            }],
            'settings': [{
                'name': 'DB_HOST',
                'required': True,
                'secret': False,
            }],
            'input_data': [],
            'output_data': [],
            'shared_resources': [],
        }

        self.output_workspace = storage_test_utils.create_workspace()
        self.configuration = {
            'version': '6',
            'mounts': {
                'MOUNT_PATH': {
                    'type': 'host',
                    'host_path': '/path/to/dted',
                    },
            },
            'output_workspaces': {'default': self.output_workspace.name},
            'settings': {
                'DB_HOST': 'scale',
            },
        }

        self.workspace = storage_test_utils.create_workspace()
<<<<<<< HEAD
=======
        self.trigger_config = {
            'version': '1.0',
            'condition': {
                'media_type': 'text/plain',
            },
            'data': {
                'input_data_name': 'input_file',
                'workspace_name': self.workspace.name,
            }
        }
        # self.trigger_rule = trigger_test_utils.create_trigger_rule(trigger_type='PARSE', is_active=True,
        #                                                           configuration=self.trigger_config)

>>>>>>> 3b6cfa62
        self.job_type = job_test_utils.create_seed_job_type(manifest=self.manifest, max_scheduled=2,
                                                            configuration=self.configuration)

        self.error = error_test_utils.create_error(category='ALGORITHM')
        self.error_mapping = {
            'version': '1.0',
            'exit_codes': {
                '1': self.error.name,
            }
        }

        self.job_type1 = job_test_utils.create_seed_job_type(manifest=job_test_utils.MINIMUM_MANIFEST)
        self.job_type2 = job_test_utils.create_seed_job_type()

        self.sub_definition = copy.deepcopy(recipe_test_utils.SUB_RECIPE_DEFINITION)
        self.sub_definition['nodes']['node_a']['node_type']['job_type_name'] = self.job_type1.name
        self.sub_definition['nodes']['node_a']['node_type']['job_type_version'] = self.job_type1.version
        self.sub_definition['nodes']['node_a']['node_type']['job_type_revision'] = self.job_type1.revision_num

        self.recipe_type1 = recipe_test_utils.create_recipe_type_v6(definition=self.sub_definition,
                                                                    description="A sub recipe",
                                                                    is_active=False,
                                                                    is_system=False)

        self.main_definition = copy.deepcopy(recipe_test_utils.RECIPE_DEFINITION)
        self.main_definition['nodes']['node_a']['node_type']['job_type_name'] = self.job_type2.name
        self.main_definition['nodes']['node_a']['node_type']['job_type_version'] = self.job_type2.version
        self.main_definition['nodes']['node_a']['node_type']['job_type_revision'] = self.job_type2.revision_num
        self.main_definition['nodes']['node_b']['node_type']['job_type_name'] = self.job_type2.name
        self.main_definition['nodes']['node_b']['node_type']['job_type_version'] = self.job_type2.version
        self.main_definition['nodes']['node_b']['node_type']['job_type_revision'] = self.job_type2.revision_num
        self.main_definition['nodes']['node_c']['node_type']['recipe_type_name'] = self.recipe_type1.name
        self.main_definition['nodes']['node_c']['node_type']['recipe_type_revision'] = self.recipe_type1.revision_num

        self.recipe_type2 = recipe_test_utils.create_recipe_type_v6(definition=self.main_definition,
                                                                    title="My main recipe",
                                                                    is_active=True,
                                                                    is_system=True)

    def test_add_seed_job_type(self):
        """Tests adding a seed image."""

        url = '/%s/job-types/' % self.api
        manifest = copy.deepcopy(job_test_utils.COMPLETE_MANIFEST)
        manifest['job']['name'] = 'my-new-job'

        json_data = {
            'icon_code': 'BEEF',
            'is_published': True,
            'docker_image': 'my-new-job-1.0.0-seed:1.0.0',
            'manifest': manifest,
            'configuration': self.configuration
<<<<<<< HEAD
        }

        good_setting = {
            'DB_HOST': 'scale'
        }

        response = self.client.generic('POST', url, json.dumps(json_data), 'application/json')
        self.assertEqual(response.status_code, status.HTTP_201_CREATED, response.content)
        self.assertTrue('/%s/job-types/my-new-job/1.0.0/' % self.api in response['location'])

        job_type = JobType.objects.filter(name='my-new-job').first()

        results = json.loads(response.content)
        self.assertEqual(results['id'], job_type.id)
        self.assertEqual(results['version'], job_type.version)
        self.assertEqual(results['title'], job_type.title)
        self.assertEqual(results['revision_num'], job_type.revision_num)
        self.assertEqual(results['revision_num'], 1)
        self.assertIsNone(results['max_scheduled'])
        self.assertEqual(results['configuration']['settings'], good_setting)

    def test_add_seed_job_type_minimum_manifest(self):
        """Tests adding a Seed image with a minimum Seed manifest"""

        url = '/%s/job-types/' % self.api
        manifest = copy.deepcopy(job_test_utils.MINIMUM_MANIFEST)
        manifest['job']['name'] = 'my-new-job'

        json_data = {
            'icon_code': 'BEEF',
            'is_published': False,
            'docker_image': 'my-new-job-1.0.0-seed:1.0.0',
            'manifest': manifest
        }

        response = self.client.generic('POST', url, json.dumps(json_data), 'application/json')
        self.assertEqual(response.status_code, status.HTTP_201_CREATED, response.content)
        self.assertTrue('/%s/job-types/my-new-job/1.0.0/' % self.api in response['location'])

        job_type = JobType.objects.filter(name='my-new-job').first()

        results = json.loads(response.content)
        self.assertEqual(results['id'], job_type.id)
        self.assertEqual(results['version'], job_type.version)
        self.assertEqual(results['title'], job_type.title)
        self.assertEqual(results['revision_num'], job_type.revision_num)
        self.assertEqual(results['revision_num'], 1)
        self.assertEqual(results['is_published'], json_data['is_published'])

    def test_add_seed_version_job_type(self):
        """Tests adding a new version of a seed image."""

        url = '/%s/job-types/' % self.api
        manifest = copy.deepcopy(job_test_utils.COMPLETE_MANIFEST)
        manifest['job']['jobVersion'] = '1.1.0'

        json_data = {
            'icon_code': 'BEEF',
            'is_published': True,
            'max_scheduled': 1,
            'docker_image': 'my-job-1.1.0-seed:1.0.0',
            'manifest': manifest,
            'configuration': self.configuration
        }

        response = self.client.generic('POST', url, json.dumps(json_data), 'application/json')
        self.assertEqual(response.status_code, status.HTTP_201_CREATED, response.content)
        self.assertTrue('/%s/job-types/my-job/1.1.0/' % self.api in response['location'])

        job_type = JobType.objects.filter(name='my-job', version='1.1.0').first()

        results = json.loads(response.content)
        self.assertEqual(results['id'], job_type.id)
        self.assertEqual(results['name'], job_type.name)
        self.assertEqual(results['version'], job_type.version)
        self.assertEqual(results['title'], job_type.title)
        self.assertEqual(results['is_published'], json_data['is_published'])
        self.assertIsNotNone(results['configuration']['mounts'])
        self.assertIsNotNone(results['configuration']['settings'])

    def test_edit_seed_job_type(self):
        """Tests editing an existing seed job type."""

        url = '/%s/job-types/' % self.api
        manifest = copy.deepcopy(job_test_utils.COMPLETE_MANIFEST)
        manifest['job']['packageVersion'] = '1.0.1'
=======
        }

        good_setting = {
            'DB_HOST': 'scale'
        }

        response = self.client.generic('POST', url, json.dumps(json_data), 'application/json')
        self.assertEqual(response.status_code, status.HTTP_201_CREATED, response.content)
        self.assertTrue('/%s/job-types/my-new-job/1.0.0/' % self.api in response['location'])

        job_type = JobType.objects.filter(name='my-new-job').first()

        results = json.loads(response.content)
        self.assertEqual(results['id'], job_type.id)
        self.assertEqual(results['version'], job_type.version)
        self.assertEqual(results['title'], job_type.title)
        self.assertEqual(results['revision_num'], job_type.revision_num)
        self.assertEqual(results['revision_num'], 1)
        self.assertIsNone(results['max_scheduled'])
        self.assertEqual(results['configuration']['settings'], good_setting)

    def test_add_seed_job_type_minimum_manifest(self):
        """Tests adding a Seed image with a minimum Seed manifest"""

        url = '/%s/job-types/' % self.api
        manifest = copy.deepcopy(job_test_utils.MINIMUM_MANIFEST)
        manifest['job']['name'] = 'my-new-job'

        json_data = {
            'icon_code': 'BEEF',
            'is_published': False,
            'docker_image': 'my-new-job-1.0.0-seed:1.0.0',
            'manifest': manifest
        }

        response = self.client.generic('POST', url, json.dumps(json_data), 'application/json')
        self.assertEqual(response.status_code, status.HTTP_201_CREATED, response.content)
        self.assertTrue('/%s/job-types/my-new-job/1.0.0/' % self.api in response['location'])

        job_type = JobType.objects.filter(name='my-new-job').first()

        results = json.loads(response.content)
        self.assertEqual(results['id'], job_type.id)
        self.assertEqual(results['version'], job_type.version)
        self.assertEqual(results['title'], job_type.title)
        self.assertEqual(results['revision_num'], job_type.revision_num)
        self.assertEqual(results['revision_num'], 1)
        self.assertEqual(results['is_published'], json_data['is_published'])

    def test_add_seed_version_job_type(self):
        """Tests adding a new version of a seed image."""

        url = '/%s/job-types/' % self.api
        manifest = copy.deepcopy(job_test_utils.COMPLETE_MANIFEST)
        manifest['job']['jobVersion'] = '1.1.0'

        json_data = {
            'icon_code': 'BEEF',
            'is_published': True,
            'max_scheduled': 1,
            'docker_image': 'my-job-1.1.0-seed:1.0.0',
            'manifest': manifest,
            'configuration': self.configuration
        }

        response = self.client.generic('POST', url, json.dumps(json_data), 'application/json')
        self.assertEqual(response.status_code, status.HTTP_201_CREATED, response.content)
        self.assertTrue('/%s/job-types/my-job/1.1.0/' % self.api in response['location'])

        job_type = JobType.objects.filter(name='my-job', version='1.1.0').first()

        results = json.loads(response.content)
        self.assertEqual(results['id'], job_type.id)
        self.assertEqual(results['name'], job_type.name)
        self.assertEqual(results['version'], job_type.version)
        self.assertEqual(results['title'], job_type.title)
        self.assertEqual(results['is_published'], json_data['is_published'])
        self.assertIsNotNone(results['configuration']['mounts'])
        self.assertIsNotNone(results['configuration']['settings'])

    def test_edit_seed_job_type(self):
        """Tests editing an existing seed job type."""

        url = '/%s/job-types/' % self.api
        manifest = copy.deepcopy(job_test_utils.COMPLETE_MANIFEST)
        manifest['job']['packageVersion'] = '1.0.1'

        json_data = {
            'icon_code': 'BEEF',
            'is_published': True,
            'max_scheduled': 1,
            'docker_image': 'my-job-1.0.0-seed:1.0.1',
            'manifest': manifest,
            'configuration': self.configuration
        }

        response = self.client.generic('POST', url, json.dumps(json_data), 'application/json')
        self.assertEqual(response.status_code, status.HTTP_201_CREATED, response.content)
        self.assertTrue('/%s/job-types/my-job/1.0.0/' % self.api in response['location'])

        job_type = JobType.objects.filter(name='my-job', version='1.0.0').first()

        results = json.loads(response.content)
        self.assertEqual(results['id'], job_type.id)
        self.assertEqual(results['name'], job_type.name)
        self.assertEqual(results['version'], job_type.version)
        self.assertEqual(results['title'], job_type.title)
        self.assertEqual(results['revision_num'], job_type.revision_num)
        self.assertEqual(results['revision_num'], 2)
        self.assertIsNotNone(results['configuration']['mounts'])
        self.assertIsNotNone(results['configuration']['settings'])

        manifest['job']['maintainer'].pop('url')
>>>>>>> 3b6cfa62

        json_data = {
            'icon_code': 'BEEF',
            'is_published': True,
            'max_scheduled': 1,
<<<<<<< HEAD
            'docker_image': 'my-job-1.0.0-seed:1.0.1',
=======
            'docker_image': 'my-job-1.0.0-seed:1.0.2',
>>>>>>> 3b6cfa62
            'manifest': manifest,
            'configuration': self.configuration
        }

        response = self.client.generic('POST', url, json.dumps(json_data), 'application/json')
        self.assertEqual(response.status_code, status.HTTP_201_CREATED, response.content)
        self.assertTrue('/%s/job-types/my-job/1.0.0/' % self.api in response['location'])
<<<<<<< HEAD

        job_type = JobType.objects.filter(name='my-job', version='1.0.0').first()

        results = json.loads(response.content)
        self.assertEqual(results['id'], job_type.id)
        self.assertEqual(results['name'], job_type.name)
        self.assertEqual(results['version'], job_type.version)
        self.assertEqual(results['title'], job_type.title)
        self.assertEqual(results['revision_num'], job_type.revision_num)
        self.assertEqual(results['revision_num'], 2)
        self.assertIsNotNone(results['configuration']['mounts'])
        self.assertIsNotNone(results['configuration']['settings'])

        manifest['job']['maintainer'].pop('url')

        json_data = {
            'icon_code': 'BEEF',
            'is_published': True,
            'max_scheduled': 1,
            'docker_image': 'my-job-1.0.0-seed:1.0.2',
            'manifest': manifest,
            'configuration': self.configuration
        }

        response = self.client.generic('POST', url, json.dumps(json_data), 'application/json')
        self.assertEqual(response.status_code, status.HTTP_201_CREATED, response.content)
        self.assertTrue('/%s/job-types/my-job/1.0.0/' % self.api in response['location'])

        job_type = JobType.objects.filter(name='my-job', version='1.0.0').first()

        results = json.loads(response.content)
        self.assertEqual(results['id'], job_type.id)
        self.assertIsNone(results['manifest']['job']['maintainer'].get('url'))

    def test_create_seed_secrets(self):
        """Tests creating a new seed job type with secrets."""

        url = '/%s/job-types/' % self.api
        manifest = copy.deepcopy(job_test_utils.COMPLETE_MANIFEST)
        name = 'job-type-post-test-secret'
        manifest['job']['name'] = name
        manifest['job']['interface']['settings'] = [
            {
              'name': 'VERSION',
              'secret': True
            },
            {
              'name': 'DB_HOST',
              'secret': True
            },
            {
              'name': 'DB_PASS',
              'secret': True
            }
          ]

=======

        job_type = JobType.objects.filter(name='my-job', version='1.0.0').first()

        results = json.loads(response.content)
        self.assertEqual(results['id'], job_type.id)
        self.assertIsNone(results['manifest']['job']['maintainer'].get('url'))

    def test_create_seed_secrets(self):
        """Tests creating a new seed job type with secrets."""

        url = '/%s/job-types/' % self.api
        manifest = copy.deepcopy(job_test_utils.COMPLETE_MANIFEST)
        name = 'job-type-post-test-secret'
        manifest['job']['name'] = name
        manifest['job']['interface']['settings'] = [
            {
              'name': 'VERSION',
              'secret': True
            },
            {
              'name': 'DB_HOST',
              'secret': True
            },
            {
              'name': 'DB_PASS',
              'secret': True
            }
          ]

>>>>>>> 3b6cfa62
        json_data = {
            'icon_code': 'BEEF',
            'is_published': False,
            'max_scheduled': 1,
            'docker_image': 'my-job-1.0.0-seed:1.0.0',
            'manifest': manifest,
            'configuration': self.configuration
        }

        with patch.object(SecretsHandler, '__init__', return_value=None), \
          patch.object(SecretsHandler, 'set_job_type_secrets', return_value=None) as mock_set_secret:
            response = self.client.generic('POST', url, json.dumps(json_data), 'application/json')

        self.assertEqual(response.status_code, status.HTTP_201_CREATED, response.content)

        job_type = JobType.objects.filter(name=name).first()

        results = json.loads(response.content)
        self.assertEqual(results['id'], job_type.id)

        # Secrets sent to Vault
        secrets_name = '-'.join([results['name'], results['version']]).replace('.', '_')
        secrets = json_data['configuration']['settings']
        mock_set_secret.assert_called_once_with(secrets_name, secrets)

        #Secrets scrubbed from configuration on return
        self.assertEqual(results['configuration']['settings'], {})
<<<<<<< HEAD

    def test_create_seed_missing_mount(self):
        """Tests creating a new seed job type with a mount referenced in configuration but not interface."""

        url = '/%s/job-types/' % self.api
        manifest = copy.deepcopy(job_test_utils.COMPLETE_MANIFEST)
        manifest['job']['name'] = 'my-job-no-mount'
        manifest['job']['interface']['mounts'] = []

        config = copy.deepcopy(self.configuration)
        #TODO investigate whether mounts in config but not manifest should be removed
        config['mounts'] = {}

        json_data = {
            'icon_code': 'BEEF',
            'is_published': True,
            'max_scheduled': 1,
            'docker_image': 'my-job-no-mount-1.0.0-seed:1.0.0',
            'manifest': manifest,
            'configuration': config
        }

        response = self.client.generic('POST', url, json.dumps(json_data), 'application/json')
        self.assertEqual(response.status_code, status.HTTP_201_CREATED, response.content)

        job_type = JobType.objects.filter(name='my-job-no-mount').first()

        results = json.loads(response.content)
        self.assertEqual(results['id'], job_type.id)
        self.assertEqual(results['configuration']['mounts'], {})

    def test_create_seed_missing_setting(self):
        """Tests creating a new seed job type with a setting referenced in configuration but not interface."""

        url = '/%s/job-types/' % self.api
        manifest = copy.deepcopy(job_test_utils.COMPLETE_MANIFEST)
        manifest['job']['name'] = 'my-job-no-setting'
        manifest['job']['interface']['settings'] = []
        config = copy.deepcopy(self.configuration)
        #TODO investigate whether settings in config but not manifest should be removed
        config['settings'] = {}
=======

    def test_create_seed_missing_mount(self):
        """Tests creating a new seed job type with a mount referenced in configuration but not interface."""

        url = '/%s/job-types/' % self.api
        manifest = copy.deepcopy(job_test_utils.COMPLETE_MANIFEST)
        manifest['job']['name'] = 'my-job-no-mount'
        manifest['job']['interface']['mounts'] = []

        config = copy.deepcopy(self.configuration)
        #TODO investigate whether mounts in config but not manifest should be removed
        config['mounts'] = {}
>>>>>>> 3b6cfa62

        json_data = {
            'icon_code': 'BEEF',
            'is_published': True,
            'max_scheduled': 1,
<<<<<<< HEAD
            'docker_image': 'my-job-no-setting-1.0.0-seed:1.0.0',
=======
            'docker_image': 'my-job-no-mount-1.0.0-seed:1.0.0',
>>>>>>> 3b6cfa62
            'manifest': manifest,
            'configuration': config
        }

        response = self.client.generic('POST', url, json.dumps(json_data), 'application/json')
        self.assertEqual(response.status_code, status.HTTP_201_CREATED, response.content)

<<<<<<< HEAD
        job_type = JobType.objects.filter(name='my-job-no-setting').first()

        results = json.loads(response.content)
        self.assertEqual(results['id'], job_type.id)
        self.assertEqual(results['manifest']['job']['interface']['settings'], [])
        self.assertEqual(results['configuration']['settings'], {})

    def test_create_seed_missing_param(self):
        """Tests creating a seed job type with missing fields."""
=======
        job_type = JobType.objects.filter(name='my-job-no-mount').first()

        results = json.loads(response.content)
        self.assertEqual(results['id'], job_type.id)
        self.assertEqual(results['configuration']['mounts'], {})

    def test_create_seed_missing_setting(self):
        """Tests creating a new seed job type with a setting referenced in configuration but not interface."""
>>>>>>> 3b6cfa62

        url = '/%s/job-types/' % self.api
        manifest = copy.deepcopy(job_test_utils.COMPLETE_MANIFEST)
        manifest['job']['name'] = 'my-job-no-setting'
        manifest['job']['interface']['settings'] = []
        config = copy.deepcopy(self.configuration)
        #TODO investigate whether settings in config but not manifest should be removed
        config['settings'] = {}

        json_data = {
<<<<<<< HEAD
            'manifest': {
                'seedVersion': '1.0.0',
                'job': {
                    'name': 'my-job'
                }
            }
        }

        response = self.client.generic('POST', url, json.dumps(json_data), 'application/json')
        self.assertEqual(response.status_code, status.HTTP_400_BAD_REQUEST, response.content)

    def test_create_seed_bad_param(self):
        """Tests creating a job type with invalid type fields."""

        url = '/%s/job-types/' % self.api
        manifest = copy.deepcopy(job_test_utils.COMPLETE_MANIFEST)
        manifest['job']['name'] = 'my-job-bad-parameter'

        json_data = {
            'icon_code': 'BEEF',
            'is_published': True,
            'max_scheduled': 'BAD',
            'docker_image': '',
            'manifest': manifest,
            'configuration': self.configuration
        }

        response = self.client.generic('POST', url, json.dumps(json_data), 'application/json')
        self.assertEqual(response.status_code, status.HTTP_400_BAD_REQUEST, response.content)

    def test_create_seed_partial_gpu_resource(self):
        """Tests creating a job type with partial GPU resource."""

        url = '/%s/job-types/' % self.api
        manifest = copy.deepcopy(job_test_utils.COMPLETE_MANIFEST)
        manifest['job']['resources']['scalar'].append({'name': 'gpus', 'value': 1.1 })
        json_data = {
            'icon_code': 'BEEF',
            'is_published': True,
            'max_scheduled': '1',
=======
            'icon_code': 'BEEF',
            'is_published': True,
            'max_scheduled': 1,
            'docker_image': 'my-job-no-setting-1.0.0-seed:1.0.0',
            'manifest': manifest,
            'configuration': config
        }

        response = self.client.generic('POST', url, json.dumps(json_data), 'application/json')
        self.assertEqual(response.status_code, status.HTTP_201_CREATED, response.content)

        job_type = JobType.objects.filter(name='my-job-no-setting').first()

        results = json.loads(response.content)
        self.assertEqual(results['id'], job_type.id)
        self.assertEqual(results['manifest']['job']['interface']['settings'], [])
        self.assertEqual(results['configuration']['settings'], {})

    def test_create_seed_missing_param(self):
        """Tests creating a seed job type with missing fields."""

        url = '/%s/job-types/' % self.api
        json_data = {
            'manifest': {
                'seedVersion': '1.0.0',
                'job': {
                    'name': 'my-job'
                }
            }
        }

        response = self.client.generic('POST', url, json.dumps(json_data), 'application/json')
        self.assertEqual(response.status_code, status.HTTP_400_BAD_REQUEST, response.content)

    def test_create_seed_bad_param(self):
        """Tests creating a job type with invalid type fields."""

        url = '/%s/job-types/' % self.api
        manifest = copy.deepcopy(job_test_utils.COMPLETE_MANIFEST)
        manifest['job']['name'] = 'my-job-bad-parameter'

        json_data = {
            'icon_code': 'BEEF',
            'is_published': True,
            'max_scheduled': 'BAD',
>>>>>>> 3b6cfa62
            'docker_image': '',
            'manifest': manifest,
            'configuration': self.configuration
        }

        response = self.client.generic('POST', url, json.dumps(json_data), 'application/json')
        self.assertEqual(response.status_code, status.HTTP_400_BAD_REQUEST, response.content)

    @patch('job.models.CommandMessageManager')
    @patch('recipe.messages.update_recipe_definition.create_job_update_recipe_definition_message')
    def test_edit_seed_job_type_and_update(self, mock_create, mock_msg_mgr):
        """Tests editing an existing seed job type and automatically updating recipes."""

        url = '/%s/job-types/' % self.api
        manifest = copy.deepcopy(job_test_utils.MINIMUM_MANIFEST)
        manifest['job']['packageVersion'] = '1.0.1'

        json_data = {
            'icon_code': 'BEEF',
            'is_published': True,
            'max_scheduled': 1,
            'docker_image': 'my-job-1.0.0-seed:1.0.1',
            'manifest': manifest,
            'configuration': self.configuration,
            'auto_update': True
        }

        response = self.client.generic('POST', url, json.dumps(json_data), 'application/json')
        self.assertEqual(response.status_code, status.HTTP_201_CREATED, response.content)
        self.assertTrue('/%s/job-types/my-minimum-job/1.0.0/' % self.api in response['location'])

        job_type = JobType.objects.filter(name='my-minimum-job', version='1.0.0').first()

        results = json.loads(response.content)
        self.assertEqual(results['id'], job_type.id)
        self.assertEqual(results['name'], job_type.name)
        self.assertEqual(results['version'], job_type.version)
        self.assertEqual(results['title'], job_type.title)
        self.assertEqual(results['is_published'], job_type.is_published)
        self.assertEqual(results['revision_num'], job_type.revision_num)
        self.assertEqual(results['revision_num'], 2)
        self.assertIsNotNone(results['configuration']['mounts'])
        self.assertIsNotNone(results['configuration']['settings'])

        recipe_type = RecipeType.objects.get(pk=self.recipe_type1.id)
        mock_create.assert_called_with(self.recipe_type1.id, job_type.id)


class TestJobTypeDetailsViewV6(TestCase):

    api = 'v6'

    def setUp(self):
        django.setup()

        self.manifest = job_test_utils.COMPLETE_MANIFEST

        self.output_workspace = storage_test_utils.create_workspace()
        self.configuration = {
            'version': '6',
            'mounts': {
                'MOUNT_PATH': {
                    'type': 'host',
                    'host_path': '/path/to/dted',
                    },
                'WRITE_PATH': {
                    'type': 'host',
                    'host_path': '/path/to/dted',
                    },
            },
            'output_workspaces': {'default': self.output_workspace.name},
            'settings': {
                'DB_HOST': 'scale',
            },
        }

        self.workspace = storage_test_utils.create_workspace()
<<<<<<< HEAD
=======
        self.trigger_config = {
            'version': '1.0',
            'condition': {
                'media_type': 'text/plain',
            },
            'data': {
                'input_data_name': 'input_file',
                'workspace_name': self.workspace.name,
            }
        }
        # self.trigger_rule = trigger_test_utils.create_trigger_rule(trigger_type='PARSE', is_active=True,
        #                                                           configuration=self.trigger_config)
>>>>>>> 3b6cfa62

        self.job_type = job_test_utils.create_seed_job_type(manifest=self.manifest, max_scheduled=2,
                                                       configuration=self.configuration)

    def test_not_found(self):
        """Tests calling the get job type details view with a job name/version that does not exist."""

        url = '/%s/job-types/missing-job/1.0.0/' % self.api
        response = self.client.get(url)

        self.assertEqual(response.status_code, status.HTTP_404_NOT_FOUND, response.content)

    def test_successful(self):
        """Tests successfully calling the get job type details view."""

        url = '/%s/job-types/%s/%s/' % (self.api, self.job_type.name, self.job_type.version)
        response = self.client.get(url)
        self.assertEqual(response.status_code, status.HTTP_200_OK, response.content)

        result = json.loads(response.content)
        self.assertTrue(isinstance(result, dict), 'result  must be a dictionary')
        self.assertEqual(result['id'], self.job_type.id)
        self.assertEqual(result['name'], self.job_type.name)
        self.assertEqual(result['version'], self.job_type.version)

        self.assertIsNotNone(result['manifest'])
        self.assertIsNotNone(result['configuration'])
        self.assertEqual(result['max_scheduled'], 2)

    def test_edit_not_found(self):
        """Tests calling the get job type details view with a job name/version that does not exist."""

        url = '/%s/job-types/missing-job/1.0.0/' % self.api
        json_data = {
            'icon_code': 'BEEF',
            'is_active': False,
            'is_paused': True,
            'max_scheduled': 9
        }
        response = self.client.generic('PATCH', url, json.dumps(json_data), 'application/json')
        self.assertEqual(response.status_code, status.HTTP_404_NOT_FOUND, response.content)

    def test_edit_simple(self):
        """Tests editing only the basic attributes of a job type"""

        url = '/%s/job-types/%s/%s/' % (self.api, self.job_type.name, self.job_type.version)
        json_data = {
            'icon_code': 'BEEF',
            'is_published': True,
            'is_active': False,
            'is_paused': True,
            'max_scheduled': 9
        }
        response = self.client.generic('PATCH', url, json.dumps(json_data), 'application/json')
        self.assertEqual(response.status_code, status.HTTP_204_NO_CONTENT, response.content)

    def test_edit_configuration(self):
        """Tests editing the configuration of a job type"""
        configuration = copy.deepcopy(self.configuration)
        configuration['settings'] = {'DB_HOST': 'other_scale_db'}
        configuration['mounts'] = {
            'dted': {
                'type': 'host',
                'host_path': '/some/new/path'
                }
            }

        url = '/%s/job-types/%s/%s/' % (self.api, self.job_type.name, self.job_type.version)
        json_data = {
            'configuration': configuration,
        }
        response = self.client.generic('PATCH', url, json.dumps(json_data), 'application/json')
        self.assertEqual(response.status_code, status.HTTP_204_NO_CONTENT, response.content)

    def test_edit_bad_configuration(self):
        """Tests passing an invalid configuration of a job type to the patch interface"""
        configuration = copy.deepcopy(self.configuration)
        configuration['priority'] = 0

        url = '/%s/job-types/%s/%s/' % (self.api, self.job_type.name, self.job_type.version)
        json_data = {
            'configuration': configuration,
        }
        response = self.client.generic('PATCH', url, json.dumps(json_data), 'application/json')
        self.assertEqual(response.status_code, status.HTTP_400_BAD_REQUEST, response.content)

class TestJobTypeRevisionsViewV6(TestCase):

    api = 'v6'

    def setUp(self):
        django.setup()

        self.manifest = job_test_utils.COMPLETE_MANIFEST

        self.output_workspace = storage_test_utils.create_workspace()
        self.configuration = {
            'version': '6',
            'mounts': {
                'dted': {
                    'type': 'host',
                    'host_path': '/path/to/dted',
                    },
            },
            'output_workspaces': {'default': self.output_workspace.name},
            'settings': {
                'DB_HOST': 'scale',
            },
        }

        self.workspace = storage_test_utils.create_workspace()
<<<<<<< HEAD

        self.job_type = job_test_utils.create_seed_job_type(manifest=self.manifest, max_scheduled=2,
                                                            configuration=self.configuration)

        manifest2 = copy.deepcopy(self.manifest)
        manifest2['job']['packageVersion'] = '1.0.1'
        manifest2['job']['maintainer']['name'] = 'Jane Doe'
        self.job_type.manifest = manifest2
        job_test_utils.edit_job_type_v6(self.job_type, manifest2)

    def test_not_found(self):
        """Tests successfully calling the get job type revisions view with a job type that does not exist."""

        url = '/%s/job-types/missing-job/1.0.0/revisions/' % self.api
        response = self.client.get(url)

        self.assertEqual(response.status_code, status.HTTP_404_NOT_FOUND, response.content)

        # correct job type, bad version
        url = '/%s/job-types/my-job/9.9.9/revisions/' % self.api
=======
        self.trigger_config = {
            'version': '1.0',
            'condition': {
                'media_type': 'text/plain',
            },
            'data': {
                'input_data_name': 'input_file',
                'workspace_name': self.workspace.name,
            }
        }
        # self.trigger_rule = trigger_test_utils.create_trigger_rule(trigger_type='PARSE', is_active=True,
        #                                                           configuration=self.trigger_config)

        self.job_type = job_test_utils.create_seed_job_type(manifest=self.manifest, max_scheduled=2,
                                                            configuration=self.configuration)

        manifest2 = copy.deepcopy(self.manifest)
        manifest2['job']['packageVersion'] = '1.0.1'
        manifest2['job']['maintainer']['name'] = 'Jane Doe'
        self.job_type.manifest = manifest2
        job_test_utils.edit_job_type_v6(self.job_type, manifest2)

    def test_not_found(self):
        """Tests successfully calling the get job type revisions view with a job type that does not exist."""

        url = '/%s/job-types/missing-job/1.0.0/revisions/' % self.api
>>>>>>> 3b6cfa62
        response = self.client.get(url)

        self.assertEqual(response.status_code, status.HTTP_404_NOT_FOUND, response.content)

<<<<<<< HEAD
    def test_successful_list(self):
        """Tests successfully calling the get job type revisions view."""

        url = '/%s/job-types/%s/%s/revisions/' % (self.api, self.job_type.name, self.job_type.version)
        response = self.client.get(url)
        self.assertEqual(response.status_code, status.HTTP_200_OK, response.content)

        result = json.loads(response.content)
        result = result['results']
        self.assertEqual(len(result), 2)
        self.assertTrue(isinstance(result[0], dict), 'result  must be a dictionary')
        self.assertEqual(result[0]['job_type']['name'], self.job_type.name)
        self.assertEqual(result[0]['revision_num'], 2)
        self.assertEqual(result[0]['docker_image'], 'fake')

    def test_details_not_found(self):
        """Tests successfully calling the get job type revision details view with a job type revision that does not exist."""

=======
        # correct job type, bad version
        url = '/%s/job-types/my-job/9.9.9/revisions/' % self.api
        response = self.client.get(url)

        self.assertEqual(response.status_code, status.HTTP_404_NOT_FOUND, response.content)

    def test_successful_list(self):
        """Tests successfully calling the get job type revisions view."""

        url = '/%s/job-types/%s/%s/revisions/' % (self.api, self.job_type.name, self.job_type.version)
        response = self.client.get(url)
        self.assertEqual(response.status_code, status.HTTP_200_OK, response.content)

        result = json.loads(response.content)
        result = result['results']
        self.assertEqual(len(result), 2)
        self.assertTrue(isinstance(result[0], dict), 'result  must be a dictionary')
        self.assertEqual(result[0]['job_type']['name'], self.job_type.name)
        self.assertEqual(result[0]['revision_num'], 2)
        self.assertEqual(result[0]['docker_image'], 'fake')

    def test_details_not_found(self):
        """Tests successfully calling the get job type revision details view with a job type revision that does not exist."""

>>>>>>> 3b6cfa62
        url = '/%s/job-types/missing-job/1.0.0/revisions/9/' % self.api
        response = self.client.get(url)

        self.assertEqual(response.status_code, status.HTTP_404_NOT_FOUND, response.content)

    def test_successful_details(self):
        """Tests successfully calling the get job type revision details view."""

        url = '/%s/job-types/%s/%s/revisions/1/' % (self.api, self.job_type.name, self.job_type.version)
        response = self.client.get(url)
        self.assertEqual(response.status_code, status.HTTP_200_OK, response.content)

        result = json.loads(response.content)
        self.assertTrue(isinstance(result, dict), 'result  must be a dictionary')
        self.assertEqual(result['job_type']['name'], self.job_type.name)
        self.assertEqual(result['revision_num'], 1)
        self.assertEqual(result['docker_image'], 'fake')
        self.assertIsNotNone(result['manifest'])


class TestJobTypesValidationViewV6(TransactionTestCase):
    """Tests related to the job-types validation endpoint"""

    api = 'v6'

    def setUp(self):
        django.setup()

        self.configuration = {
            'version': '6',
            'output_workspaces': {
              'default': 'workspace_1',
              'outputs': {'output_file_pngs': 'workspace_2'}
            },
            'mounts': {
                'MOUNT_PATH': {
                    'type': 'host',
                    'host_path': '/path/to/mount',
                    },
                'WRITE_PATH': {
                    'type': 'host',
                    'host_path': '/path/to/mount',
                    },
            },
            'settings': {
                'VERSION': '1.0.0',
                'DB_HOST': 'scale',
                'DB_PASS': 'password',
            },
        }

        self.workspace1 = storage_test_utils.create_workspace(name='workspace_1')
        self.workspace2 = storage_test_utils.create_workspace(name='workspace_2')
        self.inactivews = storage_test_utils.create_workspace(name='inactive', is_active=False)

    def test_successful(self):
        """Tests validating a new job type."""

        manifest = copy.deepcopy(job_test_utils.COMPLETE_MANIFEST)

        json_data = {
            'manifest': manifest,
            'configuration': self.configuration
        }

        url = '/%s/job-types/validation/' % self.api
        response = self.client.generic('POST', url, json.dumps(json_data), 'application/json')
        self.assertEqual(response.status_code, status.HTTP_200_OK, response.content)

        results = json.loads(response.content)
        self.assertTrue(results['is_valid'])
        self.assertDictEqual(results, {u'errors': [], u'is_valid': True, u'warnings': []})

    def test_successful_configuration(self):
        """Tests validating a new job type with a valid configuration."""
        url = '/%s/job-types/validation/' % self.api
        manifest = copy.deepcopy(job_test_utils.COMPLETE_MANIFEST)
        json_data = {
            'manifest': manifest,
            'configuration': self.configuration
        }

        response = self.client.generic('POST', url, json.dumps(json_data), 'application/json')
        self.assertEqual(response.status_code, status.HTTP_200_OK, response.content)

        results = json.loads(response.content)
        self.assertTrue(results['is_valid'])
        self.assertDictEqual(results, {u'errors': [], u'is_valid': True, u'warnings': []})

    def test_missing_mount(self):
        """Tests validating a new job type with a mount referenced in manifest but not configuration."""
        url = '/%s/job-types/validation/' % self.api
        manifest = copy.deepcopy(job_test_utils.COMPLETE_MANIFEST)
        config = copy.deepcopy(self.configuration)
        config['mounts'] = {}
        json_data = {
            'manifest': manifest,
            'configuration': config
        }


        response = self.client.generic('POST', url, json.dumps(json_data), 'application/json')
        self.assertEqual(response.status_code, status.HTTP_200_OK, response.content)

        results = json.loads(response.content)
        self.assertTrue(results['is_valid'])
        self.assertEqual(len(results['warnings']), 2)
        self.assertEqual(results['warnings'][0]['name'], 'MISSING_MOUNT')
        self.assertEqual(results['warnings'][1]['name'], 'MISSING_MOUNT')

    def test_unknown_mount(self):
        """Tests validating a new job type with a mount referenced in configuration but not manifest."""
        url = '/%s/job-types/validation/' % self.api
        manifest = copy.deepcopy(job_test_utils.COMPLETE_MANIFEST)
        manifest['job']['name'] = 'my-job-no-mount'
        manifest['job']['interface']['mounts'] = []
        json_data = {
            'manifest': manifest,
            'configuration': self.configuration
        }


        response = self.client.generic('POST', url, json.dumps(json_data), 'application/json')
        self.assertEqual(response.status_code, status.HTTP_200_OK, response.content)

        results = json.loads(response.content)
        self.assertTrue(results['is_valid'])
        self.assertEqual(len(results['warnings']), 2)
        self.assertEqual(results['warnings'][0]['name'], 'UNKNOWN_MOUNT')
        self.assertEqual(results['warnings'][1]['name'], 'UNKNOWN_MOUNT')

    def test_missing_setting(self):
        """Tests validating a new job type with a setting referenced in manifest but not configuration."""
        url = '/%s/job-types/validation/' % self.api
        manifest = copy.deepcopy(job_test_utils.COMPLETE_MANIFEST)
        config = copy.deepcopy(self.configuration)
        config['settings'] = {}
        json_data = {
            'manifest': manifest,
            'configuration': config
        }

        response = self.client.generic('POST', url, json.dumps(json_data), 'application/json')
        self.assertEqual(response.status_code, status.HTTP_200_OK, response.content)

        results = json.loads(response.content)
        self.assertTrue(results['is_valid'])
        self.assertEqual(len(results['warnings']), 3)
        self.assertEqual(results['warnings'][0]['name'], 'MISSING_SETTING')

    def test_unknown_setting(self):
        """Tests validating a new job type with a setting referenced in configuration but not manifest."""
        url = '/%s/job-types/validation/' % self.api
        manifest = copy.deepcopy(job_test_utils.COMPLETE_MANIFEST)
        config = copy.deepcopy(self.configuration)
        config['settings'] = {
                'VERSION': '1.0.0',
                'DB_HOST': 'scale',
                'DB_PASS': 'password',
                'setting': 'extra'
        }

        json_data = {
            'manifest': manifest,
            'configuration': config
        }

        response = self.client.generic('POST', url, json.dumps(json_data), 'application/json')
        self.assertEqual(response.status_code, status.HTTP_200_OK, response.content)

        results = json.loads(response.content)
        self.assertTrue(results['is_valid'])
        self.assertEqual(len(results['warnings']), 1)
        self.assertEqual(results['warnings'][0]['name'], 'UNKNOWN_SETTING')

    def test_secret_setting(self):
        """Tests validating a new job type with a secret setting."""
        url = '/%s/job-types/validation/' % self.api
        manifest = copy.deepcopy(job_test_utils.COMPLETE_MANIFEST)
        config = copy.deepcopy(self.configuration)

        json_data = {
            'manifest': manifest,
            'configuration': config
        }


        response = self.client.generic('POST', url, json.dumps(json_data), 'application/json')
        self.assertEqual(response.status_code, status.HTTP_200_OK, response.content)

        results = json.loads(response.content)
        self.assertTrue(results['is_valid'])
        self.assertEqual(len(results['warnings']), 0)

    def test_bad_param(self):
        """Tests validating a new job type with missing fields."""
        url = '/%s/job-types/validation/' % self.api
        manifest = copy.deepcopy(job_test_utils.COMPLETE_MANIFEST)
        manifest['name'] = None
        json_data = {
            'manifest': manifest,
            'configuration': self.configuration
        }

        response = self.client.generic('POST', url, json.dumps(json_data), 'application/json')
        self.assertEqual(response.status_code, status.HTTP_200_OK, response.content)

        results = json.loads(response.content)
        self.assertFalse(results['is_valid'])
        self.assertEqual(len(results['errors']), 1)
        self.assertEqual(results['errors'][0]['name'], 'JSON_VALIDATION_ERROR')

    def test_bad_error(self):
        """Tests validating a new job type with an invalid error relationship."""
        manifest = copy.deepcopy(job_test_utils.COMPLETE_MANIFEST)
        manifest['errors'] = [
          {
            'code': '1',
            'name': 'error-name-one',
            'title': 'Error Name',
            'description': 'Error Description',
            'category': 'data'
          }
        ]
        json_data = {
            'manifest': manifest,
            'configuration': self.configuration
        }

        url = '/%s/job-types/validation/' % self.api
        response = self.client.generic('POST', url, json.dumps(json_data), 'application/json')
        self.assertEqual(response.status_code, status.HTTP_200_OK, response.content)

        results = json.loads(response.content)
        self.assertFalse(results['is_valid'])
        self.assertEqual(len(results['errors']), 1)
        self.assertEqual(results['errors'][0]['name'], 'JSON_VALIDATION_ERROR')

    def test_invalid_output_workspace(self):
        """Tests validating a new job type with an invalid output workspace."""
        manifest = copy.deepcopy(job_test_utils.COMPLETE_MANIFEST)
        config = copy.deepcopy(self.configuration)
        config['output_workspaces'] = {
            'default': 'bad_name'
        }
        json_data = {
            'manifest': manifest,
            'configuration': config
        }

        url = '/%s/job-types/validation/' % self.api
        response = self.client.generic('POST', url, json.dumps(json_data), 'application/json')
        self.assertEqual(response.status_code, status.HTTP_200_OK, response.content)

        results = json.loads(response.content)
        self.assertFalse(results['is_valid'])
        self.assertEqual(len(results['errors']), 1)
        self.assertEqual(results['errors'][0]['name'], 'INVALID_WORKSPACE')

    def test_deprecated_output_workspace(self):
        """Tests validating a new job type with an inactive output workspace."""
        manifest = copy.deepcopy(job_test_utils.COMPLETE_MANIFEST)
        config = copy.deepcopy(self.configuration)
        config['output_workspaces'] = {
            'default': 'inactive'
        }
        json_data = {
            'manifest': manifest,
            'configuration': config
        }

        url = '/%s/job-types/validation/' % self.api
        response = self.client.generic('POST', url, json.dumps(json_data), 'application/json')
        self.assertEqual(response.status_code, status.HTTP_200_OK, response.content)

        results = json.loads(response.content)
        self.assertTrue(results['is_valid'])
        self.assertEqual(len(results['warnings']), 1)
        self.assertEqual(results['warnings'][0]['name'], 'DEPRECATED_WORKSPACE')

    def test_missing_output_workspace(self):
        """Tests validating a new job type with a missing output workspace."""
        manifest = copy.deepcopy(job_test_utils.COMPLETE_MANIFEST)
        config = copy.deepcopy(self.configuration)
        config['output_workspaces'] = {}
        json_data = {
            'manifest': manifest,
            'configuration': config
        }

        url = '/%s/job-types/validation/' % self.api
        response = self.client.generic('POST', url, json.dumps(json_data), 'application/json')
        self.assertEqual(response.status_code, status.HTTP_200_OK, response.content)

        results = json.loads(response.content)
        self.assertFalse(results['is_valid'])
        self.assertEqual(len(results['errors']), 1)
        self.assertEqual(results['errors'][0]['name'], 'MISSING_WORKSPACE')

    def test_nonstandard_resource(self):
        """Tests validating a new job type with a nonstandard resource."""
        manifest = copy.deepcopy(job_test_utils.COMPLETE_MANIFEST)
        manifest['job']['resources']['scalar'].append({'name': 'chocolate', 'value': 1.0 })
        config = copy.deepcopy(self.configuration)
        json_data = {
            'manifest': manifest,
            'configuration': config
        }

        url = '/%s/job-types/validation/' % self.api
        response = self.client.generic('POST', url, json.dumps(json_data), 'application/json')
        self.assertEqual(response.status_code, status.HTTP_200_OK, response.content)

        results = json.loads(response.content)
        self.assertTrue(results['is_valid'])
        self.assertEqual(len(results['warnings']), 1)
        self.assertEqual(results['warnings'][0]['name'], 'NONSTANDARD_RESOURCE')

class TestJobTypesPendingView(TestCase):

    api = 'v6'

    def setUp(self):
        django.setup()

        self.job = job_test_utils.create_job(status='PENDING')

    def test_successful(self):
        """Tests successfully calling the pending status view."""

        url = '/%s/job-types/pending/' % self.api
        response = self.client.generic('GET', url)
        self.assertEqual(response.status_code, status.HTTP_200_OK, response.content)

        result = json.loads(response.content)
        self.assertEqual(len(result['results']), 1)
        self.assertEqual(result['results'][0]['job_type']['name'], self.job.job_type.name)
        self.assertEqual(result['results'][0]['count'], 1)
        self.assertIsNotNone(result['results'][0]['longest_pending'])


class TestJobTypesRunningView(TestCase):

    api = 'v6'
<<<<<<< HEAD

    def setUp(self):
        django.setup()

        self.job = job_test_utils.create_job(status='RUNNING')

    def test_successful(self):
        """Tests successfully calling the running status view."""

        url = '/%s/job-types/running/' % self.api
        response = self.client.generic('GET', url)
        self.assertEqual(response.status_code, status.HTTP_200_OK, response.content)

        result = json.loads(response.content)
        self.assertEqual(len(result['results']), 1)
        self.assertEqual(result['results'][0]['job_type']['name'], self.job.job_type.name)
        self.assertEqual(result['results'][0]['count'], 1)
        self.assertIsNotNone(result['results'][0]['longest_running'])


class TestJobTypesSystemFailuresView(TestCase):

    api = 'v6'
=======
>>>>>>> 3b6cfa62

    def setUp(self):
        django.setup()

<<<<<<< HEAD
        self.error = Error(name='Test Error', description='test')
        self.error.save()
        self.job = job_test_utils.create_job(status='FAILED', error=self.error)

    def test_successful(self):
        """Tests successfully calling the system failures view."""

        url = '/%s/job-types/system-failures/' % self.api
        response = self.client.generic('GET', url)
        self.assertEqual(response.status_code, status.HTTP_200_OK, response.content)

=======
        self.job = job_test_utils.create_job(status='RUNNING')

    def test_successful(self):
        """Tests successfully calling the running status view."""

        url = '/%s/job-types/running/' % self.api
        response = self.client.generic('GET', url)
        self.assertEqual(response.status_code, status.HTTP_200_OK, response.content)

>>>>>>> 3b6cfa62
        result = json.loads(response.content)
        self.assertEqual(len(result['results']), 1)
        self.assertEqual(result['results'][0]['job_type']['name'], self.job.job_type.name)
        self.assertEqual(result['results'][0]['count'], 1)
<<<<<<< HEAD

=======
        self.assertIsNotNone(result['results'][0]['longest_running'])


class TestJobTypesSystemFailuresView(TestCase):

    api = 'v6'

    def setUp(self):
        django.setup()

        self.error = Error(name='Test Error', description='test')
        self.error.save()
        self.job = job_test_utils.create_job(status='FAILED', error=self.error)

    def test_successful(self):
        """Tests successfully calling the system failures view."""

        url = '/%s/job-types/system-failures/' % self.api
        response = self.client.generic('GET', url)
        self.assertEqual(response.status_code, status.HTTP_200_OK, response.content)

        result = json.loads(response.content)
        self.assertEqual(len(result['results']), 1)
        self.assertEqual(result['results'][0]['job_type']['name'], self.job.job_type.name)
        self.assertEqual(result['results'][0]['count'], 1)

>>>>>>> 3b6cfa62

class TestJobExecutionsViewV6(TransactionTestCase):

    api = 'v6'

    def setUp(self):
        django.setup()

        self.job_type_1 = job_test_utils.create_seed_job_type()
        self.error = error_test_utils.create_error()
        self.job_1 = job_test_utils.create_job(job_type=self.job_type_1, status='COMPLETED', error=self.error)
        self.node_1 = node_test_utils.create_node()
        self.node_2 = node_test_utils.create_node()
        self.job_exe_1a = job_test_utils.create_job_exe(job=self.job_1, exe_num=1, status='FAILED', node=self.node_1,
                                                        started='2017-01-02T00:00:00Z', ended='2017-01-02T01:00:00Z',
                                                        error=self.error)
        self.job_exe_1b = job_test_utils.create_job_exe(job=self.job_1, exe_num=2, status='COMPLETED', node=self.node_2,
                                                        started='2017-01-01T00:00:00Z', ended='2017-01-01T01:00:00Z')
        self.job_exe_1c = job_test_utils.create_job_exe(job=self.job_1, exe_num=3, status='COMPLETED', node=self.node_2,
                                                        started='2017-01-01T00:00:00Z', ended='2017-01-01T01:00:00Z')
        self.last_exe_1 = job_test_utils.create_job_exe(job=self.job_1, exe_num=4, status='RUNNING', node=self.node_2,
                                                        started='2017-01-03T00:00:00Z', ended='2017-01-03T01:00:00Z')

    def test_get_job_executions(self):
        """This test checks to make sure there are 4 job executions."""
        url = '/%s/jobs/%d/executions/' % (self.api, self.job_1.id)
        response = self.client.generic('GET', url)
        self.assertEqual(response.status_code, status.HTTP_200_OK, response.content)

        results = json.loads(response.content)
        job_exe_count = results['count']
        self.assertEqual(job_exe_count, 4)
        #check that we order by descending exe_num
        self.assertEqual(results['results'][0]['exe_num'], 4)

    def test_get_job_execution_bad_id(self):
        url = '/%s/jobs/999999999/executions/' % self.api
        response = self.client.generic('GET', url)
        result = json.loads(response.content)
        self.assertEqual(result['results'], [])

    def test_get_job_execution_filter_node(self):
        url = '/%s/jobs/%d/executions/?node_id=%d' % (self.api, self.job_1.id, self.node_1.id)
        response = self.client.generic('GET', url)
        self.assertEqual(response.status_code, status.HTTP_200_OK, response.content)

        results = json.loads(response.content)
        job_exe_count = results['count']
        self.assertEqual(job_exe_count, 1)

    def test_get_job_execution_filter_status(self):
        url = '/%s/jobs/%d/executions/?status=COMPLETED' % (self.api, self.job_1.id)
        response = self.client.generic('GET', url)
        self.assertEqual(response.status_code, status.HTTP_200_OK, response.content)

        results = json.loads(response.content)
        job_exe_count = results['count']
        self.assertEqual(job_exe_count, 2)

    def test_get_job_execution_filter_error(self):
        url = '/%s/jobs/%d/executions/?error_id=%d' % (self.api, self.job_1.id, self.error.id)
        response = self.client.generic('GET', url)
        self.assertEqual(response.status_code, status.HTTP_200_OK, response.content)

        results = json.loads(response.content)
        job_exe_count = results['count']
        self.assertEqual(job_exe_count, 1)

        url = '/%s/jobs/%d/executions/?error_category=%s' % (self.api, self.job_1.id, self.error.category)
        response = self.client.generic('GET', url)
        self.assertEqual(response.status_code, status.HTTP_200_OK, response.content)

        results = json.loads(response.content)
        job_exe_count = results['count']
        self.assertEqual(job_exe_count, 1)


class TestJobExecutionDetailsViewV6(TransactionTestCase):

    api = 'v6'

    def setUp(self):
        django.setup()

        self.job_type_1 = job_test_utils.create_seed_job_type()
        self.job_1 = job_test_utils.create_job(job_type=self.job_type_1, status='COMPLETED')

        self.job_exe_1a = job_test_utils.create_job_exe(job=self.job_1, exe_num=9999, status='COMPLETED')

    def test_get_job_execution_for_job_exe_id(self):
        url = '/%s/jobs/%d/executions/%d/' % (self.api, self.job_1.id, self.job_exe_1a.exe_num)
        response = self.client.generic('GET', url)
        self.assertEqual(response.status_code, status.HTTP_200_OK, response.content)

        results = json.loads(response.content)
        self.assertEqual(results['id'], self.job_exe_1a.id)
        self.assertIn('task_results', results)
        self.assertIn('resources', results)
        self.assertIn('configuration', results)
        self.assertIn('output', results)

    def test_get_job_execution_bad_exe_num(self):
        url = '/%s/jobs/%d/executions/%d/' % (self.api, self.job_1.id, 999999999)
        response = self.client.generic('GET', url)
        self.assertEqual(response.status_code, status.HTTP_404_NOT_FOUND, response.content)

<<<<<<< HEAD
=======

>>>>>>> 3b6cfa62
class TestJobExecutionSpecificLogViewV6(TestCase):
    api = 'v6'

    def setUp(self):
        django.setup()

    def test_bad_job_exe_id(self):
        url = '/%s/job-executions/999999/logs/combined/' % self.api
        response = self.client.generic('GET', url)

        self.assertEqual(response.status_code, status.HTTP_404_NOT_FOUND, response.content)

    @patch('job.views.JobExecution.objects.get_logs')
    def test_combined_log_json_no_time(self, mock_get_logs):
        def new_get_log_json(include_stdout, include_stderr, since):
            self.assertTrue(include_stdout)
            self.assertTrue(include_stderr)
            self.assertIsNone(since)
            return {}, now()

        mock_get_logs.return_value.get_log_json.side_effect = new_get_log_json

        url = '/%s/job-executions/999999/logs/combined/?format=json' % self.api
        response = self.client.generic('GET', url)

        self.assertEqual(response.status_code, status.HTTP_200_OK, response.content)
        self.assertEqual(response.accepted_media_type, 'application/json')

    @patch('job.views.JobExecution.objects.get_logs')
    def test_combined_log_text_no_time(self, mock_get_logs):
        def new_get_log_text(include_stdout, include_stderr, since, html):
            self.assertTrue(include_stdout)
            self.assertTrue(include_stderr)
            self.assertIsNone(since)
            self.assertFalse(html)
            return 'hello', now()

        mock_get_logs.return_value.get_log_text.side_effect = new_get_log_text

        url = '/%s/job-executions/999999/logs/combined/?format=txt' % self.api
        response = self.client.get(url)

        self.assertEqual(response.status_code, status.HTTP_200_OK, response.content)
        self.assertEqual(response.accepted_media_type, 'text/plain')

    @patch('job.views.JobExecution.objects.get_logs')
    def test_combined_log_html_no_time(self, mock_get_logs):
        def new_get_log_text(include_stdout, include_stderr, since, html):
            self.assertTrue(include_stdout)
            self.assertTrue(include_stderr)
            self.assertIsNone(since)
            self.assertTrue(html)
            return '<html>hello</html>', now()

        mock_get_logs.return_value.get_log_text.side_effect = new_get_log_text

        url = '/%s/job-executions/999999/logs/combined/?format=html' % self.api
        response = self.client.generic('GET', url)

        self.assertEqual(response.status_code, status.HTTP_200_OK, response.content)
        self.assertEqual(response.accepted_media_type, 'text/html')

    @patch('job.views.JobExecution.objects.get_logs')
    def test_combined_log_json_no_content(self, mock_get_logs):
        def new_get_log_json(include_stdout, include_stderr, since):
            self.assertTrue(include_stdout)
            self.assertTrue(include_stderr)
            self.assertIsNone(since)
            return None, now()

        mock_get_logs.return_value.get_log_json.side_effect = new_get_log_json

        url = '/%s/job-executions/999999/logs/combined/?format=json' % self.api
        response = self.client.generic('GET', url)

        self.assertEqual(response.status_code, status.HTTP_204_NO_CONTENT, response.content)

    @patch('job.views.JobExecution.objects.get_logs')
    def test_stdout_log_html_no_time(self, mock_get_logs):
        def new_get_log_text(include_stdout, include_stderr, since, html):
            self.assertTrue(include_stdout)
            self.assertFalse(include_stderr)
            self.assertIsNone(since)
            self.assertTrue(html)
            return '<html>hello</html>', now()

        mock_get_logs.return_value.get_log_text.side_effect = new_get_log_text

        url = '/%s/job-executions/999999/logs/stdout/?format=html' % self.api
        response = self.client.generic('GET', url)

        self.assertEqual(response.status_code, status.HTTP_200_OK, response.content)
        self.assertEqual(response.accepted_media_type, 'text/html')

    @patch('job.views.JobExecution.objects.get_logs')
    def test_stderr_log_html_no_time(self, mock_get_logs):
        def new_get_log_text(include_stdout, include_stderr, since, html):
            self.assertFalse(include_stdout)
            self.assertTrue(include_stderr)
            self.assertIsNone(since)
            self.assertTrue(html)
            return '<html>hello</html>', now()

        mock_get_logs.return_value.get_log_text.side_effect = new_get_log_text

        url = '/%s/job-executions/999999/logs/stderr/?format=html' % self.api
        response = self.client.generic('GET', url)

        self.assertEqual(response.status_code, status.HTTP_200_OK, response.content)
        self.assertEqual(response.accepted_media_type, 'text/html')

    @patch('job.views.JobExecution.objects.get_logs')
    def test_combined_log_json_with_time(self, mock_get_logs):
        started = datetime.datetime(2016, 1, 1, tzinfo=utc)

        def new_get_log_json(include_stdout, include_stderr, since):
            self.assertTrue(include_stdout)
            self.assertTrue(include_stderr)
            self.assertEqual(since, started)
            return {}, now()

        mock_get_logs.return_value.get_log_json.side_effect = new_get_log_json

        url = '/%s/job-executions/999999/logs/combined/?started=2016-01-01T00:00:00Z&format=json' % self.api
        response = self.client.generic('GET', url)

        self.assertEqual(response.status_code, status.HTTP_200_OK, response.content)
        self.assertEqual(response.accepted_media_type, 'application/json')

<<<<<<< HEAD
=======

>>>>>>> 3b6cfa62
class TestJobInputFilesViewV6(TestCase):
    api = 'v6'

    def setUp(self):

        # Create legacy test files
        self.f1_file_name = 'legacy_foo.bar'
        self.f1_last_modified = datetime.datetime(2016, 1, 2, tzinfo=utc)
        self.f1_source_started = datetime.datetime(2016, 1, 1, tzinfo=utc)
        self.f1_source_ended = datetime.datetime(2016, 1, 2, tzinfo=utc)
        self.file1 = storage_test_utils.create_file(file_name=self.f1_file_name, source_started=self.f1_source_started,
                                                    source_ended=self.f1_source_ended,
                                                    last_modified=self.f1_last_modified)

        self.f2_file_name = 'legacy_qaz.bar'
        self.f2_job_input = 'legacy_input_1'
        self.f2_last_modified = datetime.datetime(2016, 1, 3, tzinfo=utc)
        self.f2_source_started = datetime.datetime(2016, 1, 2, tzinfo=utc)
        self.f2_source_ended = datetime.datetime(2016, 1, 3, tzinfo=utc)
        self.file2 = storage_test_utils.create_file(file_name=self.f2_file_name, source_started=self.f2_source_started,
                                                    source_ended=self.f2_source_ended,
                                                    last_modified=self.f2_last_modified)

        job_interface = {
            'version': '1.0',
            'command': 'test_cmd',
            'command_arguments': 'test_arg',
            'input_data': [{
                'type': 'property',
                'name': 'input_field',
            }, {
                'type': 'file',
                'name': 'input_file',
            }, {
                'type': 'file',
                'name': 'other_input_file',
            }],
            'output_data': [{
                'type': 'file',
                'name': 'output_file',
            }, {
                'type': 'files',
                'name': 'output_files',
            }],
            'shared_resources': [],
        }

        self.manifest = copy.deepcopy(job_test_utils.COMPLETE_MANIFEST)

        self.manifest['job']['interface']['inputs']['files'] = [{'name': 'input_file'},{'name': 'other_input_file'}]

        self.manifest['job']['interface']['inputs']['json'] =  [{'name': 'input_field', 'type': 'string'}]

        self.manifest['job']['interface']['outputs']['files'] = [{'name': 'output_file'},{'name': 'output_files', 'multiple': True}]

        job_data = {
            'input_data': [{
                'name': 'input_file',
                'file_id': self.file1.id,
            }, {
                'name': self.f2_job_input,
                'file_id': self.file2.id,
            }]
        }
        job_results = {
            'output_data': []
        }
        self.job_type = job_test_utils.create_seed_job_type(manifest=self.manifest)
        self.job = job_test_utils.create_job(job_type=self.job_type)

        # Create JobInputFile entry files
        self.f3_file_name = 'foo.bar'
        self.f3_last_modified = datetime.datetime(2016, 1, 11, tzinfo=utc)
        self.f3_source_started = datetime.datetime(2016, 1, 10, tzinfo=utc)
        self.f3_source_ended = datetime.datetime(2016, 1, 11, tzinfo=utc)
        self.file3 = job_test_utils.create_input_file(file_name=self.f3_file_name,
                                                      source_started=self.f3_source_started,
                                                      source_ended=self.f3_source_ended, job=self.job,
                                                      last_modified=self.f3_last_modified)

        self.f4_file_name = 'qaz.bar'
        self.f4_job_input = 'input_1'
        self.f4_last_modified = datetime.datetime(2016, 1, 12, tzinfo=utc)
        self.f4_source_started = datetime.datetime(2016, 1, 11, tzinfo=utc)
        self.f4_source_ended = datetime.datetime(2016, 1, 12, tzinfo=utc)
        self.file4 = job_test_utils.create_input_file(file_name=self.f4_file_name,
                                                      source_started=self.f4_source_started,
                                                      source_ended=self.f4_source_ended, job=self.job,
                                                      last_modified=self.f4_last_modified, job_input=self.f4_job_input)

    def test_successful_file(self):
        """Tests successfully calling the job input files view"""

        url = '/%s/jobs/%i/input_files/' % (self.api, self.job.id)
        response = self.client.generic('GET', url)
        self.assertEqual(response.status_code, status.HTTP_200_OK, response.content)

        result = json.loads(response.content)
        results = result['results']
        self.assertEqual(len(results), 2)
        for result in results:
            self.assertTrue(result['id'] in [self.file3.id, self.file4.id])
            self.assertIn('file_name', result)
            self.assertIn('workspace', result)
            self.assertIn('media_type', result)
            self.assertIn('file_type', result)
            self.assertIn('file_size', result)
            self.assertIn('file_path', result)
            self.assertIn('is_deleted', result)
            self.assertIn('url', result)
            self.assertIn('created', result)
            self.assertIn('deleted', result)
            self.assertIn('data_started', result)
            self.assertIn('data_ended', result)
            self.assertIn('source_started', result)
            self.assertIn('source_ended', result)
            self.assertIn('last_modified', result)
            self.assertIn('geometry', result)
            self.assertIn('center_point', result)
            self.assertIn('countries', result)
            self.assertIn('job_type', result)
            self.assertIn('job', result)
            self.assertIn('job_exe', result)
            self.assertIn('job_output', result)
            self.assertIn('recipe_type', result)
            self.assertIn('recipe', result)
            self.assertIn('recipe_node', result)
            self.assertIn('batch', result)
            self.assertFalse(result['is_superseded'])
            self.assertIn('superseded', result)


    def test_filter_job_input(self):
        """Tests successfully calling the job inputs files view with job_input string filtering"""

        url = '/%s/jobs/%i/input_files/?job_input=%s' % (self.api, self.job.id, self.f4_job_input)
        response = self.client.generic('GET', url)
        self.assertEqual(response.status_code, status.HTTP_200_OK, response.content)

        result = json.loads(response.content)
        results = result['results']
        self.assertEqual(len(results), 1)
        self.assertEqual(results[0]['id'], self.file4.id)

    def test_file_name_successful(self):
        """Tests successfully calling the get files by name view"""

        url = '/%s/jobs/%i/input_files/?file_name=%s' % (self.api, self.job.id, self.f3_file_name)
        response = self.client.get(url)
        self.assertEqual(response.status_code, status.HTTP_200_OK, response.content)

        results = json.loads(response.content)
        result = results['results']
        self.assertEqual(len(result), 1)

        self.assertEqual(self.f3_file_name, result[0]['file_name'])
        self.assertEqual('2016-01-10T00:00:00Z', result[0]['source_started'])
        self.assertEqual(self.file3.id, result[0]['id'])

    def test_bad_file_name(self):
        """Tests unsuccessfully calling the get files by name view"""

        url = '/%s/jobs/%i/input_files/?file_name=%s' % (self.api, self.job.id, 'not_a.file')
        response = self.client.get(url)
        self.assertEqual(response.status_code, status.HTTP_200_OK, response.content)

        results = json.loads(response.content)
        result = results['results']
        self.assertEqual(len(result), 0)

    def test_time_successful(self):
        """Tests unsuccessfully calling the get files by name view"""

        url = '/%s/jobs/%i/input_files/?started=%s&ended=%s&time_field=%s' % (self.api, self.job.id,
                                                                              '2016-01-10T00:00:00Z',
                                                                              '2016-01-13T00:00:00Z',
                                                                              'source')
        response = self.client.get(url)
        self.assertEqual(response.status_code, status.HTTP_200_OK, response.content)

        result = json.loads(response.content)
        results = result['results']
        self.assertEqual(len(results), 2)
        for result in results:
            self.assertTrue(result['id'] in [self.file3.id, self.file4.id])

<<<<<<< HEAD
=======

>>>>>>> 3b6cfa62
class TestCancelJobsViewV6(TestCase):

    api = 'v6'

    def setUp(self):
        django.setup()

        manifest = copy.deepcopy(job_test_utils.COMPLETE_MANIFEST)
        manifest['job']['name'] = 'my-job-type'
        self.job_type1 = job_test_utils.create_seed_job_type(manifest=manifest)
        manifest['job']['jobVersion'] = '1.0.1'
        self.job_type2 = job_test_utils.create_seed_job_type(manifest=manifest)

    @patch('job.views.CommandMessageManager')
    @patch('job.views.create_cancel_jobs_bulk_message')
    def test_cancel(self, mock_create, mock_msg_mgr):
        """Tests calling the job cancel view successfully"""

        msg = CancelJobsBulk()
        mock_create.return_value = msg

        started = now()
        ended = started + datetime.timedelta(minutes=1)
        error_categories = ['SYSTEM']
        error_ids = [1, 2]
        job_ids = [3, 4]
        job_status = 'FAILED'
        job_type_ids = [5, 6]
        job_types = [{'name': 'my-job-type', 'version': '1.0.0'},
                     {'name': 'my-job-type', 'version': '1.0.1'}]
        job_type_names = ['name']
        batch_ids = [7, 8]
        recipe_ids = [9, 10]
        is_superseded = False
        json_data = {
            'started': datetime_to_string(started),
            'ended': datetime_to_string(ended),
            'status': job_status,
            'job_ids': job_ids,
            'job_type_ids': job_type_ids,
            'job_types': job_types,
            'job_type_names': job_type_names,
            'batch_ids': batch_ids,
            'recipe_ids': recipe_ids,
            'error_categories': error_categories,
            'error_ids': error_ids,
            'is_superseded': is_superseded
        }

        url = '/%s/jobs/cancel/' % self.api
        response = self.client.post(url, json.dumps(json_data), 'application/json')

        job_type_ids.append(self.job_type1.id)
        job_type_ids.append(self.job_type2.id)

        self.assertEqual(response.status_code, status.HTTP_202_ACCEPTED, response.content)
        mock_create.assert_called_with(started=started, ended=ended, error_categories=error_categories,
                                       error_ids=error_ids, job_ids=job_ids, job_type_ids=job_type_ids,
                                       status=job_status, job_type_names=job_type_names,
                                       batch_ids=batch_ids, recipe_ids=recipe_ids, is_superseded=is_superseded)

    @patch('job.views.CommandMessageManager')
    @patch('job.views.create_cancel_jobs_bulk_message')
    def test_cancel_invalid(self, mock_create, mock_msg_mgr):
        """Tests calling the job cancel view with an invalid jobtype name/version"""

        job_types = [{'name': 'bad', 'version': '1.0.0'}]

        json_data = {
            'job_types': job_types
        }

        url = '/%s/jobs/cancel/' % self.api
        response = self.client.post(url, json.dumps(json_data), 'application/json')
        self.assertEqual(response.status_code, status.HTTP_400_BAD_REQUEST, response.content)

<<<<<<< HEAD
=======

>>>>>>> 3b6cfa62
class TestRequeueJobsViewV6(TestCase):

    api = 'v6'

    def setUp(self):
        django.setup()

        manifest = copy.deepcopy(job_test_utils.COMPLETE_MANIFEST)
        manifest['job']['name'] = 'my-job-type'
        self.job_type1 = job_test_utils.create_seed_job_type(manifest=manifest)
        manifest['job']['jobVersion'] = '1.0.1'
        self.job_type2 = job_test_utils.create_seed_job_type(manifest=manifest)


    @patch('job.views.CommandMessageManager')
    @patch('job.views.create_requeue_jobs_bulk_message')
    def test_requeue(self, mock_create, mock_msg_mgr):
        """Tests calling the requeue view successfully"""

        msg = RequeueJobsBulk()
        mock_create.return_value = msg

        started = now()
        ended = started + datetime.timedelta(minutes=1)
        error_categories = ['SYSTEM']
        error_ids = [1, 2]
        job_ids = [3, 4]
        job_status = 'FAILED'
        job_type_ids = [5, 6]
        job_types = [{'name': 'my-job-type', 'version': '1.0.0'},
                     {'name': 'my-job-type', 'version': '1.0.1'}]
        job_type_names = ['name']
        batch_ids = [7, 8]
        recipe_ids = [9, 10]
        is_superseded = False
        priority = 101
        json_data = {
            'started': datetime_to_string(started),
            'ended': datetime_to_string(ended),
            'status': job_status,
            'job_ids': job_ids,
            'job_type_ids': job_type_ids,
            'job_types': job_types,
            'job_type_names': job_type_names,
            'batch_ids': batch_ids,
            'recipe_ids': recipe_ids,
            'error_categories': error_categories,
            'error_ids': error_ids,
            'is_superseded': is_superseded,
            'priority': priority
        }

        url = '/%s/jobs/requeue/' % self.api
        response = self.client.post(url, json.dumps(json_data), 'application/json')

        job_type_ids.append(self.job_type1.id)
        job_type_ids.append(self.job_type2.id)

        self.assertEqual(response.status_code, status.HTTP_202_ACCEPTED, response.content)
        mock_create.assert_called_with(started=started, ended=ended, error_categories=error_categories,
                                       error_ids=error_ids, job_ids=job_ids, job_type_ids=job_type_ids,
                                       priority=priority, status=job_status,
                                       job_type_names=job_type_names, batch_ids=batch_ids,
                                       recipe_ids=recipe_ids, is_superseded=is_superseded)

    @patch('job.views.CommandMessageManager')
    @patch('job.views.create_requeue_jobs_bulk_message')
    def test_requeue_invalid(self, mock_create, mock_msg_mgr):
        """Tests calling the job requeue view with an invalid jobtype name/version"""

        job_types = [{'name': 'bad', 'version': '1.0.0'}]

        json_data = {
            'job_types': job_types
        }

        url = '/%s/jobs/requeue/' % self.api
        response = self.client.post(url, json.dumps(json_data), 'application/json')
        self.assertEqual(response.status_code, status.HTTP_400_BAD_REQUEST, response.content)<|MERGE_RESOLUTION|>--- conflicted
+++ resolved
@@ -618,7 +618,6 @@
         self.job_type4 = job_test_utils.create_seed_job_type(manifest=manifest4, is_active=False)
         self.job_type5 = job_test_utils.create_seed_job_type(manifest=manifest5, is_active=True)
         self.job_type6 = job_test_utils.create_seed_job_type(manifest=manifest6, is_active=True)
-<<<<<<< HEAD
 
     def test_successful(self):
         """Tests successfully calling the get all job types view."""
@@ -666,17 +665,8 @@
 
         url = '/%s/job-types/?keyword=%s' % (self.api, self.job_type1.name)
         response = self.client.generic('GET', url)
-=======
-
-    def test_successful(self):
-        """Tests successfully calling the get all job types view."""
-
-        url = '/%s/job-types/' % self.api
-        response = self.client.get(url)
->>>>>>> 3b6cfa62
-        self.assertEqual(response.status_code, status.HTTP_200_OK, response.content)
-        result = json.loads(response.content)
-<<<<<<< HEAD
+        self.assertEqual(response.status_code, status.HTTP_200_OK, response.content)
+        result = json.loads(response.content)
         self.assertEqual(len(result['results']), 1)
         self.assertEqual(result['results'][0]['name'], self.job_type1.name)
 
@@ -724,114 +714,25 @@
         """Tests successfully calling the job types view filtered by inactive state."""
 
         url = '/%s/job-types/?is_active=false' % self.api
-=======
-        self.assertEqual(len(result['results']), 6)
-        for entry in result['results']:
-            expected = None
-            if entry['name'] == self.job_type1.name:
-                expected = self.job_type1
-            elif entry['name'] == self.job_type2.name:
-                expected = self.job_type2
-            elif entry['name'] == self.job_type3.name:
-                expected = self.job_type3
-            elif entry['name'] == self.job_type6.name:
-                if entry['version'] == self.job_type4.version:
-                    expected = self.job_type4
-                elif entry['version'] == self.job_type5.version:
-                    expected = self.job_type5
-                elif entry['version'] == self.job_type6.version:
-                    expected = self.job_type6
-                else:
-                    self.assertTrue(False, 'unexpected job type!')
-            else:
-                self.fail('Found unexpected result: %s' % entry['id'])
-
-            self.assertEqual(entry['name'], expected.name)
-            self.assertEqual(entry['title'], expected.title)
-            self.assertEqual(entry['description'], expected.description)
-            self.assertEqual(entry['icon_code'], expected.icon_code)
-            self.assertEqual(entry['is_published'], expected.is_published)
-            self.assertEqual(entry['is_active'], expected.is_active)
-            self.assertEqual(entry['is_paused'], expected.is_paused)
-            self.assertEqual(entry['is_system'], expected.is_system)
-            self.assertEqual(entry['max_scheduled'], expected.max_scheduled)
-            self.assertEqual(entry['revision_num'], expected.revision_num)
-            self.assertEqual(entry['docker_image'], expected.docker_image)
-
-    def test_keyword(self):
-        """Tests successfully calling the job types view filtered by keyword."""
-
-        url = '/%s/job-types/?keyword=%s' % (self.api, self.job_type1.name)
-        response = self.client.generic('GET', url)
-        self.assertEqual(response.status_code, status.HTTP_200_OK, response.content)
-        result = json.loads(response.content)
-        self.assertEqual(len(result['results']), 1)
-        self.assertEqual(result['results'][0]['name'], self.job_type1.name)
-
-        url = '/%s/job-types/?keyword=%s' % (self.api, 'job-type')
-        response = self.client.generic('GET', url)
-        self.assertEqual(response.status_code, status.HTTP_200_OK, response.content)
-        result = json.loads(response.content)
-        self.assertEqual(len(result['results']), 6)
-
-        url = '/%s/job-types/?keyword=%s' % (self.api, 'job-type-for-view-test')
-        response = self.client.generic('GET', url)
-        self.assertEqual(response.status_code, status.HTTP_200_OK, response.content)
-        result = json.loads(response.content)
-        self.assertEqual(len(result['results']), 3)
-
-        url = '/%s/job-types/?keyword=%s&keyword=%s' % (self.api, 'job-type-for-view-test', self.job_type1.name)
-        response = self.client.generic('GET', url)
-        self.assertEqual(response.status_code, status.HTTP_200_OK, response.content)
-        result = json.loads(response.content)
-        self.assertEqual(len(result['results']), 4)
-
-    def test_id(self):
-        """Tests successfully calling the job types view filtered by id."""
-
-        url = '/%s/job-types/?id=%d' % (self.api, self.job_type1.id)
-        response = self.client.generic('GET', url)
-        self.assertEqual(response.status_code, status.HTTP_200_OK, response.content)
-        result = json.loads(response.content)
-        self.assertEqual(len(result['results']), 1)
-        self.assertEqual(result['results'][0]['name'], self.job_type1.name)
-
-        url = '/%s/job-types/?id=%d&id=%d' % (self.api, self.job_type1.id, self.job_type2.id)
->>>>>>> 3b6cfa62
         response = self.client.generic('GET', url)
         self.assertEqual(response.status_code, status.HTTP_200_OK, response.content)
         result = json.loads(response.content)
         self.assertEqual(len(result['results']), 2)
-<<<<<<< HEAD
 
     def test_is_system(self):
         """Tests successfully calling the job types view filtered by system status."""
 
         url = '/%s/job-types/?is_system=false' % self.api
-=======
-
-        url = '/%s/job-types/?id=%d&id=%d' % (self.api, self.job_type4.id, self.job_type5.id)
->>>>>>> 3b6cfa62
-        response = self.client.generic('GET', url)
-        self.assertEqual(response.status_code, status.HTTP_200_OK, response.content)
-        result = json.loads(response.content)
-<<<<<<< HEAD
+        response = self.client.generic('GET', url)
+        self.assertEqual(response.status_code, status.HTTP_200_OK, response.content)
+        result = json.loads(response.content)
         self.assertEqual(len(result['results']), 5)
 
         url = '/%s/job-types/?is_system=true' % self.api
-=======
-        self.assertEqual(len(result['results']), 2)
-
-    def test_is_active(self):
-        """Tests successfully calling the job types view filtered by inactive state."""
-
-        url = '/%s/job-types/?is_active=false' % self.api
->>>>>>> 3b6cfa62
-        response = self.client.generic('GET', url)
-        self.assertEqual(response.status_code, status.HTTP_200_OK, response.content)
-
-        result = json.loads(response.content)
-<<<<<<< HEAD
+        response = self.client.generic('GET', url)
+        self.assertEqual(response.status_code, status.HTTP_200_OK, response.content)
+
+        result = json.loads(response.content)
         self.assertEqual(len(result['results']), 1)
 
     def test_version_successful(self):
@@ -985,85 +886,25 @@
         """Tests successfully calling the job types view filtered by inactive state."""
 
         url = '/%s/job-type-names/?is_active=false' % self.api
-=======
+        response = self.client.generic('GET', url)
+        self.assertEqual(response.status_code, status.HTTP_200_OK, response.content)
+
+        result = json.loads(response.content)
         self.assertEqual(len(result['results']), 2)
 
     def test_is_system(self):
         """Tests successfully calling the job types view filtered by system status."""
 
-        url = '/%s/job-types/?is_system=false' % self.api
-        response = self.client.generic('GET', url)
-        self.assertEqual(response.status_code, status.HTTP_200_OK, response.content)
-
-        result = json.loads(response.content)
-        self.assertEqual(len(result['results']), 5)
-
-        url = '/%s/job-types/?is_system=true' % self.api
->>>>>>> 3b6cfa62
-        response = self.client.generic('GET', url)
-        self.assertEqual(response.status_code, status.HTTP_200_OK, response.content)
-
-        result = json.loads(response.content)
-<<<<<<< HEAD
-        self.assertEqual(len(result['results']), 2)
-
-    def test_is_system(self):
-        """Tests successfully calling the job types view filtered by system status."""
-
         url = '/%s/job-type-names/?is_system=false' % self.api
         response = self.client.generic('GET', url)
-=======
-        self.assertEqual(len(result['results']), 1)
-
-    def test_version_successful(self):
-        """Tests successfully calling the job type versions view."""
-
-        url = '/%s/job-types/job-type-for-view-test/' % self.api
-        response = self.client.get(url)
->>>>>>> 3b6cfa62
         self.assertEqual(response.status_code, status.HTTP_200_OK, response.content)
 
         result = json.loads(response.content)
         self.assertEqual(len(result['results']), 3)
-<<<<<<< HEAD
 
         url = '/%s/job-type-names/?is_system=true' % self.api
         response = self.client.generic('GET', url)
         self.assertEqual(response.status_code, status.HTTP_200_OK, response.content)
-=======
-        for entry in result['results']:
-            expected = None
-            if entry['id'] == self.job_type4.id:
-                expected = self.job_type4
-            elif entry['id'] == self.job_type5.id:
-                expected = self.job_type5
-            elif entry['id'] == self.job_type6.id:
-                expected = self.job_type6
-            else:
-                self.fail('Found unexpected result: %s' % entry['id'])
-            self.assertEqual(entry['name'], expected.name)
-            self.assertEqual(entry['version'], expected.version)
-            self.assertEqual(entry['title'], expected.title)
-            self.assertEqual(entry['description'], expected.description)
-            self.assertEqual(entry['icon_code'], expected.icon_code)
-            self.assertEqual(entry['is_published'], expected.is_published)
-            self.assertEqual(entry['is_active'], expected.is_active)
-            self.assertEqual(entry['is_paused'], expected.is_paused)
-            self.assertEqual(entry['is_system'], expected.is_system)
-            self.assertEqual(entry['max_scheduled'], expected.max_scheduled)
-            self.assertEqual(entry['revision_num'], expected.revision_num)
-            self.assertEqual(entry['docker_image'], expected.docker_image)
-
-    def test_version_is_active(self):
-        """Tests successfully calling the job type versions view filtered by inactive state."""
-
-        url = '/%s/job-types/job-type-for-view-test/?is_active=false' % self.api
-        response = self.client.get(url)
-        self.assertEqual(response.status_code, status.HTTP_200_OK, response.content)
-
-        result = json.loads(response.content)
-        self.assertEqual(len(result['results']), 1)
->>>>>>> 3b6cfa62
 
         result = json.loads(response.content)
         self.assertEqual(len(result['results']), 1)
@@ -1114,22 +955,6 @@
         }
 
         self.workspace = storage_test_utils.create_workspace()
-<<<<<<< HEAD
-=======
-        self.trigger_config = {
-            'version': '1.0',
-            'condition': {
-                'media_type': 'text/plain',
-            },
-            'data': {
-                'input_data_name': 'input_file',
-                'workspace_name': self.workspace.name,
-            }
-        }
-        # self.trigger_rule = trigger_test_utils.create_trigger_rule(trigger_type='PARSE', is_active=True,
-        #                                                           configuration=self.trigger_config)
-
->>>>>>> 3b6cfa62
         self.job_type = job_test_utils.create_seed_job_type(manifest=self.manifest, max_scheduled=2,
                                                             configuration=self.configuration)
 
@@ -1182,7 +1007,6 @@
             'docker_image': 'my-new-job-1.0.0-seed:1.0.0',
             'manifest': manifest,
             'configuration': self.configuration
-<<<<<<< HEAD
         }
 
         good_setting = {
@@ -1269,93 +1093,6 @@
         url = '/%s/job-types/' % self.api
         manifest = copy.deepcopy(job_test_utils.COMPLETE_MANIFEST)
         manifest['job']['packageVersion'] = '1.0.1'
-=======
-        }
-
-        good_setting = {
-            'DB_HOST': 'scale'
-        }
-
-        response = self.client.generic('POST', url, json.dumps(json_data), 'application/json')
-        self.assertEqual(response.status_code, status.HTTP_201_CREATED, response.content)
-        self.assertTrue('/%s/job-types/my-new-job/1.0.0/' % self.api in response['location'])
-
-        job_type = JobType.objects.filter(name='my-new-job').first()
-
-        results = json.loads(response.content)
-        self.assertEqual(results['id'], job_type.id)
-        self.assertEqual(results['version'], job_type.version)
-        self.assertEqual(results['title'], job_type.title)
-        self.assertEqual(results['revision_num'], job_type.revision_num)
-        self.assertEqual(results['revision_num'], 1)
-        self.assertIsNone(results['max_scheduled'])
-        self.assertEqual(results['configuration']['settings'], good_setting)
-
-    def test_add_seed_job_type_minimum_manifest(self):
-        """Tests adding a Seed image with a minimum Seed manifest"""
-
-        url = '/%s/job-types/' % self.api
-        manifest = copy.deepcopy(job_test_utils.MINIMUM_MANIFEST)
-        manifest['job']['name'] = 'my-new-job'
-
-        json_data = {
-            'icon_code': 'BEEF',
-            'is_published': False,
-            'docker_image': 'my-new-job-1.0.0-seed:1.0.0',
-            'manifest': manifest
-        }
-
-        response = self.client.generic('POST', url, json.dumps(json_data), 'application/json')
-        self.assertEqual(response.status_code, status.HTTP_201_CREATED, response.content)
-        self.assertTrue('/%s/job-types/my-new-job/1.0.0/' % self.api in response['location'])
-
-        job_type = JobType.objects.filter(name='my-new-job').first()
-
-        results = json.loads(response.content)
-        self.assertEqual(results['id'], job_type.id)
-        self.assertEqual(results['version'], job_type.version)
-        self.assertEqual(results['title'], job_type.title)
-        self.assertEqual(results['revision_num'], job_type.revision_num)
-        self.assertEqual(results['revision_num'], 1)
-        self.assertEqual(results['is_published'], json_data['is_published'])
-
-    def test_add_seed_version_job_type(self):
-        """Tests adding a new version of a seed image."""
-
-        url = '/%s/job-types/' % self.api
-        manifest = copy.deepcopy(job_test_utils.COMPLETE_MANIFEST)
-        manifest['job']['jobVersion'] = '1.1.0'
-
-        json_data = {
-            'icon_code': 'BEEF',
-            'is_published': True,
-            'max_scheduled': 1,
-            'docker_image': 'my-job-1.1.0-seed:1.0.0',
-            'manifest': manifest,
-            'configuration': self.configuration
-        }
-
-        response = self.client.generic('POST', url, json.dumps(json_data), 'application/json')
-        self.assertEqual(response.status_code, status.HTTP_201_CREATED, response.content)
-        self.assertTrue('/%s/job-types/my-job/1.1.0/' % self.api in response['location'])
-
-        job_type = JobType.objects.filter(name='my-job', version='1.1.0').first()
-
-        results = json.loads(response.content)
-        self.assertEqual(results['id'], job_type.id)
-        self.assertEqual(results['name'], job_type.name)
-        self.assertEqual(results['version'], job_type.version)
-        self.assertEqual(results['title'], job_type.title)
-        self.assertEqual(results['is_published'], json_data['is_published'])
-        self.assertIsNotNone(results['configuration']['mounts'])
-        self.assertIsNotNone(results['configuration']['settings'])
-
-    def test_edit_seed_job_type(self):
-        """Tests editing an existing seed job type."""
-
-        url = '/%s/job-types/' % self.api
-        manifest = copy.deepcopy(job_test_utils.COMPLETE_MANIFEST)
-        manifest['job']['packageVersion'] = '1.0.1'
 
         json_data = {
             'icon_code': 'BEEF',
@@ -1369,39 +1106,6 @@
         response = self.client.generic('POST', url, json.dumps(json_data), 'application/json')
         self.assertEqual(response.status_code, status.HTTP_201_CREATED, response.content)
         self.assertTrue('/%s/job-types/my-job/1.0.0/' % self.api in response['location'])
-
-        job_type = JobType.objects.filter(name='my-job', version='1.0.0').first()
-
-        results = json.loads(response.content)
-        self.assertEqual(results['id'], job_type.id)
-        self.assertEqual(results['name'], job_type.name)
-        self.assertEqual(results['version'], job_type.version)
-        self.assertEqual(results['title'], job_type.title)
-        self.assertEqual(results['revision_num'], job_type.revision_num)
-        self.assertEqual(results['revision_num'], 2)
-        self.assertIsNotNone(results['configuration']['mounts'])
-        self.assertIsNotNone(results['configuration']['settings'])
-
-        manifest['job']['maintainer'].pop('url')
->>>>>>> 3b6cfa62
-
-        json_data = {
-            'icon_code': 'BEEF',
-            'is_published': True,
-            'max_scheduled': 1,
-<<<<<<< HEAD
-            'docker_image': 'my-job-1.0.0-seed:1.0.1',
-=======
-            'docker_image': 'my-job-1.0.0-seed:1.0.2',
->>>>>>> 3b6cfa62
-            'manifest': manifest,
-            'configuration': self.configuration
-        }
-
-        response = self.client.generic('POST', url, json.dumps(json_data), 'application/json')
-        self.assertEqual(response.status_code, status.HTTP_201_CREATED, response.content)
-        self.assertTrue('/%s/job-types/my-job/1.0.0/' % self.api in response['location'])
-<<<<<<< HEAD
 
         job_type = JobType.objects.filter(name='my-job', version='1.0.0').first()
 
@@ -1458,37 +1162,6 @@
             }
           ]
 
-=======
-
-        job_type = JobType.objects.filter(name='my-job', version='1.0.0').first()
-
-        results = json.loads(response.content)
-        self.assertEqual(results['id'], job_type.id)
-        self.assertIsNone(results['manifest']['job']['maintainer'].get('url'))
-
-    def test_create_seed_secrets(self):
-        """Tests creating a new seed job type with secrets."""
-
-        url = '/%s/job-types/' % self.api
-        manifest = copy.deepcopy(job_test_utils.COMPLETE_MANIFEST)
-        name = 'job-type-post-test-secret'
-        manifest['job']['name'] = name
-        manifest['job']['interface']['settings'] = [
-            {
-              'name': 'VERSION',
-              'secret': True
-            },
-            {
-              'name': 'DB_HOST',
-              'secret': True
-            },
-            {
-              'name': 'DB_PASS',
-              'secret': True
-            }
-          ]
-
->>>>>>> 3b6cfa62
         json_data = {
             'icon_code': 'BEEF',
             'is_published': False,
@@ -1516,7 +1189,6 @@
 
         #Secrets scrubbed from configuration on return
         self.assertEqual(results['configuration']['settings'], {})
-<<<<<<< HEAD
 
     def test_create_seed_missing_mount(self):
         """Tests creating a new seed job type with a mount referenced in configuration but not interface."""
@@ -1558,30 +1230,12 @@
         config = copy.deepcopy(self.configuration)
         #TODO investigate whether settings in config but not manifest should be removed
         config['settings'] = {}
-=======
-
-    def test_create_seed_missing_mount(self):
-        """Tests creating a new seed job type with a mount referenced in configuration but not interface."""
-
-        url = '/%s/job-types/' % self.api
-        manifest = copy.deepcopy(job_test_utils.COMPLETE_MANIFEST)
-        manifest['job']['name'] = 'my-job-no-mount'
-        manifest['job']['interface']['mounts'] = []
-
-        config = copy.deepcopy(self.configuration)
-        #TODO investigate whether mounts in config but not manifest should be removed
-        config['mounts'] = {}
->>>>>>> 3b6cfa62
 
         json_data = {
             'icon_code': 'BEEF',
             'is_published': True,
             'max_scheduled': 1,
-<<<<<<< HEAD
             'docker_image': 'my-job-no-setting-1.0.0-seed:1.0.0',
-=======
-            'docker_image': 'my-job-no-mount-1.0.0-seed:1.0.0',
->>>>>>> 3b6cfa62
             'manifest': manifest,
             'configuration': config
         }
@@ -1589,7 +1243,6 @@
         response = self.client.generic('POST', url, json.dumps(json_data), 'application/json')
         self.assertEqual(response.status_code, status.HTTP_201_CREATED, response.content)
 
-<<<<<<< HEAD
         job_type = JobType.objects.filter(name='my-job-no-setting').first()
 
         results = json.loads(response.content)
@@ -1599,16 +1252,6 @@
 
     def test_create_seed_missing_param(self):
         """Tests creating a seed job type with missing fields."""
-=======
-        job_type = JobType.objects.filter(name='my-job-no-mount').first()
-
-        results = json.loads(response.content)
-        self.assertEqual(results['id'], job_type.id)
-        self.assertEqual(results['configuration']['mounts'], {})
-
-    def test_create_seed_missing_setting(self):
-        """Tests creating a new seed job type with a setting referenced in configuration but not interface."""
->>>>>>> 3b6cfa62
 
         url = '/%s/job-types/' % self.api
         manifest = copy.deepcopy(job_test_utils.COMPLETE_MANIFEST)
@@ -1619,7 +1262,6 @@
         config['settings'] = {}
 
         json_data = {
-<<<<<<< HEAD
             'manifest': {
                 'seedVersion': '1.0.0',
                 'job': {
@@ -1660,53 +1302,6 @@
             'icon_code': 'BEEF',
             'is_published': True,
             'max_scheduled': '1',
-=======
-            'icon_code': 'BEEF',
-            'is_published': True,
-            'max_scheduled': 1,
-            'docker_image': 'my-job-no-setting-1.0.0-seed:1.0.0',
-            'manifest': manifest,
-            'configuration': config
-        }
-
-        response = self.client.generic('POST', url, json.dumps(json_data), 'application/json')
-        self.assertEqual(response.status_code, status.HTTP_201_CREATED, response.content)
-
-        job_type = JobType.objects.filter(name='my-job-no-setting').first()
-
-        results = json.loads(response.content)
-        self.assertEqual(results['id'], job_type.id)
-        self.assertEqual(results['manifest']['job']['interface']['settings'], [])
-        self.assertEqual(results['configuration']['settings'], {})
-
-    def test_create_seed_missing_param(self):
-        """Tests creating a seed job type with missing fields."""
-
-        url = '/%s/job-types/' % self.api
-        json_data = {
-            'manifest': {
-                'seedVersion': '1.0.0',
-                'job': {
-                    'name': 'my-job'
-                }
-            }
-        }
-
-        response = self.client.generic('POST', url, json.dumps(json_data), 'application/json')
-        self.assertEqual(response.status_code, status.HTTP_400_BAD_REQUEST, response.content)
-
-    def test_create_seed_bad_param(self):
-        """Tests creating a job type with invalid type fields."""
-
-        url = '/%s/job-types/' % self.api
-        manifest = copy.deepcopy(job_test_utils.COMPLETE_MANIFEST)
-        manifest['job']['name'] = 'my-job-bad-parameter'
-
-        json_data = {
-            'icon_code': 'BEEF',
-            'is_published': True,
-            'max_scheduled': 'BAD',
->>>>>>> 3b6cfa62
             'docker_image': '',
             'manifest': manifest,
             'configuration': self.configuration
@@ -1784,22 +1379,6 @@
         }
 
         self.workspace = storage_test_utils.create_workspace()
-<<<<<<< HEAD
-=======
-        self.trigger_config = {
-            'version': '1.0',
-            'condition': {
-                'media_type': 'text/plain',
-            },
-            'data': {
-                'input_data_name': 'input_file',
-                'workspace_name': self.workspace.name,
-            }
-        }
-        # self.trigger_rule = trigger_test_utils.create_trigger_rule(trigger_type='PARSE', is_active=True,
-        #                                                           configuration=self.trigger_config)
->>>>>>> 3b6cfa62
-
         self.job_type = job_test_utils.create_seed_job_type(manifest=self.manifest, max_scheduled=2,
                                                        configuration=self.configuration)
 
@@ -1910,7 +1489,6 @@
         }
 
         self.workspace = storage_test_utils.create_workspace()
-<<<<<<< HEAD
 
         self.job_type = job_test_utils.create_seed_job_type(manifest=self.manifest, max_scheduled=2,
                                                             configuration=self.configuration)
@@ -1931,39 +1509,10 @@
 
         # correct job type, bad version
         url = '/%s/job-types/my-job/9.9.9/revisions/' % self.api
-=======
-        self.trigger_config = {
-            'version': '1.0',
-            'condition': {
-                'media_type': 'text/plain',
-            },
-            'data': {
-                'input_data_name': 'input_file',
-                'workspace_name': self.workspace.name,
-            }
-        }
-        # self.trigger_rule = trigger_test_utils.create_trigger_rule(trigger_type='PARSE', is_active=True,
-        #                                                           configuration=self.trigger_config)
-
-        self.job_type = job_test_utils.create_seed_job_type(manifest=self.manifest, max_scheduled=2,
-                                                            configuration=self.configuration)
-
-        manifest2 = copy.deepcopy(self.manifest)
-        manifest2['job']['packageVersion'] = '1.0.1'
-        manifest2['job']['maintainer']['name'] = 'Jane Doe'
-        self.job_type.manifest = manifest2
-        job_test_utils.edit_job_type_v6(self.job_type, manifest2)
-
-    def test_not_found(self):
-        """Tests successfully calling the get job type revisions view with a job type that does not exist."""
-
-        url = '/%s/job-types/missing-job/1.0.0/revisions/' % self.api
->>>>>>> 3b6cfa62
         response = self.client.get(url)
 
         self.assertEqual(response.status_code, status.HTTP_404_NOT_FOUND, response.content)
 
-<<<<<<< HEAD
     def test_successful_list(self):
         """Tests successfully calling the get job type revisions view."""
 
@@ -1982,32 +1531,6 @@
     def test_details_not_found(self):
         """Tests successfully calling the get job type revision details view with a job type revision that does not exist."""
 
-=======
-        # correct job type, bad version
-        url = '/%s/job-types/my-job/9.9.9/revisions/' % self.api
-        response = self.client.get(url)
-
-        self.assertEqual(response.status_code, status.HTTP_404_NOT_FOUND, response.content)
-
-    def test_successful_list(self):
-        """Tests successfully calling the get job type revisions view."""
-
-        url = '/%s/job-types/%s/%s/revisions/' % (self.api, self.job_type.name, self.job_type.version)
-        response = self.client.get(url)
-        self.assertEqual(response.status_code, status.HTTP_200_OK, response.content)
-
-        result = json.loads(response.content)
-        result = result['results']
-        self.assertEqual(len(result), 2)
-        self.assertTrue(isinstance(result[0], dict), 'result  must be a dictionary')
-        self.assertEqual(result[0]['job_type']['name'], self.job_type.name)
-        self.assertEqual(result[0]['revision_num'], 2)
-        self.assertEqual(result[0]['docker_image'], 'fake')
-
-    def test_details_not_found(self):
-        """Tests successfully calling the get job type revision details view with a job type revision that does not exist."""
-
->>>>>>> 3b6cfa62
         url = '/%s/job-types/missing-job/1.0.0/revisions/9/' % self.api
         response = self.client.get(url)
 
@@ -2352,7 +1875,6 @@
 class TestJobTypesRunningView(TestCase):
 
     api = 'v6'
-<<<<<<< HEAD
 
     def setUp(self):
         django.setup()
@@ -2376,13 +1898,10 @@
 class TestJobTypesSystemFailuresView(TestCase):
 
     api = 'v6'
-=======
->>>>>>> 3b6cfa62
 
     def setUp(self):
         django.setup()
 
-<<<<<<< HEAD
         self.error = Error(name='Test Error', description='test')
         self.error.save()
         self.job = job_test_utils.create_job(status='FAILED', error=self.error)
@@ -2394,51 +1913,11 @@
         response = self.client.generic('GET', url)
         self.assertEqual(response.status_code, status.HTTP_200_OK, response.content)
 
-=======
-        self.job = job_test_utils.create_job(status='RUNNING')
-
-    def test_successful(self):
-        """Tests successfully calling the running status view."""
-
-        url = '/%s/job-types/running/' % self.api
-        response = self.client.generic('GET', url)
-        self.assertEqual(response.status_code, status.HTTP_200_OK, response.content)
-
->>>>>>> 3b6cfa62
         result = json.loads(response.content)
         self.assertEqual(len(result['results']), 1)
         self.assertEqual(result['results'][0]['job_type']['name'], self.job.job_type.name)
         self.assertEqual(result['results'][0]['count'], 1)
-<<<<<<< HEAD
-
-=======
-        self.assertIsNotNone(result['results'][0]['longest_running'])
-
-
-class TestJobTypesSystemFailuresView(TestCase):
-
-    api = 'v6'
-
-    def setUp(self):
-        django.setup()
-
-        self.error = Error(name='Test Error', description='test')
-        self.error.save()
-        self.job = job_test_utils.create_job(status='FAILED', error=self.error)
-
-    def test_successful(self):
-        """Tests successfully calling the system failures view."""
-
-        url = '/%s/job-types/system-failures/' % self.api
-        response = self.client.generic('GET', url)
-        self.assertEqual(response.status_code, status.HTTP_200_OK, response.content)
-
-        result = json.loads(response.content)
-        self.assertEqual(len(result['results']), 1)
-        self.assertEqual(result['results'][0]['job_type']['name'], self.job.job_type.name)
-        self.assertEqual(result['results'][0]['count'], 1)
-
->>>>>>> 3b6cfa62
+
 
 class TestJobExecutionsViewV6(TransactionTestCase):
 
@@ -2545,10 +2024,7 @@
         response = self.client.generic('GET', url)
         self.assertEqual(response.status_code, status.HTTP_404_NOT_FOUND, response.content)
 
-<<<<<<< HEAD
-=======
-
->>>>>>> 3b6cfa62
+
 class TestJobExecutionSpecificLogViewV6(TestCase):
     api = 'v6'
 
@@ -2678,10 +2154,7 @@
         self.assertEqual(response.status_code, status.HTTP_200_OK, response.content)
         self.assertEqual(response.accepted_media_type, 'application/json')
 
-<<<<<<< HEAD
-=======
-
->>>>>>> 3b6cfa62
+
 class TestJobInputFilesViewV6(TestCase):
     api = 'v6'
 
@@ -2868,10 +2341,7 @@
         for result in results:
             self.assertTrue(result['id'] in [self.file3.id, self.file4.id])
 
-<<<<<<< HEAD
-=======
-
->>>>>>> 3b6cfa62
+
 class TestCancelJobsViewV6(TestCase):
 
     api = 'v6'
@@ -2948,10 +2418,7 @@
         response = self.client.post(url, json.dumps(json_data), 'application/json')
         self.assertEqual(response.status_code, status.HTTP_400_BAD_REQUEST, response.content)
 
-<<<<<<< HEAD
-=======
-
->>>>>>> 3b6cfa62
+
 class TestRequeueJobsViewV6(TestCase):
 
     api = 'v6'

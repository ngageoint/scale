from __future__ import absolute_import, unicode_literals

import os
import json

import django
from django.test import TestCase
from django.utils.timezone import now
from mock import patch, MagicMock

from batch.test import utils as batch_test_utils
from data.data.data import Data
from data.data.json.data_v6 import DataV6
from job.execution.configuration.configurators import QueuedExecutionConfigurator, ScheduledExecutionConfigurator
from job.configuration.data.job_data import JobData
from job.execution.configuration.json.exe_config import ExecutionConfiguration
from job.execution.container import get_job_exe_input_vol_name, get_job_exe_output_vol_name, get_mount_volume_name, \
    get_workspace_volume_name, SCALE_JOB_EXE_INPUT_PATH, SCALE_JOB_EXE_OUTPUT_PATH
from job.execution.tasks.post_task import POST_TASK_COMMAND_ARGS
from job.execution.tasks.pre_task import PRE_TASK_COMMAND_ARGS
from job.models import JobTypeRevision
from job.tasks.pull_task import create_pull_command
from job.test import utils as job_test_utils
from messaging.backends.amqp import AMQPMessagingBackend
from messaging.backends.factory import add_message_backend
from node.resources.node_resources import NodeResources
from node.resources.resource import Disk
from node.test import utils as node_test_utils
from recipe.test import utils as recipe_test_utils
from storage.container import get_workspace_volume_path
from storage.test import utils as storage_test_utils
from trigger.test import utils as trigger_test_utils


class TestQueuedExecutionConfigurator(TestCase):

    fixtures = ['ingest_job_types.json']

    def setUp(self):
        django.setup()

        add_message_backend(AMQPMessagingBackend)

    def test_configure_queued_job_regular(self):
        """Tests successfully calling configure_queued_job() on a regular (non-system) job"""

        workspace = storage_test_utils.create_workspace()
        file_1 = storage_test_utils.create_file()
        file_2 = storage_test_utils.create_file()
        file_3 = storage_test_utils.create_file()
        input_files = {file_1.id: file_1, file_2.id: file_2, file_3.id: file_3}

        data_dict = {'json': { 'input_1': 'my_val'}, 'files': {'input_2': [file_1.id], 'input_3': [file_2.id, file_3.id]}}
        input_2_val = os.path.join(SCALE_JOB_EXE_INPUT_PATH, 'input_2', file_1.file_name)
        input_3_val = os.path.join(SCALE_JOB_EXE_INPUT_PATH, 'input_3')
        expected_args = 'command -a my_val -b %s %s ${job_output_dir}' % (input_2_val, input_3_val)
        expected_env_vars = {'INPUT_1': 'my_val', 'INPUT_2': input_2_val, 'INPUT_3': input_3_val}
        expected_output_workspaces = {'output_1': workspace.name}

        inputs_json=[{'name': 'input_1', 'type': 'string'}]
        inputs=[{'name': 'input_2', 'mediaTypes':['text/plain']}, {'name': 'input_3', 'mediaTypes': ['text/plain'], 'multiple': True}]
        outputs=[{'name': 'output_1', 'mediaType': 'text/plain', 'pattern': '*_.txt'}]
        manifest = job_test_utils.create_seed_manifest(command='command -a ${INPUT_1} -b ${INPUT_2} ${INPUT_3} ${job_output_dir}',
                    inputs_files=inputs, inputs_json=inputs_json, outputs_files=outputs)
        job_type = job_test_utils.create_seed_job_type(manifest=manifest, configuration={'output_workspaces': {'default': workspace.name}})
        job = job_test_utils.create_job(job_type=job_type, input=data_dict, status='QUEUED')
        configurator = QueuedExecutionConfigurator(input_files)

        # Test method
        exe_config = configurator.configure_queued_job(job)

        config_dict = exe_config.get_dict()
        # Make sure the dict validates
        ExecutionConfiguration(config_dict)
        self.assertSetEqual(set(config_dict['input_files'].keys()), {'input_2', 'input_3'})
        self.assertEqual(len(config_dict['input_files']['input_2']), 1)
        self.assertEqual(len(config_dict['input_files']['input_3']), 2)
        self.assertDictEqual(config_dict['output_workspaces'], expected_output_workspaces)
        self.assertEqual(len(config_dict['tasks']), 1)
        main_task = config_dict['tasks'][0]
        self.assertEqual(main_task['type'], 'main')
        self.assertEqual(main_task['args'], expected_args)
        self.assertDictEqual(main_task['env_vars'], expected_env_vars)

    def test_injected_input_file_env_vars(self):
        """
            Tests successfully injecting the proper values for input files regardless
            of if single or multiple files are passed based on the 'multiple': True
            seed manifest flag
        """

        workspace = storage_test_utils.create_workspace()
        file_1 = storage_test_utils.create_file()
        file_2 = storage_test_utils.create_file()
        file_3 = storage_test_utils.create_file()
        input_files = {file_1.id: file_1, file_2.id: file_2, file_3.id: file_3}
        manifest_inputs = [{'name': 'input_1', 'multiple': True}]
        manifest_outputs = [{'name': 'output_1', 'mediaType': 'image/png', 'multiple': True, 'pattern': 'outfile*.png'}]
        manifest = job_test_utils.create_seed_manifest(jobVersion='1.4.0', command='${INPUT_1} ${job_output_dir}',
                                                       inputs_files=manifest_inputs, inputs_json=[],
                                                       outputs_files=manifest_outputs, outputs_json=[])

        data_dict = {'files': {'input_1': [file_1.id, file_2.id, file_3.id]}}
        input_1_val = os.path.join(SCALE_JOB_EXE_INPUT_PATH, 'input_1')
        expected_args = '%s ${job_output_dir}' % (input_1_val)
        expected_env_vars = {'INPUT_1': input_1_val}

        expected_output_workspaces = {'output_1': workspace.name}
        job_type = job_test_utils.create_seed_job_type(manifest=manifest, configuration={'output_workspaces': {'default': workspace.name}})
        job = job_test_utils.create_job(job_type=job_type, input=data_dict, status='QUEUED')
        configurator = QueuedExecutionConfigurator(input_files)

        # Test method
        exe_config = configurator.configure_queued_job(job)

        config_dict = exe_config.get_dict()
        # Make sure the dict validates
        ExecutionConfiguration(config_dict)
        self.assertSetEqual(set(config_dict['input_files'].keys()), {'input_1'})
        self.assertEqual(len(config_dict['input_files']['input_1']), 3)
        self.assertDictEqual(config_dict['output_workspaces'], expected_output_workspaces)
        self.assertEqual(len(config_dict['tasks']), 1)
        main_task = config_dict['tasks'][0]
        self.assertEqual(main_task['type'], 'main')
        self.assertEqual(main_task['args'], expected_args)
        self.assertDictEqual(main_task['env_vars'], expected_env_vars)

        manifest = {
            'seedVersion': '1.0.0',
            'job': {
                'name': 'test-job',
                'jobVersion': '1.0.0',
                'packageVersion': '1.0.0',
                'title': 'Test Job',
                'description': 'This is a test job',
                'maintainer': {
                    'name': 'John Doe',
                    'email': 'jdoe@example.com'
                },
                'timeout': 10,
                'interface': {
                    'command': '${SEED_INPUT_1} ${job_output_dir}',
                    'inputs': {
                        'files': [{'name': 'seed_input_1', 'multiple': True }]
                    },
                    'outputs': {
                        'files': [{'name': 'output_1', 'multiple': True, 'pattern': '*.png'}]
                    }
                }
            }
        }
        data_dict = {'files': {'seed_input_1': [file_1.id, file_2.id, file_3.id]}}
        input_1_val = os.path.join(SCALE_JOB_EXE_INPUT_PATH, 'seed_input_1')
        expected_args = '%s ${job_output_dir}' % (input_1_val)
        expected_env_vars = {'SEED_INPUT_1': input_1_val}

        seed_job_type = job_test_utils.create_seed_job_type(manifest=manifest)
        job = job_test_utils.create_job(job_type=seed_job_type, input=data_dict, status='QUEUED')
        exe_config = configurator.configure_queued_job(job)
        configurator = QueuedExecutionConfigurator(input_files)

        # Test method
        exe_config = configurator.configure_queued_job(job)
        config_dict = exe_config.get_dict()

        # Make sure the dict validates
        ExecutionConfiguration(config_dict)
        self.assertSetEqual(set(config_dict['input_files'].keys()), {'seed_input_1'})
        self.assertEqual(len(config_dict['input_files']['seed_input_1']), 3)
        self.assertEqual(len(config_dict['tasks']), 1)
        main_task = config_dict['tasks'][0]
        self.assertEqual(main_task['type'], 'main')
        self.assertEqual(main_task['args'], expected_args)
        self.assertDictEqual(main_task['env_vars'], expected_env_vars)

        manifest = {
            'seedVersion': '1.0.0',
            'job': {
                'name': 'test-job-sm',
                'jobVersion': '1.0.0',
                'packageVersion': '1.0.0',
                'title': 'Test Job',
                'description': 'This is a test job',
                'maintainer': {
                    'name': 'John Doe',
                    'email': 'jdoe@example.com'
                },
                'timeout': 10,
                'interface': {
                    'command': '${SEED_M_INPUT_1} ${job_output_dir}',
                    'inputs': {
                        'files': [{'name': 'seed_m_input_1', 'multiple': True }]
                    },
                    'outputs': {
                        'files': [{'name': 'output_1', 'multiple': True, 'pattern': '*.png'}]
                    }
                }
            }
        }
        data_dict = {'files': {'seed_m_input_1': [file_1.id]}}
        input_files = {file_1.id: file_1}
        input_1_val = os.path.join(SCALE_JOB_EXE_INPUT_PATH, 'seed_m_input_1')
        expected_args = '%s ${job_output_dir}' % (input_1_val)
        expected_env_vars = {'SEED_M_INPUT_1': input_1_val}

        seed_job_type = job_test_utils.create_seed_job_type(manifest=manifest)
        job = job_test_utils.create_job(job_type=seed_job_type, input=data_dict, status='QUEUED')
        exe_config = configurator.configure_queued_job(job)
        configurator = QueuedExecutionConfigurator(input_files)

        # Test method
        exe_config = configurator.configure_queued_job(job)
        config_dict = exe_config.get_dict()

        # Make sure the dict validates
        ExecutionConfiguration(config_dict)
        self.assertSetEqual(set(config_dict['input_files'].keys()), {'seed_m_input_1'})
        self.assertEqual(len(config_dict['input_files']['seed_m_input_1']), 1)
        self.assertEqual(len(config_dict['tasks']), 1)
        main_task = config_dict['tasks'][0]
        self.assertEqual(main_task['type'], 'main')
        self.assertEqual(main_task['args'], expected_args)
        self.assertDictEqual(main_task['env_vars'], expected_env_vars)


    def test_configure_queued_job_old_ingest(self):
        """Tests successfully calling configure_queued_job() on an old (before revision 3) ingest job"""

        workspace_1 = storage_test_utils.create_workspace()
        workspace_2 = storage_test_utils.create_workspace()
        from ingest.test import utils as ingest_test_utils
        from ingest.models import Ingest
        ingest = ingest_test_utils.create_ingest(workspace=workspace_1, new_workspace=workspace_2)
        ingest_job_type = Ingest.objects.get_ingest_job_type()
        ingest_rev_2 = JobTypeRevision.objects.get(job_type=ingest_job_type, revision_num=2)
<<<<<<< HEAD
=======
        # data = JobData()
        # data.add_property_input('ingest_id', str(ingest.id))
>>>>>>> 3b6cfa62
        ingest.job.job_type_rev = ingest_rev_2  # Job has old revision (2nd) of ingest job type
        ingest.job.input = {'json': {'ingest_id': str(ingest.id)}}
        ingest.job.status = 'QUEUED'
        ingest.job.save()

        expected_args = 'scale_ingest -i %s' % str(ingest.id)
        expected_env_vars = {'INGEST_ID': str(ingest.id)}
        expected_workspaces = {workspace_1.name: {'mode': 'rw'}, workspace_2.name: {'mode': 'rw'}}
        expected_config = {'version': '2.0', 'tasks': [{'type': 'main', 'args': expected_args,
                                                        'env_vars': expected_env_vars,
                                                        'workspaces': expected_workspaces}]}
        configurator = QueuedExecutionConfigurator({})

        # Test method
        exe_config = configurator.configure_queued_job(ingest.job)

        config_dict = exe_config.get_dict()
        # Make sure the dict validates
        ExecutionConfiguration(config_dict)
        self.assertDictEqual(config_dict, expected_config)

    def test_configure_queued_job_ingest_with_new_workspace(self):
        """Tests successfully calling configure_queued_job() on an ingest job with a new workspace"""

        workspace_1 = storage_test_utils.create_workspace()
        workspace_2 = storage_test_utils.create_workspace()
        from ingest.models import Ingest
        from ingest.test import utils as ingest_test_utils
        scan = ingest_test_utils.create_scan()
        ingest = ingest_test_utils.create_ingest(scan=scan, workspace=workspace_1, new_workspace=workspace_2)
        Ingest.objects.start_ingest_tasks([ingest], scan_id=scan.id)

        expected_args = 'scale_ingest -i %s' % str(ingest.id)
        expected_env_vars = {'INGEST_ID': str(ingest.id), 'WORKSPACE': workspace_1.name,
                             'NEW_WORKSPACE': workspace_2.name}
        expected_workspaces = {workspace_1.name: {'mode': 'rw'}, workspace_2.name: {'mode': 'rw'}}
        expected_config = {'version': '2.0', 'tasks': [{'type': 'main', 'args': expected_args,
                                                        'env_vars': expected_env_vars,
                                                        'workspaces': expected_workspaces}]}
        configurator = QueuedExecutionConfigurator({})

        # Test method
        exe_config = configurator.configure_queued_job(ingest.job)

        config_dict = exe_config.get_dict()
        # Make sure the dict validates
        ExecutionConfiguration(config_dict)
        self.assertDictEqual(config_dict, expected_config)

    def test_configure_queued_job_ingest_without_new_workspace(self):
        """Tests successfully calling configure_queued_job() on an ingest job without a new workspace"""

        workspace_1 = storage_test_utils.create_workspace()
        from ingest.models import Ingest
        from ingest.test import utils as ingest_test_utils
        scan = ingest_test_utils.create_scan()
        ingest = ingest_test_utils.create_ingest(scan=scan, workspace=workspace_1)
        Ingest.objects.start_ingest_tasks([ingest], scan_id=scan.id)

        expected_args = 'scale_ingest -i %s' % str(ingest.id)
        expected_env_vars = {'INGEST_ID': str(ingest.id), 'WORKSPACE': workspace_1.name}
        expected_workspaces = {workspace_1.name: {'mode': 'rw'}}
        expected_config = {'version': '2.0', 'tasks': [{'type': 'main', 'args': expected_args,
                                                        'env_vars': expected_env_vars,
                                                        'workspaces': expected_workspaces}]}
        configurator = QueuedExecutionConfigurator({})

        # Test method
        exe_config = configurator.configure_queued_job(ingest.job)

        config_dict = exe_config.get_dict()
        # Make sure the dict validates
        ExecutionConfiguration(config_dict)
        self.assertDictEqual(config_dict, expected_config)

    def test_configure_queued_job_strike(self):
        """Tests successfully calling configure_queued_job() on a Strike job"""

        wksp_config_1 = {'version': '1.0', 'broker': {'type': 'host', 'host_path': '/my/path'}}
        workspace_1 = storage_test_utils.create_workspace(json_config=wksp_config_1)
        wksp_config_2 = {'version': '1.0', 'broker': {'type': 'host', 'host_path': '/other/my/path'}}
        workspace_2 = storage_test_utils.create_workspace(json_config=wksp_config_2)
        configuration = {'version': '2.0', 'workspace': workspace_1.name,
                         'monitor': {'type': 'dir-watcher', 'transfer_suffix': '_tmp'},
                         'files_to_ingest': [{'filename_regex': '.*txt', 'new_workspace': workspace_2.name}]}
        from ingest.test import utils as ingest_test_utils
        strike = ingest_test_utils.create_strike(configuration=configuration)
        strike.job.input = {'json': {'Strike_ID': str(strike.id)}}
        strike.job.status = 'QUEUED'
        strike.job.save()

        expected_args = 'scale_strike -i %s' % str(strike.id)
        expected_env_vars = {'STRIKE_ID': str(strike.id)}
        expected_workspaces = {workspace_1.name: {'mode': 'rw'}}
        expected_config = {'version': '2.0', 'tasks': [{'type': 'main', 'args': expected_args,
                                                        'env_vars': expected_env_vars,
                                                        'workspaces': expected_workspaces}]}
        configurator = QueuedExecutionConfigurator({})

        # Test method
        exe_config = configurator.configure_queued_job(strike.job)

        config_dict = exe_config.get_dict()
        # Make sure the dict validates
        ExecutionConfiguration(config_dict)
        self.assertDictEqual(config_dict, expected_config)

    @patch('queue.models.CommandMessageManager')
    def test_configure_queued_job_scan(self, mock_msg_mgr):
        """Tests successfully calling configure_queued_job() on a Scan job"""

        workspace = storage_test_utils.create_workspace()
        configuration = {'version': '1.0', 'workspace': workspace.name, 'scanner': {'type': 'dir'}, 'recursive': True,
                         'files_to_ingest': [{'filename_regex': '.*'}]}
        from ingest.models import Scan
        from ingest.test import utils as ingest_test_utils
        scan = ingest_test_utils.create_scan(configuration=configuration)
        scan = Scan.objects.queue_scan(scan.id, False)

        expected_args = 'scale_scan -i %s -d False' % str(scan.id)
        expected_env_vars = {'SCAN_ID': str(scan.id), 'DRY_RUN': str(False)}
        expected_workspaces = {workspace.name: {'mode': 'rw'}}
        expected_config = {'version': '2.0', 'tasks': [{'type': 'main', 'args': expected_args,
                                                        'env_vars': expected_env_vars,
                                                        'workspaces': expected_workspaces}]}
        configurator = QueuedExecutionConfigurator({})

        # Test method
        exe_config = configurator.configure_queued_job(scan.job)

        config_dict = exe_config.get_dict()
        # Make sure the dict validates
        ExecutionConfiguration(config_dict)
        self.assertDictEqual(config_dict, expected_config)

class TestScheduledExecutionConfigurator(TestCase):

    fixtures = ['ingest_job_types.json']

    def setUp(self):
        django.setup()

        add_message_backend(AMQPMessagingBackend)

    def test_configure_scheduled_job_ingest(self):
        """Tests successfully calling configure_scheduled_job() on an ingest job"""

        framework_id = '1234'
        node = node_test_utils.create_node()
        broker_dict = {'version': '1.0', 'broker': {'type': 'host', 'host_path': '/w_1/host/path'}}
        workspace = storage_test_utils.create_workspace(json_config=broker_dict)
        broker_dict = {'version': '1.0', 'broker': {'type': 's3', 'bucket_name': 'bucket1',
                                                    'host_path': '/w_2/host/path', 'region_name': 'us-east-1'}}
        new_workspace = storage_test_utils.create_workspace(json_config=broker_dict)
        workspaces = {workspace.name: workspace, new_workspace.name: new_workspace}
        from ingest.models import Ingest
        from ingest.test import utils as ingest_test_utils
        scan = ingest_test_utils.create_scan()
        ingest_job_type = Ingest.objects.get_ingest_job_type()
        ingest = ingest_test_utils.create_ingest(scan=scan, workspace=workspace, new_workspace=new_workspace)
        Ingest.objects.start_ingest_tasks([ingest], scan_id=scan.id)

        job = ingest.job
        resources = job.get_resources()
        # Get job info off of the queue
        from queue.job_exe import QueuedJobExecution
        from queue.models import Queue
        queue = Queue.objects.get(job_id=job.id)
        queued_job_exe = QueuedJobExecution(queue)
        queued_job_exe.scheduled('agent_1', node.id, resources)
        job_exe_model = queued_job_exe.create_job_exe_model(framework_id, now())

        # Test method
        with patch('job.execution.configuration.configurators.settings') as mock_settings:
            mock_settings.LOGGING_ADDRESS = None  # Ignore logging settings
            mock_settings.DATABASE_URL = 'postgis://TEST_USER:TEST_PASSWORD@TEST_HOST:TEST_PORT/TEST_NAME'
            mock_settings.BROKER_URL = 'mock://broker-url'
            mock_settings.QUEUE_NAME = ''
            configurator = ScheduledExecutionConfigurator(workspaces)
            exe_config_with_secrets = configurator.configure_scheduled_job(job_exe_model, ingest_job_type,
                                                                           queue.get_job_interface(), 'INFO')

        # Expected results
        wksp_vol_name = get_workspace_volume_name(job_exe_model, workspace.name)
        wksp_vol_path = get_workspace_volume_path(workspace.name)
        new_wksp_vol_name = get_workspace_volume_name(job_exe_model, new_workspace.name)
        new_wksp_vol_path = get_workspace_volume_path(new_workspace.name)

        expected_main_task = {'task_id': '%s_main' % job_exe_model.get_cluster_id(), 'type': 'main',
                              'resources': {'cpus': resources.cpus, 'mem': resources.mem, 'disk': resources.disk, 'gpus': resources.gpus},
                              'args': 'scale_ingest -i %s' % unicode(ingest.id),
                              'env_vars': {'ALLOCATED_CPUS': unicode(resources.cpus),
                                           'ALLOCATED_MEM': unicode(resources.mem),
                                           'ALLOCATED_DISK': unicode(resources.disk),
                                           'ALLOCATED_GPUS': unicode(resources.gpus),
                                           'DATABASE_URL': 'postgis://TEST_USER:TEST_PASSWORD@TEST_HOST:TEST_PORT/TEST_NAME',
                                           'INGEST_ID': unicode(ingest.id), 'WORKSPACE': workspace.name,
                                           'NEW_WORKSPACE': new_workspace.name, 'SYSTEM_LOGGING_LEVEL': 'INFO',
                                           'SCALE_JOB_ID': unicode(job.id), 'SCALE_EXE_NUM': unicode(job.num_exes),
                                           'SCALE_BROKER_URL': 'mock://broker-url'
                              },
                              'workspaces': {workspace.name: {'mode': 'rw', 'volume_name': wksp_vol_name},
                                             new_workspace.name: {'mode': 'rw', 'volume_name': new_wksp_vol_name}},
                              'settings': {'DATABASE_URL': 'postgis://TEST_USER:TEST_PASSWORD@TEST_HOST:TEST_PORT/TEST_NAME',
                                           'SCALE_BROKER_URL': 'mock://broker-url'},
                              'volumes': {wksp_vol_name: {'container_path': wksp_vol_path, 'mode': 'rw', 'type': 'host',
                                                          'host_path': '/w_1/host/path'},
                                          new_wksp_vol_name: {'container_path': new_wksp_vol_path, 'mode': 'rw',
                                                              'type': 'host', 'host_path': '/w_2/host/path'}},
                              'docker_params': [{'flag': 'env', 'value': 'SCALE_BROKER_URL=mock://broker-url'},
                                                {'flag': 'env', 'value': 'DATABASE_URL=postgis://TEST_USER:TEST_PASSWORD@TEST_HOST:TEST_PORT/TEST_NAME'},
                                                {'flag': 'env', 'value': 'ALLOCATED_MEM=%.1f' % resources.mem},
                                                {'flag': 'env', 'value': 'ALLOCATED_CPUS=%.1f' % resources.cpus},
                                                {'flag': 'env', 'value': 'ALLOCATED_DISK=%.1f' % resources.disk},
                                                {'flag': 'env', 'value': 'ALLOCATED_GPUS=%.1f' % resources.gpus},
                                                {'flag': 'env', 'value': 'INGEST_ID=%s' % unicode(ingest.id)},
                                                {'flag': 'env', 'value': 'WORKSPACE=%s' % workspace.name},
                                                {'flag': 'env', 'value': 'NEW_WORKSPACE=%s' % new_workspace.name},
                                                {'flag': 'env', 'value': 'SYSTEM_LOGGING_LEVEL=INFO'},
                                                {'flag': 'env', 'value': 'SCALE_JOB_ID=%s' % unicode(job.id)},
                                                {'flag': 'env', 'value': 'SCALE_EXE_NUM=%s' % unicode(job.num_exes)},
                                                {'flag': 'label',
                                                 'value': 'scale-job-execution-id=%s' % unicode(job.num_exes)},
                                                {'flag': 'label',
                                                 'value': 'scale-job-id=%s' % unicode(job.id)},
                                                {'flag': 'label',
                                                 'value': 'scale-job-type-name=%s' % unicode(job.job_type.name)},
                                                {'flag': 'label',
                                                 'value': 'scale-job-type-version=%s' % unicode(job.job_type.version)},
                                                {'flag': 'label', 'value': 'scale-task-type=main'},
                                                {'flag': 'volume',
                                                 'value': '/w_1/host/path:%s:rw' % wksp_vol_path},
                                                {'flag': 'volume',
                                                 'value': '/w_2/host/path:%s:rw' % new_wksp_vol_path},
                                               ]}
        expected_config = {'version': '2.0', 'tasks': [expected_main_task]}

        # Ensure configuration is valid
        ExecutionConfiguration(exe_config_with_secrets.get_dict())
        # Compare results including secrets, but convert Docker param lists to sets so order is ignored
        config_with_secrets_dict = exe_config_with_secrets.get_dict()
        for task_dict in config_with_secrets_dict['tasks']:
            docker_params_set = set()
            for docker_param in task_dict['docker_params']:
                docker_params_set.add('%s=%s' % (docker_param['flag'], docker_param['value']))
            task_dict['docker_params'] = docker_params_set
        for task_dict in expected_config['tasks']:
            docker_params_set = set()
            for docker_param in task_dict['docker_params']:
                docker_params_set.add('%s=%s' % (docker_param['flag'], docker_param['value']))
            task_dict['docker_params'] = docker_params_set
        self.maxDiff = None
        self.assertDictEqual(config_with_secrets_dict, expected_config)

    @patch('queue.models.CommandMessageManager')
    def test_configure_scheduled_job_logging(self, mock_msg_mgr):
        """Tests successfully calling configure_scheduled_job() and checks Docker logging parameters"""

        framework_id = '1234'
        node = node_test_utils.create_node()
        # data_dict = {'input_data': [], 'output_data': []}
        manifest = job_test_utils.create_seed_manifest(inputs_files=[], inputs_json=[], outputs_files=[], outputs_json=[])
        job_type = job_test_utils.create_seed_job_type(manifest=manifest)
        from queue.job_exe import QueuedJobExecution
        from queue.models import Queue
        job = Queue.objects.queue_new_job_v6(job_type, Data(), trigger_test_utils.create_trigger_event())
        resources = job.get_resources()
        # Get job info off of the queue
        queue = Queue.objects.get(job_id=job.id)
        queued_job_exe = QueuedJobExecution(queue)
        queued_job_exe.scheduled('agent_1', node.id, resources)
        job_exe_model = queued_job_exe.create_job_exe_model(framework_id, now())

        # Test method
        with patch('job.execution.configuration.configurators.settings') as mock_settings:
            with patch('job.execution.configuration.configurators.secrets_mgr') as mock_secrets_mgr:
                mock_settings.LOGGING_ADDRESS = 'test-logging-address'
                mock_settings.DATABASE_URL = 'postgis://TEST_USER:TEST_PASSWORD@TEST_HOST:TEST_PORT/TEST_NAME'
                mock_settings.BROKER_URL = 'mock://broker-url'
                mock_settings.QUEUE_NAME = ''
                mock_secrets_mgr.retrieve_job_type_secrets = MagicMock()
                mock_secrets_mgr.retrieve_job_type_secrets.return_value = {}
                configurator = ScheduledExecutionConfigurator({})
                exe_config_with_secrets = configurator.configure_scheduled_job(job_exe_model, job_type,
                                                                               queue.get_job_interface(), 'INFO')

        # Ensure configuration is valid
        ExecutionConfiguration(exe_config_with_secrets.get_dict())

        # Check config for logging parameters
        for task_type in exe_config_with_secrets.get_task_types():
            if task_type == 'pull':
                continue  # Ignore pull tasks which are not Docker tasks
            found_log_driver = False
            found_syslog_format = False
            found_syslog_address = False
            found_tag = False
            for docker_param in exe_config_with_secrets.get_docker_params(task_type):
                if docker_param.flag == 'log-driver':
                    self.assertEqual(docker_param.value, 'syslog')
                    found_log_driver = True
                elif docker_param.flag == 'log-opt':
                    array = docker_param.value.split('=')
                    opt_name = array[0]
                    opt_value = array[1]
                    if opt_name == 'syslog-format':
                        self.assertEqual(opt_value, 'rfc3164')
                        found_syslog_format = True
                    elif opt_name == 'syslog-address':
                        self.assertEqual(opt_value, 'test-logging-address')
                        found_syslog_address = True
                    elif opt_name == 'tag':
                        tag_value = '%s|%s' % (exe_config_with_secrets.get_task_id(task_type), job_type.name)
                        self.assertEqual(opt_value, tag_value)
                        found_tag = True
            self.assertTrue(found_log_driver)
            self.assertTrue(found_syslog_format)
            self.assertTrue(found_syslog_address)
            self.assertTrue(found_tag)

    @patch('queue.models.CommandMessageManager')
    def test_configure_scheduled_job_regular(self, mock_msg_mgr):
        """Tests successfully calling configure_scheduled_job() on a regular (non-system) job"""

        framework_id = '1234'
        node = node_test_utils.create_node()
        broker_dict = {'version': '1.0', 'broker': {'type': 'host', 'host_path': '/w_1/host/path'}}
        input_workspace = storage_test_utils.create_workspace(json_config=broker_dict, base_url="http://host/my/path/")
        broker_dict = {'version': '1.0', 'broker': {'type': 's3', 'bucket_name': 'bucket1',
                                                    'host_path': '/w_2/host/path', 'region_name': 'us-east-1'}}
        output_workspace = storage_test_utils.create_workspace(json_config=broker_dict)
        workspaces = {input_workspace.name: input_workspace, output_workspace.name: output_workspace}
        file_1 = storage_test_utils.create_file(workspace=input_workspace)
        file_2 = storage_test_utils.create_file(workspace=input_workspace)
        file_3 = storage_test_utils.create_file(workspace=input_workspace)
        data_dict = {'json': { 'input_1': 'my_val'}, 'files': {'input_2': [file_1.id], 'input_3': [file_2.id, file_3.id]}}
        recipe_data_dict = {'version': '1.0', 'input_data': [{'name': 'input_1', 'value': 'my_val'}, {'name': 'input_files', 'file_id': file_1.id }], 'workspace_id': input_workspace.id}
        job_type_config_dict={
            'version': '6',
            'settings': {'s_1': 's_1_value'},
            'output_workspaces': {'default': output_workspace.name, 'outputs': {'output_1': output_workspace.name}},
            'mounts': {'m_1': {'type': 'host', 'host_path': '/m_1/host_path'}}
        }

        manifest = {
            'seedVersion': '1.0.0',
            'job': {
                'name': 'my-job',
                'jobVersion': '1.0.0',
                'packageVersion': '1.0.0',
                'title': 'My first job',
                'description': 'Reads an HDF5 file and outputs two png images, a CSV and manifest containing cell_count',
                'tags': [ 'hdf5', 'png', 'csv', 'image processing' ],
                'maintainer': {'name': 'John Doe','email': 'jdoe@example.com'},
                'timeout': 3600,
                'interface': {
                  'command': 'foo -a ${INPUT_1} -b ${INPUT_2} ${INPUT_3} ${s_1} ${job_output_dir}',
                  'inputs': {
                    'files': [{'name': 'input_2', 'mediaTypes': ['text/plain']},
                              {'name': 'input_3', 'mediaTypes': ['text/plain'], 'multiple': True}],
                    'json': [{'name': 'input_1','type': 'string'}]
                  },
                  'outputs': {'files': [{'name': 'output_1','mediaType': 'text/plain','pattern': 'outfile*.txt'}]},
                  'mounts': [{'name': 'm_1','path': '/the/cont/path','mode': 'ro'},
                             {'name': 'm_2','path': '/the/missing/cont/path','mode': 'rw'},
                             {'name': 'm_3','path': '/the/optional/cont/path','mode': 'rw'}],
                  'settings': [{'name': 's_1'},
                               {'name': 's_2', 'secret': True},
                               {'name': 's_3'},
                               {'name': 'my_special_env', 'secret': True}]
                },
                'resources': {
                  'scalar': [
                    { 'name': 'cpus', 'value': 1.0 },
                    { 'name': 'disk', 'value': 1024.0, 'inputMultiplier': 2.0},
                    { 'name': 'mem', 'value': 1024.0 }
                  ]
                }
              }
            }
        job_type = job_test_utils.create_seed_job_type(manifest=manifest, configuration=job_type_config_dict)
        from queue.job_exe import QueuedJobExecution
        from queue.models import Queue
        job = Queue.objects.queue_new_job_v6(job_type, DataV6(data_dict).get_data(),
            trigger_test_utils.create_trigger_event())
        resources = job.get_resources()
        main_resources = resources.copy()
<<<<<<< HEAD
        # main_resources.subtract(NodeResources([Disk(job.input_file_size)]))
=======
>>>>>>> 3b6cfa62
        post_resources = resources.copy()
        post_resources.remove_resource('disk')
        # Get job info off of the queue
        queue = Queue.objects.get(job_id=job.id)
        # Add recipe and batch info to queue model
        batch = batch_test_utils.create_batch()
        recipe = recipe_test_utils.create_recipe(input=recipe_data_dict)
        queue.batch_id = batch.id
        queue.recipe_id = recipe.id
        queue.save()
        queued_job_exe = QueuedJobExecution(queue)
        queued_job_exe.scheduled('agent_1', node.id, resources)
        job_exe_model = queued_job_exe.create_job_exe_model(framework_id, now())

        # Test method
        with patch('job.execution.configuration.configurators.settings') as mock_settings:
            with patch('job.execution.configuration.configurators.secrets_mgr') as mock_secrets_mgr:
                mock_settings.LOGGING_ADDRESS = None  # Ignore logging settings, there's enough in this unit test
                mock_settings.DATABASE_URL = 'postgis://TEST_USER:TEST_PASSWORD@TEST_HOST:TEST_PORT/TEST_NAME'
                mock_settings.BROKER_URL = 'mock://broker-url'
                mock_settings.QUEUE_NAME = ''
                mock_secrets_mgr.retrieve_job_type_secrets = MagicMock()
                mock_secrets_mgr.retrieve_job_type_secrets.return_value = {'s_2': 's_2_secret', 'my_special_env': 's_2_secret'}
                configurator = ScheduledExecutionConfigurator(workspaces)
                exe_config_with_secrets = configurator.configure_scheduled_job(job_exe_model, job_type,
                                                                            queue.get_job_interface(), 'INFO')

        # Expected results
        input_wksp_vol_name = get_workspace_volume_name(job_exe_model, input_workspace.name)
        input_wksp_vol_path = get_workspace_volume_path(input_workspace.name)
        output_wksp_vol_name = get_workspace_volume_name(job_exe_model, output_workspace.name)
        output_wksp_vol_path = get_workspace_volume_path(output_workspace.name)
        m_1_vol_name = get_mount_volume_name(job_exe_model, 'm_1')
        input_mnt_name = 'scale_input_mount'
        output_mnt_name = 'scale_output_mount'
        input_vol_name = get_job_exe_input_vol_name(job_exe_model)
        output_vol_name = get_job_exe_output_vol_name(job_exe_model)
        input_2_val = os.path.join(SCALE_JOB_EXE_INPUT_PATH, 'input_2', file_1.file_name)
        input_3_val = os.path.join(SCALE_JOB_EXE_INPUT_PATH, 'input_3')

        expected_input_files = queue.get_execution_configuration().get_dict()['input_files']

        input_metadata = {}
        input_metadata['JOB'] = {'input_1': 'my_val'}
        from storage.models import ScaleFile
        for i in expected_input_files.keys():
            input_metadata['JOB'][i] = [ScaleFile.objects.get(pk=f['id'])._get_url() for f in expected_input_files[i]]
        input_metadata['RECIPE'] = {'input_1': 'my_val', 'input_files': ['http://host/my/path/file/path/my_test_file.txt']}
        expected_input_metadata = json.dumps(input_metadata)

        expected_output_workspaces = {'output_1': output_workspace.name}
        expected_pull_task = {'task_id': '%s_pull' % job_exe_model.get_cluster_id(), 'type': 'pull',
                              'resources': {'cpus': resources.cpus, 'mem': resources.mem, 'disk': resources.disk, 'gpus': resources.gpus},
                              'args': create_pull_command(job_type.docker_image),
                              'env_vars': {'ALLOCATED_CPUS': unicode(resources.cpus),
                                           'ALLOCATED_MEM': unicode(resources.mem),
                                           'ALLOCATED_DISK': unicode(resources.disk),
                                           'ALLOCATED_GPUS': unicode(resources.gpus),
                                           'SCALE_JOB_ID': unicode(job.id),
                                           'SCALE_EXE_NUM': unicode(job.num_exes),
                                           'SCALE_RECIPE_ID': unicode(recipe.id),
                                           'SCALE_BATCH_ID': unicode(batch.id),
                                           'INPUT_METADATA': unicode(expected_input_metadata)
                              },
                              'docker_params': [{'flag': 'env', 'value': 'ALLOCATED_MEM=%.1f' % resources.mem},
                                                {'flag': 'env', 'value': 'ALLOCATED_CPUS=%.1f' % resources.cpus},
                                                {'flag': 'env', 'value': 'ALLOCATED_DISK=%.1f' % resources.disk},
                                                {'flag': 'env', 'value': 'ALLOCATED_GPUS=%.1f' % resources.gpus},
                                                {'flag': 'env', 'value': 'SCALE_JOB_ID=%s' % unicode(job.id)},
                                                {'flag': 'env', 'value': 'SCALE_EXE_NUM=%s' % unicode(job.num_exes)},
                                                {'flag': 'env', 'value': 'SCALE_RECIPE_ID=%s' % unicode(recipe.id)},
                                                {'flag': 'env', 'value': 'SCALE_BATCH_ID=%s' % unicode(batch.id)},
                                                {'flag': 'env', 'value': 'INPUT_METADATA=%s' % unicode(expected_input_metadata)}]}
        expected_pre_task = {'task_id': '%s_pre' % job_exe_model.get_cluster_id(), 'type': 'pre',
                             'resources': {'cpus': resources.cpus, 'mem': resources.mem, 'disk': resources.disk, 'gpus': resources.gpus},
                             'args': PRE_TASK_COMMAND_ARGS,
                             'env_vars': {'ALLOCATED_CPUS': unicode(resources.cpus),
                                          'ALLOCATED_MEM': unicode(resources.mem),
                                          'ALLOCATED_DISK': unicode(resources.disk),
                                          'ALLOCATED_GPUS': unicode(resources.gpus),
                                          'DATABASE_URL': 'postgis://TEST_USER:TEST_PASSWORD@TEST_HOST:TEST_PORT/TEST_NAME',
                                          'SCALE_JOB_ID': unicode(job.id), 'SCALE_EXE_NUM': unicode(job.num_exes),
                                          'SCALE_RECIPE_ID': unicode(recipe.id), 'SCALE_BATCH_ID': unicode(batch.id),
                                          'SCALE_BROKER_URL': 'mock://broker-url',
                                          'SYSTEM_LOGGING_LEVEL': 'INFO',
                                          'INPUT_METADATA': unicode(expected_input_metadata)
                             },
                             'workspaces': {input_workspace.name: {'mode': 'ro', 'volume_name': input_wksp_vol_name}},
                             'mounts': {input_mnt_name: input_vol_name, output_mnt_name: output_vol_name},
                             'settings': {'DATABASE_URL': 'postgis://TEST_USER:TEST_PASSWORD@TEST_HOST:TEST_PORT/TEST_NAME',
                                          'SCALE_BROKER_URL': 'mock://broker-url'},
                             'volumes': {input_wksp_vol_name: {'container_path': input_wksp_vol_path, 'mode': 'ro',
                                                               'type': 'host', 'host_path': '/w_1/host/path'},
                                         input_vol_name: {'container_path': SCALE_JOB_EXE_INPUT_PATH, 'mode': 'rw',
                                                          'type': 'volume'},
                                         output_vol_name: {'container_path': SCALE_JOB_EXE_OUTPUT_PATH, 'mode': 'rw',
                                                           'type': 'volume'}},
                             'docker_params': [{'flag': 'env', 'value': 'SCALE_BROKER_URL=mock://broker-url'},
                                               {'flag': 'env', 'value': 'DATABASE_URL=postgis://TEST_USER:TEST_PASSWORD@TEST_HOST:TEST_PORT/TEST_NAME'},
                                               {'flag': 'env', 'value': 'ALLOCATED_MEM=%.1f' % resources.mem},
                                               {'flag': 'env', 'value': 'ALLOCATED_CPUS=%.1f' % resources.cpus},
                                               {'flag': 'env', 'value': 'ALLOCATED_DISK=%.1f' % resources.disk},
                                               {'flag': 'env', 'value': 'ALLOCATED_GPUS=%.1f' % post_resources.gpus},
                                               {'flag': 'env', 'value': 'SCALE_JOB_ID=%s' % unicode(job.id)},
                                               {'flag': 'env', 'value': 'SCALE_EXE_NUM=%s' % unicode(job.num_exes)},
                                               {'flag': 'env', 'value': 'SCALE_RECIPE_ID=%s' % unicode(recipe.id)},
                                               {'flag': 'env', 'value': 'SCALE_BATCH_ID=%s' % unicode(batch.id)},
                                               {'flag': 'env', 'value': 'SYSTEM_LOGGING_LEVEL=INFO'},
                                               {'flag': 'label',
                                                'value': 'scale-job-execution-id=%s' % unicode(job.num_exes)},
                                               {'flag': 'label',
                                                'value': 'scale-job-id=%s' % unicode(job.id)},
                                               {'flag': 'label',
                                                'value': 'scale-job-type-name=%s' % unicode(job.job_type.name)},
                                               {'flag': 'label',
                                                'value': 'scale-job-type-version=%s' % unicode(job.job_type.version)},
                                               {'flag': 'label', 'value': 'scale-task-type=pre'},
                                               {'flag': 'volume', 'value': '%s:%s:rw' %
                                                                           (output_vol_name, SCALE_JOB_EXE_OUTPUT_PATH)},
                                               {'flag': 'volume',
                                                'value': '/w_1/host/path:%s:ro' % input_wksp_vol_path},
                                               {'flag': 'volume', 'value': '%s:%s:rw' %
                                                                           (input_vol_name, SCALE_JOB_EXE_INPUT_PATH)},
                                               {'flag': 'env',
                                                'value': 'INPUT_METADATA=%s' % unicode(expected_input_metadata)}
                                               ]}
        expected_pst_task = {'task_id': '%s_post' % job_exe_model.get_cluster_id(), 'type': 'post',
                             'resources': {'cpus': post_resources.cpus, 'mem': post_resources.mem,
                                           'disk': post_resources.disk, 'gpus': post_resources.gpus},
                             'args': POST_TASK_COMMAND_ARGS,
                             'env_vars': {'ALLOCATED_CPUS': unicode(post_resources.cpus),
                                          'ALLOCATED_MEM': unicode(post_resources.mem),
                                          'ALLOCATED_DISK': unicode(post_resources.disk),
                                          'ALLOCATED_GPUS': unicode(post_resources.gpus),
                                          'DATABASE_URL': 'postgis://TEST_USER:TEST_PASSWORD@TEST_HOST:TEST_PORT/TEST_NAME',
                                          'SCALE_JOB_ID': unicode(job.id), 'SCALE_EXE_NUM': unicode(job.num_exes),
                                          'SCALE_RECIPE_ID': unicode(recipe.id), 'SCALE_BATCH_ID': unicode(batch.id),
                                          'SCALE_BROKER_URL': 'mock://broker-url',
                                          'SYSTEM_LOGGING_LEVEL': 'INFO',
                                          'INPUT_METADATA': unicode(expected_input_metadata)
                             },
                             'workspaces': {input_workspace.name: {'mode': 'rw', 'volume_name': input_wksp_vol_name},
                                            output_workspace.name: {'mode': 'rw', 'volume_name': output_wksp_vol_name}},
                             'mounts': {output_mnt_name: output_vol_name},
                             'settings': {'DATABASE_URL': 'postgis://TEST_USER:TEST_PASSWORD@TEST_HOST:TEST_PORT/TEST_NAME',
                                          'SCALE_BROKER_URL': 'mock://broker-url'},
                             'volumes': {input_wksp_vol_name: {'container_path': input_wksp_vol_path, 'mode': 'rw',
                                                               'type': 'host', 'host_path': '/w_1/host/path'},
                                         output_wksp_vol_name: {'container_path': output_wksp_vol_path, 'mode': 'rw',
                                                                'type': 'host', 'host_path': '/w_2/host/path'},
                                         output_vol_name: {'container_path': SCALE_JOB_EXE_OUTPUT_PATH, 'mode': 'ro',
                                                           'type': 'volume'}},
                             'docker_params': [{'flag': 'env', 'value': 'SCALE_BROKER_URL=mock://broker-url'},
                                               {'flag': 'env', 'value': 'DATABASE_URL=postgis://TEST_USER:TEST_PASSWORD@TEST_HOST:TEST_PORT/TEST_NAME',},
                                               {'flag': 'env', 'value': 'SCALE_JOB_ID=%d' % job.id},
                                               {'flag': 'env', 'value': 'SCALE_EXE_NUM=%d' % job.num_exes},
                                               {'flag': 'env', 'value': 'ALLOCATED_MEM=%.1f' % post_resources.mem},
                                               {'flag': 'env', 'value': 'ALLOCATED_CPUS=%.1f' % post_resources.cpus},
                                               {'flag': 'env', 'value': 'ALLOCATED_GPUS=%.1f' % post_resources.gpus},
                                               {'flag': 'env', 'value': 'ALLOCATED_DISK=%.1f' % post_resources.disk},
                                               {'flag': 'env', 'value': 'SCALE_JOB_ID=%s' % unicode(job.id)},
                                               {'flag': 'env', 'value': 'SCALE_EXE_NUM=%s' % unicode(job.num_exes)},
                                               {'flag': 'env', 'value': 'SCALE_RECIPE_ID=%s' % unicode(recipe.id)},
                                               {'flag': 'env', 'value': 'SCALE_BATCH_ID=%s' % unicode(batch.id)},
                                               {'flag': 'env', 'value': 'SYSTEM_LOGGING_LEVEL=INFO'},
                                               {'flag': 'label',
                                                'value': 'scale-job-execution-id=%s' % unicode(job.num_exes)},
                                               {'flag': 'label',
                                                'value': 'scale-job-id=%s' % unicode(job.id)},
                                               {'flag': 'label',
                                                'value': 'scale-job-type-name=%s' % unicode(job.job_type.name)},
                                               {'flag': 'label',
                                                'value': 'scale-job-type-version=%s' % unicode(job.job_type.version)},
                                               {'flag': 'label', 'value': 'scale-task-type=post'},
                                               {'flag': 'volume', 'value': '%s:%s:ro' %
                                                                           (output_vol_name, SCALE_JOB_EXE_OUTPUT_PATH)},
                                               {'flag': 'volume',
                                                'value': '/w_1/host/path:%s:rw' % input_wksp_vol_path},
                                               {'flag': 'volume',
                                                'value': '/w_2/host/path:%s:rw' % output_wksp_vol_path},
                                               {'flag': 'env',
                                                'value': 'INPUT_METADATA=%s' % unicode(expected_input_metadata)}
                                               ]}
        expected_main_task = {'task_id': '%s_main' % job_exe_model.get_cluster_id(), 'type': 'main',
                              'resources': {'cpus': main_resources.cpus, 'mem': main_resources.mem,
                                            'disk': main_resources.disk, 'gpus': main_resources.gpus},
                              'args': 'foo -a my_val -b %s %s s_1_value %s' %
                                      (input_2_val, input_3_val, SCALE_JOB_EXE_OUTPUT_PATH),
                              'env_vars': {'INPUT_1': 'my_val', 'INPUT_2': input_2_val, 'INPUT_3': input_3_val,
                                           'job_output_dir': SCALE_JOB_EXE_OUTPUT_PATH,
                                           'S_1': 's_1_value', 'S_2': 's_2_secret',
                                           'MY_SPECIAL_ENV': 's_2_secret',
                                           'ALLOCATED_CPUS': unicode(main_resources.cpus),
                                           'ALLOCATED_MEM': unicode(main_resources.mem),
                                           'ALLOCATED_DISK': unicode(main_resources.disk),
                                           'ALLOCATED_GPUS': unicode(main_resources.gpus),
                                           'SCALE_JOB_ID': unicode(job.id), 'SCALE_EXE_NUM': unicode(job.num_exes),
                                           'SCALE_RECIPE_ID': unicode(recipe.id), 'SCALE_BATCH_ID': unicode(batch.id),
                                           'INPUT_METADATA': unicode(expected_input_metadata)
                              },
                              'workspaces': {input_workspace.name: {'mode': 'ro', 'volume_name': input_wksp_vol_name}},
                              'mounts': {'m_1': m_1_vol_name, 'm_2': None, 'm_3': None, input_mnt_name: input_vol_name,
                                         output_mnt_name: output_vol_name},  # m_2 and s_3 are required, but missing
                              'settings': {'s_1': 's_1_value', 's_2': 's_2_secret', 'my_special_env': 's_2_secret'},
                              'volumes': {input_wksp_vol_name: {'container_path': input_wksp_vol_path, 'mode': 'ro',
                                                                'type': 'host', 'host_path': '/w_1/host/path'},
                                          input_vol_name: {'container_path': SCALE_JOB_EXE_INPUT_PATH, 'mode': 'ro',
                                                           'type': 'volume'},
                                          output_vol_name: {'container_path': SCALE_JOB_EXE_OUTPUT_PATH, 'mode': 'rw',
                                                            'type': 'volume'},
                                          m_1_vol_name: {'container_path': '/the/cont/path', 'mode': 'ro',
                                                         'type': 'host', 'host_path': '/m_1/host_path'}},
                              'docker_params': [
                                                {'flag': 'env', 'value': 'S_1=s_1_value'},
                                                {'flag': 'env', 'value': 'S_2=s_2_secret'},
                                                {'flag': 'env', 'value': 'MY_SPECIAL_ENV=s_2_secret'},
                                                {'flag': 'env', 'value': 'ALLOCATED_MEM=%.1f' % main_resources.mem},
                                                {'flag': 'env', 'value': 'ALLOCATED_CPUS=%.1f' % main_resources.cpus},
                                                {'flag': 'env', 'value': 'ALLOCATED_DISK=%.1f' % main_resources.disk},
                                                {'flag': 'env', 'value': 'ALLOCATED_GPUS=%.1f' % main_resources.gpus},
                                                {'flag': 'env', 'value': 'INPUT_2=%s' % input_2_val},
                                                {'flag': 'env', 'value': 'INPUT_3=%s' % input_3_val},
                                                {'flag': 'env', 'value': 'INPUT_1=my_val'},
                                                {'flag': 'env', 'value': 'job_output_dir=%s' % SCALE_JOB_EXE_OUTPUT_PATH},
                                                {'flag': 'env', 'value': 'SCALE_JOB_ID=%s' % unicode(job.id)},
                                                {'flag': 'env', 'value': 'SCALE_EXE_NUM=%s' % unicode(job.num_exes)},
                                                {'flag': 'env', 'value': 'SCALE_RECIPE_ID=%s' % unicode(recipe.id)},
                                                {'flag': 'env', 'value': 'SCALE_BATCH_ID=%s' % unicode(batch.id)},
                                                {'flag': 'env', 'value': 'INPUT_METADATA=%s' % unicode(expected_input_metadata)},
                                                {'flag': 'label',
                                                 'value': 'scale-job-execution-id=%s' % unicode(job.num_exes)},
                                                {'flag': 'label',
                                                 'value': 'scale-job-id=%s' % unicode(job.id)},
                                                {'flag': 'label',
                                                 'value': 'scale-job-type-name=%s' % unicode(job.job_type.name)},
                                                {'flag': 'label',
                                                 'value': 'scale-job-type-version=%s' % unicode(job.job_type.version)},
                                                {'flag': 'label', 'value': 'scale-task-type=main'},
                                                {'flag': 'volume', 'value': '%s:%s:rw' %
                                                                            (output_vol_name, SCALE_JOB_EXE_OUTPUT_PATH)},
                                                {'flag': 'volume',
                                                 'value': '/m_1/host_path:/the/cont/path:ro'},
                                                {'flag': 'volume',
                                                 'value': '/w_1/host/path:%s:ro' % input_wksp_vol_path},
                                                {'flag': 'volume', 'value': '%s:%s:ro' %
                                                                            (input_vol_name, SCALE_JOB_EXE_INPUT_PATH)}
                                               ]}
        expected_config = {'version': '2.0',
                           'input_files': expected_input_files,
                           'output_workspaces': expected_output_workspaces,
                           'tasks': [expected_pull_task, expected_pre_task, expected_main_task, expected_pst_task]}
        # Ensure configuration is valid
        ExecutionConfiguration(exe_config_with_secrets.get_dict())
        # Compare results including secrets, but convert Docker param lists to sets so order is ignored
        config_with_secrets_dict = exe_config_with_secrets.get_dict()
        for task_dict in config_with_secrets_dict['tasks']:
            docker_params_set = set()
            for docker_param in task_dict['docker_params']:
                docker_params_set.add('%s=%s' % (docker_param['flag'], docker_param['value']))
            task_dict['docker_params'] = docker_params_set
        for task_dict in expected_config['tasks']:
            docker_params_set = set()
            for docker_param in task_dict['docker_params']:
                docker_params_set.add('%s=%s' % (docker_param['flag'], docker_param['value']))
            task_dict['docker_params'] = docker_params_set
        self.maxDiff = None

        self.assertDictEqual(config_with_secrets_dict, expected_config)

    @patch('batch.views.CommandMessageManager')
    def test_configure_scheduled_job_secrets(self, mock_msg_mgr):
        """Tests successfully calling configure_scheduled_job() and checks to make sure secrets are appropriately
        handled
        """

        framework_id = '1234'
        node = node_test_utils.create_node()
        settings = [{'name': 's_1', 'secret': True}, {'name': 's_2', 'secret': True},
            {'name': 's_3'}, {'name': 'my_special_env', 'secret': True}]
        data_dict = {'input_data': [], 'output_data': []}
        job_type_config_dict = {'version': '2.0', 'settings': {'s_3': 's_3_value'}}
        manifest = job_test_utils.create_seed_manifest(command='foo', settings=settings, inputs_files=[], inputs_json=[], outputs_files=[], outputs_json=[])
        job_type = job_test_utils.create_seed_job_type(manifest=manifest, configuration=job_type_config_dict)
        from queue.job_exe import QueuedJobExecution
        from queue.models import Queue
        job = Queue.objects.queue_new_job_v6(job_type, Data(), trigger_test_utils.create_trigger_event())
        resources = job.get_resources()
        # Get job info off of the queue
        queue = Queue.objects.get(job_id=job.id)
        queued_job_exe = QueuedJobExecution(queue)
        queued_job_exe.scheduled('agent_1', node.id, resources)
        job_exe_model = queued_job_exe.create_job_exe_model(framework_id, now())

        # Test method
        with patch('job.execution.configuration.configurators.settings') as mock_settings:
            with patch('job.execution.configuration.configurators.secrets_mgr') as mock_secrets_mgr:
                mock_settings.LOGGING_ADDRESS = None  # Ignore logging settings
                mock_settings.DATABASE_URL = 'postgis://TEST_USER:TEST_PASSWORD@TEST_HOST:TEST_PORT/TEST_NAME'
                mock_settings.BROKER_URL = 'mock://broker-url'
                mock_settings.QUEUE_NAME = ''
                mock_secrets_mgr.retrieve_job_type_secrets = MagicMock()
                mock_secrets_mgr.retrieve_job_type_secrets.return_value = {'s_1': 's_1_secret', 's_2': 's_2_secret', 'my_special_env': 's_2_secret'}
                configurator = ScheduledExecutionConfigurator({})
                exe_config_with_secrets = configurator.configure_scheduled_job(job_exe_model, job_type,
                                                                               queue.get_job_interface(), 'INFO')

        expected_pre_secret_settings = {'DATABASE_URL': 'postgis://TEST_USER:TEST_PASSWORD@TEST_HOST:TEST_PORT/TEST_NAME',
                                        'SCALE_BROKER_URL': 'mock://broker-url'}
        expected_pre_censored_settings = {'DATABASE_URL': '*****',
                                          'SCALE_BROKER_URL': '*****'}
        expected_pre_secret_env_vars = {'DATABASE_URL': 'postgis://TEST_USER:TEST_PASSWORD@TEST_HOST:TEST_PORT/TEST_NAME',
                                        'SCALE_BROKER_URL': 'mock://broker-url'}
        expected_pre_censored_env_vars = {'DATABASE_URL': '*****',
                                          'SCALE_BROKER_URL': '*****'}
        expected_main_secret_settings = {'s_1': 's_1_secret', 's_2': 's_2_secret', 's_3': 's_3_value'}
        expected_main_censored_settings = {'s_1': '*****', 's_2': '*****', 's_3': 's_3_value'}
        expected_main_secret_env_vars = {'S_1': 's_1_secret', 'S_2': 's_2_secret', 'S_3': 's_3_value',
                                         'MY_SPECIAL_ENV': 's_2_secret'}
        expected_main_censored_env_vars = {'S_1': '*****', 'S_2': '*****', 'S_3': 's_3_value',
                                           'MY_SPECIAL_ENV': '*****'}

        # Ensure secrets configuration is valid
        ExecutionConfiguration(exe_config_with_secrets.get_dict())

        # Check config with secrets
        did_pre_task = False
        did_main_task = False
        for task_dict in exe_config_with_secrets.get_dict()['tasks']:
            if task_dict['type'] == 'pre':
                for setting_name, setting_value in task_dict['settings'].items():
                    if setting_name in expected_pre_secret_settings:
                        expected_value = expected_pre_secret_settings[setting_name]
                        self.assertEqual(setting_value, expected_value)
                        del expected_pre_secret_settings[setting_name]
                for env_name, env_value in task_dict['env_vars'].items():
                    if env_name in expected_pre_secret_env_vars:
                        expected_value = expected_pre_secret_env_vars[env_name]
                        self.assertEqual(env_value, expected_value)
                        del expected_pre_secret_env_vars[env_name]
                self.assertDictEqual(expected_pre_secret_settings, {}, 'Config did not contain some expected settings')
                self.assertDictEqual(expected_pre_secret_env_vars, {}, 'Config did not contain some expected env vars')
                did_pre_task = True
            elif task_dict['type'] == 'main':
                for setting_name, setting_value in task_dict['settings'].items():
                    if setting_name in expected_main_secret_settings:
                        expected_value = expected_main_secret_settings[setting_name]
                        self.assertEqual(setting_value, expected_value)
                        del expected_main_secret_settings[setting_name]

                for env_name, env_value in task_dict['env_vars'].items():
                    if env_name in expected_main_secret_env_vars:
                        expected_value = expected_main_secret_env_vars[env_name]
                        self.assertEqual(env_value, expected_value)
                        del expected_main_secret_env_vars[env_name]
                self.assertDictEqual(expected_main_secret_settings, {}, 'Config did not contain some expected settings')
                self.assertDictEqual(expected_main_secret_env_vars, {}, 'Config did not contain some expected env vars')
                did_main_task = True
        self.assertTrue(did_pre_task)
        self.assertTrue(did_main_task)

        # Check censored config
        did_pre_task = False
        did_main_task = False
        exe_config_censored = job_exe_model.get_execution_configuration()
        for task_dict in exe_config_censored.get_dict()['tasks']:
            if task_dict['type'] == 'pre':
                for setting_name, setting_value in task_dict['settings'].items():
                    if setting_name in expected_pre_censored_settings:
                        expected_value = expected_pre_censored_settings[setting_name]
                        self.assertEqual(setting_value, expected_value)
                        del expected_pre_censored_settings[setting_name]
                for env_name, env_value in task_dict['env_vars'].items():
                    if env_name in expected_pre_censored_env_vars:
                        expected_value = expected_pre_censored_env_vars[env_name]
                        self.assertEqual(env_value, expected_value)
                        del expected_pre_censored_env_vars[env_name]
                self.assertDictEqual(expected_pre_censored_settings, {},
                                     'Config did not contain some expected settings')
                self.assertDictEqual(expected_pre_censored_env_vars, {},
                                     'Config did not contain some expected env vars')
                did_pre_task = True
            elif task_dict['type'] == 'main':
                for setting_name, setting_value in task_dict['settings'].items():
                    if setting_name in expected_main_censored_settings:
                        expected_value = expected_main_censored_settings[setting_name]
                        self.assertEqual(setting_value, expected_value)
                        del expected_main_censored_settings[setting_name]
                for env_name, env_value in task_dict['env_vars'].items():
                    if env_name in expected_main_censored_env_vars:
                        expected_value = expected_main_censored_env_vars[env_name]
                        self.assertEqual(env_value, expected_value)
                        del expected_main_censored_env_vars[env_name]
                self.assertDictEqual(expected_main_censored_settings, {},
                                     'Config did not contain some expected settings')
                self.assertDictEqual(expected_main_censored_env_vars, {},
                                     'Config did not contain some expected env vars')
                did_main_task = True
        self.assertTrue(did_pre_task)
        self.assertTrue(did_main_task)

    @patch('batch.views.CommandMessageManager')
    def test_configure_scheduled_job_shared_mem(self, mock_msg_mgr):
        """Tests successfully calling configure_scheduled_job() with a job using shared memory"""

        framework_id = '1234'

        node = node_test_utils.create_node()
        manifest = job_test_utils.create_seed_manifest(inputs_files=[], inputs_json=[], outputs_files=[], outputs_json=[])
        job_type = job_test_utils.create_seed_job_type(manifest=manifest)
        from queue.job_exe import QueuedJobExecution
        from queue.models import Queue
        job = Queue.objects.queue_new_job_v6(job_type, Data(), trigger_test_utils.create_trigger_event())
        # Get job info off of the queue
        queue = Queue.objects.get(job_id=job.id)
        queued_job_exe = QueuedJobExecution(queue)
        queued_job_exe.scheduled('agent_1', node.id, job.get_resources())
        job_exe_model = queued_job_exe.create_job_exe_model(framework_id, now())

        # Test method
        with patch('django.conf.settings') as mock_settings:
            with patch('scheduler.vault.manager.secrets_mgr') as mock_secrets_mgr:
                mock_settings.LOGGING_ADDRESS = None  # Ignore logging settings, there's enough in this unit test
                mock_settings.DATABASE_URL = 'postgis://TEST_USER:TEST_PASSWORD@TEST_HOST:TEST_PORT/TEST_NAME'
                mock_settings.BROKER_URL = 'mock://broker-url'
                mock_settings.QUEUE_NAME = ''
                mock_secrets_mgr.retrieve_job_type_secrets = MagicMock()
                mock_secrets_mgr.retrieve_job_type_secrets.return_value = {}
            configurator = ScheduledExecutionConfigurator({})
            exe_config_with_secrets = configurator.configure_scheduled_job(job_exe_model, job_type,
                                                                           queue.get_job_interface(), 'INFO')

        # Ensure configuration is valid
        ExecutionConfiguration(exe_config_with_secrets.get_dict())
        # Compare results
        found_shm_size = False
        for param in exe_config_with_secrets.get_docker_params('main'):
            if param.flag == 'shm-size':
                found_shm_size = True
                self.assertEqual(param.value, '1024m')
                break
        self.assertTrue(found_shm_size)
        env_vars = exe_config_with_secrets.get_env_vars('main')
        self.assertTrue('ALLOCATED_SHAREDMEM' in env_vars)
        self.assertEqual(env_vars['ALLOCATED_SHAREDMEM'], '1024.0')<|MERGE_RESOLUTION|>--- conflicted
+++ resolved
@@ -233,11 +233,6 @@
         ingest = ingest_test_utils.create_ingest(workspace=workspace_1, new_workspace=workspace_2)
         ingest_job_type = Ingest.objects.get_ingest_job_type()
         ingest_rev_2 = JobTypeRevision.objects.get(job_type=ingest_job_type, revision_num=2)
-<<<<<<< HEAD
-=======
-        # data = JobData()
-        # data.add_property_input('ingest_id', str(ingest.id))
->>>>>>> 3b6cfa62
         ingest.job.job_type_rev = ingest_rev_2  # Job has old revision (2nd) of ingest job type
         ingest.job.input = {'json': {'ingest_id': str(ingest.id)}}
         ingest.job.status = 'QUEUED'
@@ -625,10 +620,6 @@
             trigger_test_utils.create_trigger_event())
         resources = job.get_resources()
         main_resources = resources.copy()
-<<<<<<< HEAD
-        # main_resources.subtract(NodeResources([Disk(job.input_file_size)]))
-=======
->>>>>>> 3b6cfa62
         post_resources = resources.copy()
         post_resources.remove_resource('disk')
         # Get job info off of the queue

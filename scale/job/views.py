--- conflicted
+++ resolved
@@ -27,11 +27,7 @@
                              JobExecutionDetailsSerializerV6)
 from job.job_type_serializers import (JobTypeSerializerV6, JobTypeListSerializerV6, JobTypeRevisionSerializerV6,
                                       JobTypeRevisionDetailsSerializerV6, JobTypeDetailsSerializerV6,
-<<<<<<< HEAD
                                       JobTypePendingStatusSerializerV6, JobTypeRunningStatusSerializerV6,
-=======
-                                      JobTypePendingStatusSerializerV6, JobTypeRunningStatusSerializerV6, 
->>>>>>> 6d0d2e19
                                       JobTypeFailedStatusSerializerV6, JobTypeStatusSerializerV6)
 from messaging.manager import CommandMessageManager
 from job.models import Job, JobExecution, JobInputFile, JobType, JobTypeRevision
@@ -199,7 +195,6 @@
 
         return Response(serializer.data, status=status.HTTP_201_CREATED, headers=dict(location=url))
 
-<<<<<<< HEAD
 class JobTypeVersionsView(ListAPIView):
     """This view is the endpoint for retrieving versions of a job type."""
     queryset = JobType.objects.all()
@@ -225,8 +220,6 @@
         serializer = self.get_serializer(page, many=True)
         return self.get_paginated_response(serializer.data)
 
-=======
->>>>>>> 6d0d2e19
 class JobTypeNamesView(ListCreateAPIView):
     """This view is the endpoint for retrieving the list of all job types."""
     queryset = JobType.objects.all()
@@ -271,7 +264,6 @@
         serializer = self.get_serializer(page, many=True)
         return self.get_paginated_response(serializer.data)
 
-<<<<<<< HEAD
 
 class JobTypeDetailsView(GenericAPIView):
     """This view is the endpoint for retrieving/updating details of a version of a job type."""
@@ -361,14 +353,6 @@
     serializer_class = JobTypeRevisionSerializerV6
 
     def list(self, request, name, version):
-=======
-class JobTypeVersionsView(ListAPIView):
-    """This view is the endpoint for retrieving versions of a job type."""
-    queryset = JobType.objects.all()
-    serializer_class = JobTypeSerializerV6
-
-    def list(self, request, name):
->>>>>>> 6d0d2e19
         """Retrieves the list of versions for a job type with the given name and return them in JSON form
 
         :param request: the HTTP GET request
@@ -395,13 +379,8 @@
 
 class JobTypeRevisionDetailsView(GenericAPIView):
     """This view is the endpoint for retrieving/updating details of a version of a job type."""
-<<<<<<< HEAD
     queryset = JobTypeRevision.objects.all()
     serializer_class = JobTypeRevisionDetailsSerializerV6
-=======
-    queryset = JobType.objects.all()
-    serializer_class = JobTypeDetailsSerializerV6
->>>>>>> 6d0d2e19
 
     def get(self, request, name, version, revision_num):
         """Retrieves the details for a job type version and return them in JSON form
@@ -419,130 +398,10 @@
         """
 
         try:
-<<<<<<< HEAD
             job_type_rev = JobTypeRevision.objects.get_details_v6(name, version, revision_num)
         except JobType.DoesNotExist:
             raise Http404
 
-=======
-            job_type = JobType.objects.get_details_v6(name, version)
-        except JobType.DoesNotExist:
-            raise Http404
-        except NonSeedJobType as ex:
-            logger.exception('Attempting to use v6 interface for non seed image with name=%s, version=%s', name, version)
-            raise BadParameter(unicode(ex))
-
-        serializer = self.get_serializer(job_type)
-        return Response(serializer.data)
-
-    def patch(self, request, name, version):
-        """Edits an existing seed job type and returns the updated details
-
-        :param request: the HTTP PATCH request
-        :type request: :class:`rest_framework.request.Request`
-        :param job_type_id: The ID for the job type.
-        :type job_type_id: int encoded as a str
-        :rtype: :class:`rest_framework.response.Response`
-        :returns: the HTTP response to send back to the user
-        """
-
-        auto_update = rest_util.parse_bool(request, 'auto_update', required=False)
-        icon_code = rest_util.parse_string(request, 'icon_code', required=False)
-        is_published = rest_util.parse_string(request, 'is_published', required=False)
-        is_active = rest_util.parse_bool(request, 'is_active', required=False)
-        is_paused = rest_util.parse_bool(request, 'is_paused', required=False)
-        max_scheduled = rest_util.parse_int(request, 'max_scheduled', required=False)
-        # Validate the job configuration and pull out secrets
-        configuration_dict = rest_util.parse_dict(request, 'configuration', required=False)
-        configuration = None
-        try:
-            if configuration_dict:
-                configuration = JobConfigurationV6(configuration_dict).get_configuration()
-        except InvalidJobConfiguration as ex:
-            raise BadParameter('Job type configuration invalid: %s' % unicode(ex))
-
-        # Fetch the current job type model
-        try:
-            job_type = JobType.objects.get(name=name, version=version)
-        except JobType.DoesNotExist:
-            raise Http404
-
-        # Check for invalid fields
-        fields = {'icon_code', 'is_published', 'is_active', 'is_paused', 'max_scheduled', 'configuration'}
-        for key, value in request.data.iteritems():
-            if key not in fields:
-                raise InvalidJobField
-
-        try:
-            with transaction.atomic():
-                # Edit the job type
-                JobType.objects.edit_job_type_v6(job_type_id=job_type.id, manifest=None, is_published=is_published,
-                                                 docker_image=None, icon_code=icon_code, is_active=is_active,
-                                                 is_paused=is_paused, max_scheduled=max_scheduled,
-                                                 configuration=configuration, auto_update=auto_update)
-        except (InvalidJobField, InvalidSecretsConfiguration, ValueError,
-                InvalidJobConfiguration, InvalidInterfaceDefinition) as ex:
-            logger.exception('Unable to update job type: %i', job_type.id)
-            raise BadParameter(unicode(ex))
-
-        return HttpResponse(status=204)
-
-
-class JobTypeRevisionsView(ListAPIView):
-    """This view is the endpoint for retrieving revisions of a job type."""
-    queryset = JobTypeRevision.objects.all()
-    serializer_class = JobTypeRevisionSerializerV6
-
-    def list(self, request, name, version):
-        """Retrieves the list of versions for a job type with the given name and return them in JSON form
-
-        :param request: the HTTP GET request
-        :type request: :class:`rest_framework.request.Request`
-        :param name: The name of the job type
-        :type name: string
-        :param version: The version of the job type
-        :type version: string
-        :rtype: :class:`rest_framework.response.Response`
-        :returns: the HTTP response to send back to the user
-        """
-
-        order = ['-revision_num']
-
-        try:
-            job_type_revisions = JobTypeRevision.objects.get_job_type_revisions_v6(name, version, order)
-        except JobType.DoesNotExist:
-            raise Http404
-
-        page = self.paginate_queryset(job_type_revisions)
-        serializer = self.get_serializer(page, many=True)
-        return self.get_paginated_response(serializer.data)
-
-
-class JobTypeRevisionDetailsView(GenericAPIView):
-    """This view is the endpoint for retrieving/updating details of a version of a job type."""
-    queryset = JobTypeRevision.objects.all()
-    serializer_class = JobTypeRevisionDetailsSerializerV6
-
-    def get(self, request, name, version, revision_num):
-        """Retrieves the details for a job type version and return them in JSON form
-
-        :param request: the HTTP GET request
-        :type request: :class:`rest_framework.request.Request`
-        :param name: The name of the job type
-        :type name: string
-        :param version: The version of the job type
-        :type version: string
-        :param revision_num: The revision number of the job type
-        :type revision_num: int encoded as a str
-        :rtype: :class:`rest_framework.response.Response`
-        :returns: the HTTP response to send back to the user
-        """
-
-        try:
-            job_type_rev = JobTypeRevision.objects.get_details_v6(name, version, revision_num)
-        except JobType.DoesNotExist:
-            raise Http404
->>>>>>> 6d0d2e19
         except JobTypeRevision.DoesNotExist:
             raise Http404
 
@@ -972,9 +831,6 @@
     queryset = JobExecution.objects.all()
     serializer_class = JobExecutionSerializerV6
 
-<<<<<<< HEAD
-    def list(self, request, job_id):
-=======
     def list(self, request, job_id=None):
         """Gets job executions and their associated job_type id, name, and version
 
@@ -992,7 +848,6 @@
             raise Http404
 
     def list_v6(self, request, job_id):
->>>>>>> 6d0d2e19
         """Gets job executions and their associated job_type id, name, and version
 
         :param request: the HTTP GET request

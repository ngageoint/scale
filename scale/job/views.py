from __future__ import absolute_import
from __future__ import unicode_literals

import logging

import rest_framework.status as status
from django.db import transaction
from django.http.response import Http404, HttpResponse
from django.utils import timezone
from job.seed.exceptions import InvalidSeedManifestDefinition
from job.seed.manifest import SeedManifest
from rest_framework.generics import GenericAPIView, ListAPIView, ListCreateAPIView, RetrieveAPIView
from rest_framework.parsers import JSONParser
from rest_framework.renderers import StaticHTMLRenderer, JSONRenderer
from rest_framework.response import Response
from rest_framework.reverse import reverse
from rest_framework.views import APIView

from data.data.exceptions import InvalidData
from data.data.json.data_v6 import DataV6
from job.configuration.exceptions import InvalidJobConfiguration
from job.configuration.interface.exceptions import InvalidInterfaceDefinition
from job.configuration.json.job_config_v6 import convert_config_to_v6_json, JobConfigurationV6
from job.exceptions import InvalidJobField, NonSeedJobType
from job.messages.cancel_jobs_bulk import create_cancel_jobs_bulk_message
<<<<<<< HEAD
from job.serializers import (JobSerializerV6, JobDetailsSerializerV6, JobExecutionSerializerV6,
                             JobExecutionDetailsSerializerV6)
from job.job_type_serializers import (JobTypeSerializerV6, JobTypeListSerializerV6, JobTypeRevisionSerializerV6,
                                      JobTypeRevisionDetailsSerializerV6, JobTypeDetailsSerializerV6,
                                      JobTypePendingStatusSerializer, JobTypeRunningStatusSerializer,
                                      JobTypeFailedStatusSerializer, JobTypeStatusSerializer)
=======
from job.serializers import (JobSerializerV5, JobSerializerV6,
                             JobDetailsSerializerV5, JobDetailsSerializerV6,
                             JobExecutionSerializerV5, JobExecutionSerializerV6,
                             JobExecutionDetailsSerializerV5, JobExecutionDetailsSerializerV6,
                             JobWithExecutionSerializerV5, JobUpdateSerializerV5)
from job.job_type_serializers import (JobTypeSerializerV5, JobTypeSerializerV6,
                                      JobTypeListSerializerV6, JobTypeRevisionSerializerV6,
                                      JobTypeRevisionDetailsSerializerV6, JobTypeDetailsSerializerV5,
                                      JobTypeDetailsSerializerV6, JobTypePendingStatusSerializer,
                                      JobTypeRunningStatusSerializer, JobTypeFailedStatusSerializer,
                                      JobTypeStatusSerializer,JobTypePendingStatusSerializerV6,
                                      JobTypeRunningStatusSerializerV6, JobTypeFailedStatusSerializerV6,
                                      JobTypeStatusSerializerV6)
>>>>>>> ea4a8157
from messaging.manager import CommandMessageManager
from job.models import Job, JobExecution, JobInputFile, JobType, JobTypeRevision
from node.resources.json.resources import Resources
from queue.messages.requeue_jobs_bulk import create_requeue_jobs_bulk_message
from queue.models import Queue
from storage.models import ScaleFile
from storage.serializers import ScaleFileSerializerV6
import util.rest as rest_util
from util.rest import BadParameter
from vault.exceptions import InvalidSecretsConfiguration

logger = logging.getLogger(__name__)


class JobTypesView(ListCreateAPIView):
    """This view is the endpoint for retrieving the list of all job types."""
    queryset = JobType.objects.all()
    serializer_class = JobTypeSerializerV6

    def list(self, request):
        """Retrieves the list of all job types and returns it in JSON form

        :param request: the HTTP GET request
        :type request: :class:`rest_framework.request.Request`
        :rtype: :class:`rest_framework.response.Response`
        :returns: the HTTP response to send back to the user
        """

        keywords = rest_util.parse_string_list(request, 'keyword', required=False)
        is_active = rest_util.parse_bool(request, 'is_active', required=False)
        is_system = rest_util.parse_bool(request, 'is_system', required=False)
        ids = rest_util.parse_int_list(request, 'id', required=False)
        order = ['name']

        job_types = JobType.objects.get_job_types_v6(keywords=keywords, ids=ids, is_active=is_active,
                                                     is_system=is_system, order=order)

        page = self.paginate_queryset(job_types)
        serializer = self.get_serializer(page, many=True)
        return self.get_paginated_response(serializer.data)

    def create(self, request):

        """Creates a new job type and returns a link to the detail URL

        :param request: the HTTP POST request
        :type request: :class:`rest_framework.request.Request`
        :rtype: :class:`rest_framework.response.Response`
        :returns: the HTTP response to send back to the user
        """

        if self.request.version == 'v6':
            return self.create_v6(request)
        else:
            return Http404

    def create_v6(self, request):
        """Creates or edits a Seed job type and returns a link to the detail URL

        :param request: the HTTP POST request
        :type request: :class:`rest_framework.request.Request`
        :rtype: :class:`rest_framework.response.Response`
        :returns: the HTTP response to send back to the user
        """

        # Optional icon code value
        icon_code = rest_util.parse_string(request, 'icon_code', required=False)

        # Optional is published value
        is_published = rest_util.parse_string(request, 'is_published', required=False)

        # Optional max scheduled value
        max_scheduled = rest_util.parse_int(request, 'max_scheduled', required=False)

        # Require docker image value
        docker_image = rest_util.parse_string(request, 'docker_image', required=True)

        # Validate the job interface / manifest
        manifest_dict = rest_util.parse_dict(request, 'manifest', required=True)

        # If editing an existing job type, automatically update recipes containing said job type
        auto_update = rest_util.parse_bool(request, 'auto_update', required=False)

        manifest = None
        try:
            manifest = SeedManifest(manifest_dict, do_validate=True)
        except InvalidSeedManifestDefinition as ex:
            message = 'Seed Manifest invalid'
            logger.exception(message)
            raise BadParameter('%s: %s' % (message, unicode(ex)))

        # Validate the job configuration and pull out secrets
        configuration_dict = rest_util.parse_dict(request, 'configuration', required=False)

        configuration = None
        if configuration_dict:
            try:
                configuration = JobConfigurationV6(configuration_dict, do_validate=True).get_configuration()
            except InvalidJobConfiguration as ex:
                message = 'Job type configuration invalid'
                logger.exception(message)
                raise BadParameter('%s: %s' % (message, unicode(ex)))

        # Check for invalid fields
        fields = {'icon_code', 'is_published', 'max_scheduled', 'docker_image', 'configuration', 'manifest',
                  'auto_update'}
        for key, value in request.data.iteritems():
            if key not in fields:
                raise InvalidJobField

        name = manifest_dict['job']['name']
        version = manifest_dict['job']['jobVersion']

        existing_job_type = JobType.objects.filter(name=name, version=version).first()
        if not existing_job_type:
            try:
                # Create the job type
                job_type = JobType.objects.create_job_type_v6(icon_code=icon_code,
                                                              is_published=is_published,
                                                              max_scheduled=max_scheduled,
                                                              docker_image=docker_image,
                                                              manifest=manifest,
                                                              configuration=configuration)

            except (InvalidJobField, InvalidSecretsConfiguration, ValueError) as ex:
                message = 'Unable to create new job type'
                logger.exception(message)
                raise BadParameter('%s: %s' % (message, unicode(ex)))
            except InvalidSeedManifestDefinition as ex:
                message = 'Job type manifest invalid'
                logger.exception(message)
                raise BadParameter('%s: %s' % (message, unicode(ex)))
            except InvalidJobConfiguration as ex:
                message = 'Job type configuration invalid'
                logger.exception(message)
                raise BadParameter('%s: %s' % (message, unicode(ex)))
        else:
            try:
                JobType.objects.edit_job_type_v6(job_type_id=existing_job_type.id, manifest=manifest,
                                                 docker_image=docker_image, icon_code=icon_code, is_active=None,
                                                 is_paused=None, max_scheduled=max_scheduled,
                                                 is_published=is_published, configuration=configuration,
                                                 auto_update=auto_update)
            except (InvalidJobField, InvalidSecretsConfiguration, ValueError, InvalidInterfaceDefinition) as ex:
                logger.exception('Unable to update job type: %i', existing_job_type.id)
                raise BadParameter(unicode(ex))
            except InvalidSeedManifestDefinition as ex:
                message = 'Job type manifest invalid'
                logger.exception(message)
                raise BadParameter('%s: %s' % (message, unicode(ex)))
            except InvalidJobConfiguration as ex:
                message = 'Job type configuration invalid'
                logger.exception(message)
                raise BadParameter('%s: %s' % (message, unicode(ex)))

        # Fetch the full job type with details
        try:
            job_type = JobType.objects.get_details_v6(name, version)
        except JobType.DoesNotExist:
            raise Http404

        url = reverse('job_type_details_view', args=[job_type.name, job_type.version], request=request)
        serializer = JobTypeDetailsSerializerV6(job_type)

        return Response(serializer.data, status=status.HTTP_201_CREATED, headers=dict(location=url))

class JobTypeNamesView(ListCreateAPIView):
    """This view is the endpoint for retrieving the list of all job types."""
    queryset = JobType.objects.all()

    serializer_class = JobTypeListSerializerV6

    def list(self, request):
        """Retrieves the list of all job types and returns it in JSON form

        :param request: the HTTP GET request
        :type request: :class:`rest_framework.request.Request`
        :rtype: :class:`rest_framework.response.Response`
        :returns: the HTTP response to send back to the user
        """

        if self.request.version == 'v6':
            return self.list_v6(request)
        elif self.request.version == 'v7':
            return self.list_v6(request)
        else:
            return Http404

    def list_v6(self, request):
        """Retrieves the list of all job type names and returns it in JSON form

        :param request: the HTTP GET request
        :type request: :class:`rest_framework.request.Request`
        :rtype: :class:`rest_framework.response.Response`
        :returns: the HTTP response to send back to the user
        """

        keywords = rest_util.parse_string_list(request, 'keyword', required=False)
        is_active = rest_util.parse_bool(request, 'is_active', required=False)
        is_system = rest_util.parse_bool(request, 'is_system', required=False)
        ids = rest_util.parse_int_list(request, 'id', required=False)
        order = ['name']

        job_types = JobType.objects.get_job_type_names_v6(keywords=keywords, ids=ids, is_active=is_active,
                                                     is_system=is_system, order=order)

        page = self.paginate_queryset(job_types)
        serializer = self.get_serializer(page, many=True)
        return self.get_paginated_response(serializer.data)

class JobTypeVersionsView(ListAPIView):
    """This view is the endpoint for retrieving versions of a job type."""
    queryset = JobType.objects.all()
    serializer_class = JobTypeSerializerV6

    def list(self, request, name):
        """Retrieves the list of versions for a job type with the given name and return them in JSON form

        :param request: the HTTP GET request
        :type request: :class:`rest_framework.request.Request`
        :param name: The name of the job type
        :type name: string
        :rtype: :class:`rest_framework.response.Response`
        :returns: the HTTP response to send back to the user
        """

        is_active = rest_util.parse_bool(request, 'is_active', required=False)
        order = ['-version']

        job_types = JobType.objects.get_job_type_versions_v6(name, is_active, order)

        page = self.paginate_queryset(job_types)
        serializer = self.get_serializer(page, many=True)
        return self.get_paginated_response(serializer.data)


class JobTypeDetailsView(GenericAPIView):
    """This view is the endpoint for retrieving/updating details of a version of a job type."""
    queryset = JobType.objects.all()
    serializer_class = JobTypeDetailsSerializerV6

    def get(self, request, name, version):
        """Retrieves the details for a job type version and return them in JSON form

        :param request: the HTTP GET request
        :type request: :class:`rest_framework.request.Request`
        :param name: The name of the job type
        :type name: string
        :param version: The version of the job type
        :type version: string
        :rtype: :class:`rest_framework.response.Response`
        :returns: the HTTP response to send back to the user
        """

        try:
            job_type = JobType.objects.get_details_v6(name, version)
        except JobType.DoesNotExist:
            raise Http404
        except NonSeedJobType as ex:
            logger.exception('Attempting to use v6 interface for non seed image with name=%s, version=%s', name, version)
            raise BadParameter(unicode(ex))

        serializer = self.get_serializer(job_type)
        return Response(serializer.data)

    def patch(self, request, name, version):
        """Edits an existing seed job type and returns the updated details

        :param request: the HTTP PATCH request
        :type request: :class:`rest_framework.request.Request`
        :param job_type_id: The ID for the job type.
        :type job_type_id: int encoded as a str
        :rtype: :class:`rest_framework.response.Response`
        :returns: the HTTP response to send back to the user
        """

        auto_update = rest_util.parse_bool(request, 'auto_update', required=False)
        icon_code = rest_util.parse_string(request, 'icon_code', required=False)
        is_published = rest_util.parse_string(request, 'is_published', required=False)
        is_active = rest_util.parse_bool(request, 'is_active', required=False)
        is_paused = rest_util.parse_bool(request, 'is_paused', required=False)
        max_scheduled = rest_util.parse_int(request, 'max_scheduled', required=False)
        # Validate the job configuration and pull out secrets
        configuration_dict = rest_util.parse_dict(request, 'configuration', required=False)
        configuration = None
        try:
            if configuration_dict:
                configuration = JobConfigurationV6(configuration_dict).get_configuration()
        except InvalidJobConfiguration as ex:
            raise BadParameter('Job type configuration invalid: %s' % unicode(ex))

        # Fetch the current job type model
        try:
            job_type = JobType.objects.get(name=name, version=version)
        except JobType.DoesNotExist:
            raise Http404

        # Check for invalid fields
        fields = {'icon_code', 'is_published', 'is_active', 'is_paused', 'max_scheduled', 'configuration'}
        for key, value in request.data.iteritems():
            if key not in fields:
                raise InvalidJobField

        try:
            with transaction.atomic():
                # Edit the job type
                JobType.objects.edit_job_type_v6(job_type_id=job_type.id, manifest=None, is_published=is_published,
                                                 docker_image=None, icon_code=icon_code, is_active=is_active,
                                                 is_paused=is_paused, max_scheduled=max_scheduled,
                                                 configuration=configuration, auto_update=auto_update)
        except (InvalidJobField, InvalidSecretsConfiguration, ValueError,
                InvalidJobConfiguration, InvalidInterfaceDefinition) as ex:
            logger.exception('Unable to update job type: %i', job_type.id)
            raise BadParameter(unicode(ex))

        return HttpResponse(status=204)


class JobTypeRevisionsView(ListAPIView):
    """This view is the endpoint for retrieving revisions of a job type."""
    queryset = JobTypeRevision.objects.all()
    serializer_class = JobTypeRevisionSerializerV6

    def list(self, request, name, version):
        """Retrieves the list of versions for a job type with the given name and return them in JSON form

        :param request: the HTTP GET request
        :type request: :class:`rest_framework.request.Request`
        :param name: The name of the job type
        :type name: string
        :param version: The version of the job type
        :type version: string
        :rtype: :class:`rest_framework.response.Response`
        :returns: the HTTP response to send back to the user
        """

        order = ['-revision_num']

        try:
            job_type_revisions = JobTypeRevision.objects.get_job_type_revisions_v6(name, version, order)
        except JobType.DoesNotExist:
            raise Http404

        page = self.paginate_queryset(job_type_revisions)
        serializer = self.get_serializer(page, many=True)
        return self.get_paginated_response(serializer.data)


class JobTypeRevisionDetailsView(GenericAPIView):
    """This view is the endpoint for retrieving/updating details of a version of a job type."""
    queryset = JobTypeRevision.objects.all()
    serializer_class = JobTypeRevisionDetailsSerializerV6

    def get(self, request, name, version, revision_num):
        """Retrieves the details for a job type version and return them in JSON form

        :param request: the HTTP GET request
        :type request: :class:`rest_framework.request.Request`
        :param name: The name of the job type
        :type name: string
        :param version: The version of the job type
        :type version: string
        :param revision_num: The revision number of the job type
        :type revision_num: int encoded as a str
        :rtype: :class:`rest_framework.response.Response`
        :returns: the HTTP response to send back to the user
        """

        try:
            job_type_rev = JobTypeRevision.objects.get_details_v6(name, version, revision_num)
        except JobType.DoesNotExist:
            raise Http404
        except JobTypeRevision.DoesNotExist:
            raise Http404

        serializer = self.get_serializer(job_type_rev)
        return Response(serializer.data)


class JobTypesValidationView(APIView):
    """This view is the endpoint for validating a new job type before attempting to actually create it"""
    queryset = JobType.objects.all()

    def post(self, request):
        """Validates a new job type and returns any warnings discovered

        :param request: the HTTP POST request
        :type request: :class:`rest_framework.request.Request`
        :rtype: :class:`rest_framework.response.Response`
        :returns: the HTTP response to send back to the user
        """

        # Validate the seed manifest and job configuration
        manifest_dict = rest_util.parse_dict(request, 'manifest', required=True)
        configuration_dict = rest_util.parse_dict(request, 'configuration', required=True)

        # Validate the job type
        validation = JobType.objects.validate_job_type_v6(manifest_dict=manifest_dict,
                                                          configuration_dict=configuration_dict)

        resp_dict = {'is_valid': validation.is_valid, 'errors': [e.to_dict() for e in validation.errors],
                     'warnings': [w.to_dict() for w in validation.warnings]}
        return Response(resp_dict)


class JobTypesPendingView(ListAPIView):
    """This view is the endpoint for retrieving the status of all currently pending job types."""
    queryset = JobType.objects.all()
    #serializer_class = JobTypePendingStatusSerializer

    # TODO: remove this class and un-comment serializer declaration when REST API v5 is removed
    def get_serializer_class(self):
        """Returns the appropriate serializer based off the requests version of the REST API. """

        if self.request.version == 'v6':
            return JobTypePendingStatusSerializerV6
        else:
            return JobTypePendingStatusSerializer
            
    def list(self, request):
        """Retrieves the current status of pending job types and returns it in JSON form

        :param request: the HTTP GET request
        :type request: :class:`rest_framework.request.Request`
        :rtype: :class:`rest_framework.response.Response`
        :returns: the HTTP response to send back to the user
        """

        # Get all the pending job types with statistics
        pending_status = JobType.objects.get_pending_status()

        # Wrap the response with paging information
        page = self.paginate_queryset(pending_status)
        serializer = self.get_serializer(page, many=True)
        return self.get_paginated_response(serializer.data)


class JobTypesRunningView(ListAPIView):
    """This view is the endpoint for retrieving the status of all currently running job types."""
    queryset = JobType.objects.all()
    #serializer_class = JobTypeRunningStatusSerializer

    # TODO: remove this class and un-comment serializer declaration when REST API v5 is removed
    def get_serializer_class(self):
        """Returns the appropriate serializer based off the requests version of the REST API. """

        if self.request.version == 'v6':
            return JobTypeRunningStatusSerializerV6
        else:
            return JobTypeRunningStatusSerializer
            
    def list(self, request):
        """Retrieves the current status of running job types and returns it in JSON form

        :param request: the HTTP GET request
        :type request: :class:`rest_framework.request.Request`
        :rtype: :class:`rest_framework.response.Response`
        :returns: the HTTP response to send back to the user
        """

        # Get all the running job types with statistics
        running_status = JobType.objects.get_running_status()

        # Wrap the response with paging information
        page = self.paginate_queryset(running_status)
        serializer = self.get_serializer(page, many=True)
        return self.get_paginated_response(serializer.data)


class JobTypesSystemFailuresView(ListAPIView):
    """This view is the endpoint for viewing system errors organized by job type."""
    queryset = JobType.objects.all()
    #serializer_class = JobTypeFailedStatusSerializer

    # TODO: remove this class and un-comment serializer declaration when REST API v5 is removed
    def get_serializer_class(self):
        """Returns the appropriate serializer based off the requests version of the REST API. """

        if self.request.version == 'v6':
            return JobTypeFailedStatusSerializerV6
        else:
            return JobTypeFailedStatusSerializer
            
    def list(self, request):
        """Retrieves the job types that have failed with system errors and returns them in JSON form

        :param request: the HTTP GET request
        :type request: :class:`rest_framework.request.Request`
        :rtype: :class:`rest_framework.response.Response`
        :returns: the HTTP response to send back to the user
        """

        # Get all the failed job types with statistics
        failed_status = JobType.objects.get_failed_status()

        # Wrap the response with paging information
        page = self.paginate_queryset(failed_status)
        serializer = self.get_serializer(page, many=True)
        return self.get_paginated_response(serializer.data)


class JobTypesStatusView(ListAPIView):
    """This view is the endpoint for retrieving overall job type status information."""
    queryset = JobType.objects.all()
    #serializer_class = JobTypeStatusSerializer
    
    # TODO: remove this class and un-comment serializer declaration when REST API v5 is removed
    def get_serializer_class(self):
        """Returns the appropriate serializer based off the requests version of the REST API. """

        if self.request.version == 'v6':
            return JobTypeStatusSerializerV6
        else:
            return JobTypeStatusSerializer
            
    def list(self, request):
        """Retrieves the list of all job types with status and returns it in JSON form

        :param request: the HTTP GET request
        :type request: :class:`rest_framework.request.Request`
        :rtype: :class:`rest_framework.response.Response`
        :returns: the HTTP response to send back to the user
        """

        # Get a list of all job type status counts
        started = rest_util.parse_timestamp(request, 'started', 'PT3H0M0S')
        ended = rest_util.parse_timestamp(request, 'ended', required=False)

        job_type_statuses = JobType.objects.get_status(started=started, ended=ended)

        page = self.paginate_queryset(job_type_statuses)
        serializer = self.get_serializer(page, many=True)
        return self.get_paginated_response(serializer.data)


class JobsView(ListAPIView):
    """This view is the endpoint for retrieving a list of all available jobs."""
    queryset = Job.objects.all()
    serializer_class = JobSerializerV6

    def list(self, request):
        """Retrieves jobs and returns it in JSON form

        :param request: the HTTP GET request
        :type request: :class:`rest_framework.request.Request`
        :rtype: :class:`rest_framework.response.Response`
        :returns: the HTTP response to send back to the user
        """

        started = rest_util.parse_timestamp(request, 'started', required=False)
        ended = rest_util.parse_timestamp(request, 'ended', required=False)
        rest_util.check_time_range(started, ended)

        source_started = rest_util.parse_timestamp(request, 'source_started', required=False)
        source_ended = rest_util.parse_timestamp(request, 'source_ended', required=False)
        rest_util.check_time_range(source_started, source_ended)

        source_sensor_classes = rest_util.parse_string_list(request, 'source_sensor_class', required=False)
        source_sensors = rest_util.parse_string_list(request, 'source_sensor', required=False)
        source_collections = rest_util.parse_string_list(request, 'source_collection', required=False)
        source_tasks = rest_util.parse_string_list(request, 'source_task', required=False)

        statuses = rest_util.parse_string_list(request, 'status', required=False)
        job_ids = rest_util.parse_int_list(request, 'job_id', required=False)
        job_type_ids = rest_util.parse_int_list(request, 'job_type_id', required=False)
        job_type_names = rest_util.parse_string_list(request, 'job_type_name', required=False)
        batch_ids = rest_util.parse_int_list(request, 'batch_id', required=False)
        recipe_ids = rest_util.parse_int_list(request, 'recipe_id', required=False)
        error_categories = rest_util.parse_string_list(request, 'error_category', required=False)
        error_ids = rest_util.parse_int_list(request, 'error_id', required=False)
        is_superseded = rest_util.parse_bool(request, 'is_superseded', required=False)

        order = rest_util.parse_string_list(request, 'order', required=False)

        jobs = Job.objects.get_jobs_v6( started=started, ended=ended,
                                       source_started=source_started, source_ended=source_ended,
                                       source_sensor_classes=source_sensor_classes, source_sensors=source_sensors,
                                       source_collections=source_collections, source_tasks=source_tasks,
                                       statuses=statuses, job_ids=job_ids,
                                       job_type_ids=job_type_ids, job_type_names=job_type_names,
                                       batch_ids=batch_ids, recipe_ids=recipe_ids,
                                       error_categories=error_categories, error_ids=error_ids,
                                       is_superseded=is_superseded, order=order)
        page = self.paginate_queryset(jobs)
        serializer = self.get_serializer(page, many=True)

        return self.get_paginated_response(serializer.data)

    def post(self, request):
        """Creates a new job, places it on the queue, and returns the new job information in JSON form

        :param request: the HTTP POST request
        :type request: :class:`rest_framework.request.Request`
        :rtype: :class:`rest_framework.response.Response`
        :returns: the HTTP response to send back to the user
        """

        job_type_id = rest_util.parse_int(request, 'job_type_id')
        job_data = rest_util.parse_dict(request, 'input', {})
        configuration_dict = rest_util.parse_dict(request, 'configuration', required=False)
        configuration = None

        try:
            jobData = DataV6(job_data, do_validate=True)
        except InvalidData as ex:
            logger.exception('Unable to queue new job. Invalid input: %s', job_data)
            raise BadParameter(unicode(ex))

        try:
            job_type = JobType.objects.get(pk=job_type_id)
        except JobType.DoesNotExist:
            raise Http404

        if configuration_dict:
            try:
                existing = convert_config_to_v6_json(job_type.get_job_configuration())
                configuration = JobConfigurationV6(configuration_dict, existing=existing,
                                                   do_validate=True).get_configuration()
            except InvalidJobConfiguration as ex:
                message = 'Job type configuration invalid'
                logger.exception(message)
                raise BadParameter('%s: %s' % (message, unicode(ex)))

        try:
            job_id = Queue.objects.queue_new_job_for_user_v6(job_type=job_type, job_data=jobData.get_data(),
                                                             job_configuration=configuration)
        except InvalidData as err:
            logger.exception('Invalid job data.')
            return Response('Invalid job data: ' + unicode(err), status=status.HTTP_400_BAD_REQUEST)

        try:
            job_details = Job.objects.get_details(job_id)
        except Job.DoesNotExist:
            raise Http404

        serializer = JobDetailsSerializerV6(job_details)
        job_url = reverse('job_details_view', args=[job_id], request=request)
        return Response(serializer.data, status=status.HTTP_201_CREATED, headers=dict(location=job_url))


class CancelJobsView(GenericAPIView):
    """This view is the endpoint for canceling jobs"""
    parser_classes = (JSONParser,)
    queryset = Job.objects.all()
    serializer_class = JobSerializerV6

    def post(self, request):
        """Submit command message to cancel jobs that fit the given filter criteria

        :param request: the HTTP GET request
        :type request: :class:`rest_framework.request.Request`
        :returns: the HTTP response to send back to the user
        """

        started = rest_util.parse_timestamp(request, 'started', required=False)
        ended = rest_util.parse_timestamp(request, 'ended', required=False)
        rest_util.check_time_range(started, ended)

        error_categories = rest_util.parse_string_list(request, 'error_categories', required=False)
        error_ids = rest_util.parse_int_list(request, 'error_ids', required=False)
        job_ids = rest_util.parse_int_list(request, 'job_ids', required=False)
        job_status = rest_util.parse_string(request, 'status', required=False)
        job_type_ids = rest_util.parse_int_list(request, 'job_type_ids', required=False)

        job_type_names = rest_util.parse_string_list(request, 'job_type_names', required=False)
        batch_ids = rest_util.parse_int_list(request, 'batch_ids', required=False)
        recipe_ids = rest_util.parse_int_list(request, 'recipe_ids', required=False)
        is_superseded = rest_util.parse_bool(request, 'is_superseded', required=False)

        job_types = rest_util.parse_dict_list(request, 'job_types', required=False)

        for jt in job_types:
            if 'name' not in jt or 'version' not in jt:
                raise BadParameter('Job types argument invalid: %s' % job_types)
            existing_job_type = JobType.objects.filter(name=jt['name'], version=jt['version']).first()
            if not existing_job_type:
                raise BadParameter('Job Type with name: %s and version: %s does not exist' % (jt['name'], jt['version']))
            job_type_ids.append(existing_job_type.id)

        # Create and send message
        msg = create_cancel_jobs_bulk_message(started=started, ended=ended, error_categories=error_categories,
                                              error_ids=error_ids, job_ids=job_ids, job_type_ids=job_type_ids,
                                              status=job_status, job_type_names=job_type_names,
                                              batch_ids=batch_ids, recipe_ids=recipe_ids,
                                              is_superseded=is_superseded)
        CommandMessageManager().send_messages([msg])

        return Response(status=status.HTTP_202_ACCEPTED)


class RequeueJobsView(GenericAPIView):
    """This view is the endpoint for re-queuing jobs that have failed or been canceled"""
    parser_classes = (JSONParser,)
    queryset = Job.objects.all()

    def post(self, request):
        """Submit command message to re-queue jobs that fit the given filter criteria

        :param request: the HTTP GET request
        :type request: :class:`rest_framework.request.Request`
        :returns: the HTTP response to send back to the user
        """

        started = rest_util.parse_timestamp(request, 'started', required=False)
        ended = rest_util.parse_timestamp(request, 'ended', required=False)
        rest_util.check_time_range(started, ended)

        error_categories = rest_util.parse_string_list(request, 'error_categories', required=False)
        error_ids = rest_util.parse_int_list(request, 'error_ids', required=False)
        job_ids = rest_util.parse_int_list(request, 'job_ids', required=False)
        job_status = rest_util.parse_string(request, 'status', required=False)
        job_type_ids = rest_util.parse_int_list(request, 'job_type_ids', required=False)
        priority = rest_util.parse_int(request, 'priority', required=False)

        job_type_names = rest_util.parse_string_list(request, 'job_type_names', required=False)
        batch_ids = rest_util.parse_int_list(request, 'batch_ids', required=False)
        recipe_ids = rest_util.parse_int_list(request, 'recipe_ids', required=False)
        is_superseded = rest_util.parse_bool(request, 'is_superseded', required=False)

        job_types = rest_util.parse_dict_list(request, 'job_types', required=False)

        for jt in job_types:
            if 'name' not in jt or 'version' not in jt:
                raise BadParameter('Job types argument invalid: %s' % job_types)
            existing_job_type = JobType.objects.filter(name=jt['name'], version=jt['version']).first()
            if not existing_job_type:
                raise BadParameter('Job Type with name: %s and version: %s does not exist' % (jt['name'], jt['version']))
            job_type_ids.append(existing_job_type.id)

        # Create and send message
        msg = create_requeue_jobs_bulk_message(started=started, ended=ended, error_categories=error_categories,
                                               error_ids=error_ids, job_ids=job_ids, job_type_ids=job_type_ids,
                                               priority=priority, status=job_status, job_type_names=job_type_names,
                                               batch_ids=batch_ids, recipe_ids=recipe_ids, is_superseded=is_superseded)
        CommandMessageManager().send_messages([msg])

        return Response(status=status.HTTP_202_ACCEPTED)


class JobDetailsView(GenericAPIView):
    """This view is the endpoint for retrieving details about a single job."""
    queryset = Job.objects.all()
    serializer_class = JobDetailsSerializerV6

    def get(self, request, job_id):
        """Retrieves jobs and returns it in JSON form

        :param request: the HTTP GET request
        :type request: :class:`rest_framework.request.Request`
        :param job_id: The ID for the job.
        :type job_id: int encoded as a str
        :rtype: :class:`rest_framework.response.Response`
        :returns: the HTTP response to send back to the user
        """

        try:
            job = Job.objects.get_details(job_id)
        except Job.DoesNotExist:
            raise Http404

        serializer = self.get_serializer(job)
        return Response(serializer.data)


class JobInputFilesView(ListAPIView):
    """This is the endpoint for retrieving details about input files associated with a job."""
    queryset = JobInputFile.objects.all()
    serializer_class = ScaleFileSerializerV6

    def get(self, request, job_id):
        """Retrieve detailed information about the input files for a job

        :param request: the HTTP GET request
        :type request: :class:`rest_framework.request.Request`
        :param job_id: The ID for the job.
        :type job_id: int encoded as a str
        :rtype: :class:`rest_framework.response.Response`
        :returns: the HTTP response to send back to the user
        """

        started = rest_util.parse_timestamp(request, 'started', required=False)
        ended = rest_util.parse_timestamp(request, 'ended', required=False)
        rest_util.check_time_range(started, ended)
        time_field = rest_util.parse_string(request, 'time_field', required=False,
                                            accepted_values=ScaleFile.VALID_TIME_FIELDS)
        file_name = rest_util.parse_string(request, 'file_name', required=False)
        job_input = rest_util.parse_string(request, 'job_input', required=False)

        files = JobInputFile.objects.get_job_input_files(job_id, started=started, ended=ended, time_field=time_field,
                                                         file_name=file_name, job_input=job_input)

        page = self.paginate_queryset(files)
        serializer = self.get_serializer(page, many=True)
        return self.get_paginated_response(serializer.data)


class JobExecutionsView(ListAPIView):
    """This view is the endpoint for viewing job executions and their associated job_type id, name, and version"""
    queryset = JobExecution.objects.all()
    serializer_class = JobExecutionSerializerV6

    def list(self, request, job_id=None):
        """Gets job executions and their associated job_type id, name, and version

        :param request: the HTTP GET request
        :type request: :class:`rest_framework.request.Request`
        :param job_id: The ID for the job.
        :type job_id: int encoded as a str
        :rtype: :class:`rest_framework.response.Response`
        :returns: the HTTP response to send back to the user
        """

        if request.version == 'v6':
            return self.list_v6(request, job_id)
        else:
            raise Http404

    def list_v6(self, request, job_id):
        """Gets job executions and their associated job_type id, name, and version

        :param request: the HTTP GET request
        :type request: :class:`rest_framework.request.Request`
        :rtype: :class:`rest_framework.response.Response`
        :returns: the HTTP response to send back to the user
        """

        statuses = rest_util.parse_string_list(request, 'status', required=False)
        node_ids = rest_util.parse_int_list(request, 'node_id', required=False)
        error_ids = rest_util.parse_int_list(request, 'error_id', required=False)
        error_cats = rest_util.parse_string_list(request, 'error_category', required=False)

        job_exes = JobExecution.objects.get_job_exes(job_id=job_id, statuses=statuses, node_ids=node_ids,
                                                     error_ids=error_ids, error_categories=error_cats)

        page = self.paginate_queryset(job_exes)
        serializer = self.get_serializer(page, many=True)
        return self.get_paginated_response(serializer.data)


class JobExecutionDetailsView(RetrieveAPIView):
    """This view is the endpoint for viewing job execution detail"""
    queryset = JobExecution.objects.all()
    serializer_class = JobExecutionDetailsSerializerV6

    def retrieve(self, request, job_id, exe_num):
        """Gets job execution and associated job_type id, name, and version

        :param request: the HTTP GET request
        :type request: :class:`rest_framework.request.Request`
        :param job_id: The ID for the job.
        :type job_id: int encoded as a str
        :param exe_num: the execution number
        :type exe_num: int encoded as a str
        :rtype: :class:`rest_framework.response.Response`
        :returns: the HTTP response to send back to the user
        """

        try:
            job_exe = JobExecution.objects.get_job_exe_details(job_id=job_id, exe_num=exe_num)
        except JobExecution.DoesNotExist:
            raise Http404

        serializer = self.get_serializer(job_exe)
        return Response(serializer.data)

class JobExecutionSpecificLogView(RetrieveAPIView):
    """This view is the endpoint for viewing the text of specific job execution logs"""
    renderer_classes = (JSONRenderer, rest_util.PlainTextRenderer, StaticHTMLRenderer)

    def retrieve(self, request, job_exe_id, log_id):
        """Gets job execution log specified.

        :param request: the HTTP GET request
        :type request: :class:`rest_framework.request.Request`
        :param job_exe_id: the job execution id
        :type job_exe_id: int
        :param log_id: the log name to get (stdout, stderr, or combined)
        :type log_id: str
        :rtype: :class:`rest_framework.response.Response`
        :returns: the HTTP response to send back to the user
        """

        try:
            job_exe = JobExecution.objects.get_logs(job_exe_id)
        except JobExecution.DoesNotExist:
            raise Http404

        include_stdout = include_stderr = True
        if log_id == 'stdout':
            include_stderr = False
        elif log_id == 'stderr':
            include_stdout = False

        started = rest_util.parse_timestamp(request, 'started', required=False)

        if request.accepted_renderer.format == 'json':
            logs, last_modified = job_exe.get_log_json(include_stdout, include_stderr, started)
        elif request.accepted_renderer.format == 'txt':
            logs, last_modified = job_exe.get_log_text(include_stdout, include_stderr, started, False)
        elif request.accepted_renderer.format == 'html':
            logs, last_modified = job_exe.get_log_text(include_stdout, include_stderr, started, True)
            if logs is not None:
                logs = '<html><head><style>.stdout {} .stderr {color: red;}</style></head><body>' + logs + '</body></html>'
        else:
            return HttpResponse('%s is not a valid content type request.' % request.accepted_renderer.content_type,
                                content_type='text/plain', status=406)

        if logs is None:
            rsp = HttpResponse(status=204)
        else:
            rsp = Response(data=logs)
        return rsp<|MERGE_RESOLUTION|>--- conflicted
+++ resolved
@@ -23,28 +23,14 @@
 from job.configuration.json.job_config_v6 import convert_config_to_v6_json, JobConfigurationV6
 from job.exceptions import InvalidJobField, NonSeedJobType
 from job.messages.cancel_jobs_bulk import create_cancel_jobs_bulk_message
-<<<<<<< HEAD
 from job.serializers import (JobSerializerV6, JobDetailsSerializerV6, JobExecutionSerializerV6,
                              JobExecutionDetailsSerializerV6)
 from job.job_type_serializers import (JobTypeSerializerV6, JobTypeListSerializerV6, JobTypeRevisionSerializerV6,
                                       JobTypeRevisionDetailsSerializerV6, JobTypeDetailsSerializerV6,
                                       JobTypePendingStatusSerializer, JobTypeRunningStatusSerializer,
-                                      JobTypeFailedStatusSerializer, JobTypeStatusSerializer)
-=======
-from job.serializers import (JobSerializerV5, JobSerializerV6,
-                             JobDetailsSerializerV5, JobDetailsSerializerV6,
-                             JobExecutionSerializerV5, JobExecutionSerializerV6,
-                             JobExecutionDetailsSerializerV5, JobExecutionDetailsSerializerV6,
-                             JobWithExecutionSerializerV5, JobUpdateSerializerV5)
-from job.job_type_serializers import (JobTypeSerializerV5, JobTypeSerializerV6,
-                                      JobTypeListSerializerV6, JobTypeRevisionSerializerV6,
-                                      JobTypeRevisionDetailsSerializerV6, JobTypeDetailsSerializerV5,
-                                      JobTypeDetailsSerializerV6, JobTypePendingStatusSerializer,
-                                      JobTypeRunningStatusSerializer, JobTypeFailedStatusSerializer,
-                                      JobTypeStatusSerializer,JobTypePendingStatusSerializerV6,
-                                      JobTypeRunningStatusSerializerV6, JobTypeFailedStatusSerializerV6,
-                                      JobTypeStatusSerializerV6)
->>>>>>> ea4a8157
+                                      JobTypeFailedStatusSerializer, JobTypeStatusSerializer,
+                                      JobTypePendingStatusSerializerV6, JobTypeRunningStatusSerializerV6,
+                                      JobTypeFailedStatusSerializerV6, JobTypeStatusSerializerV6)
 from messaging.manager import CommandMessageManager
 from job.models import Job, JobExecution, JobInputFile, JobType, JobTypeRevision
 from node.resources.json.resources import Resources
@@ -463,7 +449,7 @@
             return JobTypePendingStatusSerializerV6
         else:
             return JobTypePendingStatusSerializer
-            
+
     def list(self, request):
         """Retrieves the current status of pending job types and returns it in JSON form
 
@@ -495,7 +481,7 @@
             return JobTypeRunningStatusSerializerV6
         else:
             return JobTypeRunningStatusSerializer
-            
+
     def list(self, request):
         """Retrieves the current status of running job types and returns it in JSON form
 
@@ -527,7 +513,7 @@
             return JobTypeFailedStatusSerializerV6
         else:
             return JobTypeFailedStatusSerializer
-            
+
     def list(self, request):
         """Retrieves the job types that have failed with system errors and returns them in JSON form
 
@@ -550,7 +536,7 @@
     """This view is the endpoint for retrieving overall job type status information."""
     queryset = JobType.objects.all()
     #serializer_class = JobTypeStatusSerializer
-    
+
     # TODO: remove this class and un-comment serializer declaration when REST API v5 is removed
     def get_serializer_class(self):
         """Returns the appropriate serializer based off the requests version of the REST API. """
@@ -559,7 +545,7 @@
             return JobTypeStatusSerializerV6
         else:
             return JobTypeStatusSerializer
-            
+
     def list(self, request):
         """Retrieves the list of all job types with status and returns it in JSON form
 

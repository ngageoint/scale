"""Defines the database models for jobs and job types"""
from __future__ import unicode_literals

import copy
import datetime
import json
import logging
import math
import urllib2

import django.utils.timezone as timezone
import django.utils.html
import djorm_pgjson.fields
from django.conf import settings
from django.db import models, transaction
from django.db.models import Q

import job.execution.container as job_exe_container
from error.models import Error
from job.configuration.configuration.job_configuration import DockerParam, JobConfiguration, MODE_RO, MODE_RW
from job.configuration.data.job_data import JobData
from job.configuration.environment.job_environment import JobEnvironment
from job.configuration.interface.error_interface import ErrorInterface
from job.configuration.interface.job_interface import JobInterface
from job.configuration.results.job_results import JobResults
from job.exceptions import InvalidJobField
from job.execution.container import SCALE_JOB_EXE_INPUT_PATH, SCALE_JOB_EXE_OUTPUT_PATH
from job.triggers.configuration.trigger_rule import JobTriggerRuleConfiguration
from storage.models import ScaleFile, Workspace
from trigger.configuration.exceptions import InvalidTriggerType
from trigger.models import TriggerRule
from util.exceptions import RollbackTransaction
import util.parse


logger = logging.getLogger(__name__)


# Required resource minimums for jobs (e.g. resources required for pre and post tasks)
MIN_CPUS = 0.25
MIN_MEM = 128.0
MIN_DISK = 0.0


# IMPORTANT NOTE: Locking order
# Always adhere to the following model order for obtaining row locks via select_for_update() in order to prevent
# deadlocks and ensure query efficiency
# When applying status updates to jobs: JobExecution, Queue, Job, Recipe
# When editing a job/recipe type: RecipeType, JobType, TriggerRule


class JobManager(models.Manager):
    """Provides additional methods for handling jobs
    """

    def complete_job(self, job, when, results):
        """Updates the given job to COMPLETED status. The caller must have obtained a model lock on the job model.

        :param job: The job to update
        :type job: :class:`job.models.Job`
        :param when: The time that the job was completed
        :type when: :class:`datetime.datetime`
        :param results: The error that caused the failure (required if status is FAILED, should be None otherwise)
        :type results: :class:`job.configuration.results.job_results.JobResults`
        """

        job.status = 'COMPLETED'
        job.results = results.get_dict()
        job.ended = when
        job.last_status_change = when
        job.save()

    def create_job(self, job_type, event, superseded_job=None, delete_superseded=True):
        """Creates a new job for the given type and returns the job model. Optionally a job can be provided that the new
        job is superseding. If provided, the caller must have obtained a model lock on the job to supersede. The
        returned job model will have not yet been saved in the database.

        :param job_type: The type of the job to create
        :type job_type: :class:`job.models.JobType`
        :param event: The event that triggered the creation of this job
        :type event: :class:`trigger.models.TriggerEvent`
        :param superseded_job: The job that the created job is superseding, possibly None
        :type superseded_job: :class:`job.models.Job`
        :param delete_superseded: Whether the created job should delete products from the superseded job
        :type delete_superseded: :class:`job.models.Job`
        :returns: The new job
        :rtype: :class:`job.models.Job`
        """

        if not job_type.is_active:
            raise Exception('Job type is no longer active')
        if event is None:
            raise Exception('Event that triggered job creation is required')

        job = Job()
        job.job_type = job_type
        job.job_type_rev = JobTypeRevision.objects.get_revision(job_type.id, job_type.revision_num)
        job.event = event
        job.priority = job_type.priority
        job.timeout = job_type.timeout
        job.max_tries = job_type.max_tries
        job.cpus_required = max(job_type.cpus_required, MIN_CPUS)
        job.mem_required = max(job_type.mem_required, MIN_MEM)

        if superseded_job:
            root_id = superseded_job.root_superseded_job_id
            if not root_id:
                root_id = superseded_job.id
            job.root_superseded_job_id = root_id
            job.superseded_job = superseded_job
            job.delete_superseded = delete_superseded

        return job

    def get_jobs(self, started=None, ended=None, statuses=None, job_ids=None, job_type_ids=None, job_type_names=None,
                 job_type_categories=None, error_categories=None, order=None):
        """Returns a list of jobs within the given time range.

        :param started: Query jobs updated after this amount of time.
        :type started: :class:`datetime.datetime`
        :param ended: Query jobs updated before this amount of time.
        :type ended: :class:`datetime.datetime`
        :param statuses: Query jobs with the a specific execution status.
        :type statuses: [string]
        :param job_ids: Query jobs associated with the identifier.
        :type job_ids: [int]
        :param job_type_ids: Query jobs of the type associated with the identifier.
        :type job_type_ids: [int]
        :param job_type_names: Query jobs of the type associated with the name.
        :type job_type_names: [string]
        :param job_type_categories: Query jobs of the type associated with the category.
        :type job_type_categories: [string]
        :param error_categories: Query jobs that failed due to errors associated with the category.
        :type error_categories: [string]
        :param order: A list of fields to control the sort order.
        :type order: [string]
        :returns: The list of jobs that match the time range.
        :rtype: [:class:`job.models.Job`]
        """

        # Fetch a list of jobs
        jobs = Job.objects.all().select_related('job_type', 'job_type_rev', 'event', 'error')
        jobs = jobs.defer('job_type__interface', 'job_type_rev__job_type', 'job_type_rev__interface')

        # Apply time range filtering
        if started:
            jobs = jobs.filter(last_modified__gte=started)
        if ended:
            jobs = jobs.filter(last_modified__lte=ended)

        if statuses:
            jobs = jobs.filter(status__in=statuses)
        if job_ids:
            jobs = jobs.filter(id__in=job_ids)
        if job_type_ids:
            jobs = jobs.filter(job_type_id__in=job_type_ids)
        if job_type_names:
            jobs = jobs.filter(job_type__name__in=job_type_names)
        if job_type_categories:
            jobs = jobs.filter(job_type__category__in=job_type_categories)
        if error_categories:
            jobs = jobs.filter(error__category__in=error_categories)

        # Apply sorting
        if order:
            jobs = jobs.order_by(*order)
        else:
            jobs = jobs.order_by('last_modified')
        return jobs

    def get_details(self, job_id):
        """Gets additional details for the given job model based on related model attributes.

        The additional fields include: input files, recipe, job executions, and generated products.

        :param job_id: The unique identifier of the job.
        :type job_id: int
        :returns: The job with extra related attributes.
        :rtype: :class:`job.models.Job`
        """

        # Attempt to fetch the requested job
        job = Job.objects.select_related('job_type', 'job_type_rev', 'event', 'event__rule', 'error',
                                         'root_superseded_job', 'root_superseded_job__job_type', 'superseded_job',
                                         'superseded_job__job_type', 'superseded_by_job',
                                         'superseded_by_job__job_type').get(pk=job_id)

        # Attempt to get related job executions
        job.job_exes = JobExecution.objects.filter(job=job).order_by('-created')

        # Attempt to get related recipe
        # Use a localized import to make higher level application dependencies optional
        try:
            from recipe.models import RecipeJob
            recipe_jobs = RecipeJob.objects.filter(job=job).order_by('recipe__last_modified')
            recipe_jobs = recipe_jobs.select_related('recipe', 'recipe__recipe_type')
            job.recipes = [recipe_job.recipe for recipe_job in recipe_jobs]
        except:
            job.recipes = []

        # Fetch all the associated input files
        input_file_ids = job.get_job_data().get_input_file_ids()
        input_files = ScaleFile.objects.filter(id__in=input_file_ids)
        input_files = input_files.select_related('workspace').defer('workspace__json_config')
        input_files = input_files.order_by('id').distinct('id')

        # Attempt to get related products
        # Use a localized import to make higher level application dependencies optional
        try:
            from product.models import ProductFile
            output_files = ProductFile.objects.filter(job=job)
            output_files = output_files.select_related('file', 'file__workspace').defer('file__workspace__json_config')
            output_files = output_files.order_by('id').distinct('id')
        except:
            output_files = []

        # Merge job interface definitions with mapped values
        job_interface_dict = job.get_job_interface().get_dict()
        job.inputs = self._merge_job_data(job_interface_dict['input_data'],
                                          job.get_job_data().get_dict()['input_data'], input_files)
        job.outputs = self._merge_job_data(job_interface_dict['output_data'],
                                           job.get_job_results().get_dict()['output_data'], output_files)

        # TODO Remove these attributes once the UI migrates to "inputs" and "outputs"
        job.input_files = input_files
        job.products = output_files
        return job

    def get_job_updates(self, started=None, ended=None, statuses=None, job_type_ids=None,
                        job_type_names=None, job_type_categories=None, order=None):
        """Returns a list of jobs that changed status within the given time range.

        :param started: Query jobs updated after this amount of time.
        :type started: :class:`datetime.datetime`
        :param ended: Query jobs updated before this amount of time.
        :type ended: :class:`datetime.datetime`
        :param statuses: Query jobs with the a specific execution status.
        :type statuses: [string]
        :param job_type_ids: Query jobs of the type associated with the identifier.
        :type job_type_ids: [int]
        :param job_type_categories: Query jobs of the type associated with the category.
        :type job_type_categories: [string]
        :param job_type_names: Query jobs of the type associated with the name.
        :type job_type_names: [string]
        :param order: A list of fields to control the sort order.
        :type order: [string]
        :returns: The list of jobs that match the time range.
        :rtype: [:class:`job.models.Job`]
        """
        if not order:
            order = ['last_status_change']
        return self.get_jobs(started=started, ended=ended, statuses=statuses, job_type_ids=job_type_ids,
                             job_type_names=job_type_names, job_type_categories=job_type_categories, order=order)

    def get_locked_job(self, job_id):
        """Gets the job model with the given ID with a model lock obtained and related job_type and job_type_rev models

        :param job_id: The job ID
        :type job_id: int
        :returns: The job model
        :rtype: :class:`job.models.Job`
        """

        return self.get_locked_jobs([job_id])[0]

    def get_locked_jobs(self, job_ids):
        """Gets the job models for the given IDs with model locks obtained and related job_type and job_type_rev models

        :param job_ids: The job IDs
        :type job_ids: [int]
        :returns: The job models
        :rtype: [:class:`job.models.Job`]
        """

        self.lock_jobs(job_ids)

        return list(self.select_related('job_type', 'job_type_rev').filter(id__in=job_ids).iterator())

    def increment_max_tries(self, jobs):
        """Increments the max_tries of the given jobs to be one greater than their current number of executions. The
        caller must have obtained model locks on the job models.

        :param jobs: The jobs to update
        :type jobs: [:class:`job.models.Job`]
        """

        modified = timezone.now()

        # Update job models in memory and collect job IDs
        job_ids = set()
        for job in jobs:
            job_ids.add(job.id)
            job.max_tries = job.num_exes + 1
            job.last_modified = modified

        # Update job models in database with single query
        self.filter(id__in=job_ids).update(max_tries=models.F('num_exes') + 1, last_modified=modified)

    def lock_jobs(self, job_ids):
        """Obtains model locks on the job models with the given IDs (in ID order to prevent deadlocks)

        :param job_ids: The IDs of the jobs to lock
        :type job_ids: [int]
        """

        # Dummy list is used here to force query execution
        # Unfortunately this query can't usually be combined with other queries since using select_related() with
        # select_for_update() will cause the related fields to be locked as well. This requires 2 passes, such as the
        # two queries in get_locked_jobs().
        list(self.select_for_update().filter(id__in=job_ids).order_by('id').iterator())

    def queue_jobs(self, jobs, when, priority=None):
        """Queues the given jobs and returns the new queued job executions. The caller must have obtained model locks on
        the job models. Any jobs that are not in a valid status for being queued, are without job data, or are
        superseded will be ignored. All jobs should have their related job_type and job_type_rev models populated.

        :param jobs: The jobs to put on the queue
        :type jobs: [:class:`job.models.Job`]
        :param when: The time that the jobs are queued
        :type when: :class:`datetime.datetime`
        :param priority: An optional argument to reset the jobs' priority before they are queued
        :type priority: int
        :returns: The new queued job execution models
        :rtype: [:class:`job.models.JobExecution`]
        """

        modified = timezone.now()

        # Update job models in memory and collect job IDs
        job_ids = set()
        jobs_to_queue = []
        for job in jobs:
            if not job.is_ready_to_queue or not job.data or job.is_superseded:
                continue

            job_ids.add(job.id)
            jobs_to_queue.append(job)
            job.status = 'QUEUED'
            job.error = None
            job.queued = when
            job.started = None
            job.ended = None
            job.last_status_change = when
            job.num_exes += 1
            if priority:
                job.priority = priority
            job.last_modified = modified

        # Update job models in database with single query
        if priority:
            self.filter(id__in=job_ids).update(status='QUEUED', error=None, queued=when, started=None, ended=None,
                                               last_status_change=when, num_exes=models.F('num_exes') + 1,
                                               priority=priority, last_modified=modified)
        else:
            self.filter(id__in=job_ids).update(status='QUEUED', error=None, queued=when, started=None, ended=None,
                                               last_status_change=when, num_exes=models.F('num_exes') + 1,
                                               last_modified=modified)

        return JobExecution.objects.queue_job_exes(jobs_to_queue, when)

    def populate_job_data(self, job, data):
        """Populates the job data and all derived fields for the given job. The caller must have obtained a model lock
        on the job model. The job should have its related job_type and job_type_rev models populated.

        :param job: The job
        :type job: :class:`job.models.Job`
        :param data: JSON description defining the job data to run on
        :type data: :class:`job.configuration.data.job_data.JobData`
        :raises job.configuration.data.exceptions.InvalidData: If the job data is invalid
        """

        modified = timezone.now()

        # Validate job data
        interface = job.get_job_interface()
        interface.validate_data(data)

        # Analyze input files
        input_file_ids = data.get_input_file_ids()
        input_files = ScaleFile.objects.get_files(input_file_ids)
        input_size_bytes = 0
        input_workspaces = set()
        for input_file in input_files:
            input_size_bytes += input_file.file_size
            input_workspaces.add(input_file.workspace.name)

        # Calculate total input file size in MiB rounded up to the nearest whole MiB
        input_size_mb = long(math.ceil((input_size_bytes / (1024.0 * 1024.0))))
        # Calculate output space required in MiB rounded up to the nearest whole MiB
        multiplier = job.job_type.disk_out_mult_required
        const = job.job_type.disk_out_const_required
        output_size_mb = long(math.ceil(multiplier * input_size_mb + const))
        disk_in_required = max(input_size_mb, MIN_DISK)
        disk_out_required = max(output_size_mb, MIN_DISK)

        # Configure workspaces needed for the job
        configuration = job.get_job_configuration()
        for name in input_workspaces:
            configuration.add_job_task_workspace(name, MODE_RO)
        if not job.job_type.is_system:
            for name in input_workspaces:
                configuration.add_pre_task_workspace(name, MODE_RO)
                # We add input workspaces to post task so it can perform a parse results move if requested by the job's
                # results manifest
                configuration.add_post_task_workspace(name, MODE_RW)
            # TODO: Using workspace names in job data instead of IDs would save a query here
            for workspace in Workspace.objects.filter(id__in=data.get_output_workspace_ids()).iterator():
                if workspace.name not in input_workspaces:
                    configuration.add_post_task_workspace(workspace.name, MODE_RW)

        # Update job model in memory
        job.data = data.get_dict()
        job.configuration = configuration.get_dict()
        job.disk_in_required = disk_in_required
        job.disk_out_required = disk_out_required
        job.last_modified = modified

        # Update job model in database with single query
        self.filter(id=job.id).update(data=data.get_dict(), configuration=configuration.get_dict(),
                                      disk_in_required=disk_in_required, disk_out_required=disk_out_required,
                                      last_modified=modified)

    def populate_input_files(self, jobs):
        """Populates each of the given jobs with its input file references in a field called "input_files".

        :param jobs: The list of jobs to augment with input files.
        :type jobs: [:class:`job.models.Job`]
        """

        # Build a unique set of all input file identifiers
        # Build a mapping of job to its input file identifiers
        file_ids = set()
        job_file_map = dict()
        for job in jobs:
            input_file_ids = job.get_job_data().get_input_file_ids()
            job_file_map[job.id] = input_file_ids
            file_ids.update(input_file_ids)
            job.input_files = []

        # Fetch all the required source files
        input_files = ScaleFile.objects.filter(id__in=file_ids)
        input_files = input_files.select_related('workspace').defer('workspace__json_config')
        input_files = input_files.order_by('id').distinct('id')

        # Build a mapping of input file identifiers to input file
        input_file_map = {input_file.id: input_file for input_file in input_files}

        # Update each job with source file models
        for job in jobs:
            input_file_ids = job_file_map[job.id]
            for input_file_id in input_file_ids:
                if input_file_id in input_file_map:
                    job.input_files.append(input_file_map[input_file_id])

    def supersede_jobs(self, jobs, when):
        """Updates the given jobs to be superseded. The caller must have obtained model locks on the job models.

        :param jobs: The jobs to supersede
        :type jobs: [:class:`job.models.Job`]
        :param when: The time that the jobs were superseded
        :type when: :class:`datetime.datetime`
        """

        modified = timezone.now()

        # Update job models in memory and collect job IDs
        job_ids = set()
        jobs_to_cancel = []
        for job in jobs:
            job_ids.add(job.id)
            job.is_superseded = True
            job.superseded = when
            job.last_modified = modified
            if job.status in ['PENDING', 'BLOCKED']:
                jobs_to_cancel.append(job)

        # Update job models in database with single query
        self.filter(id__in=job_ids).update(is_superseded=True, superseded=when, last_modified=modified)

        # Cancel any jobs that are PENDING or BLOCKED
        if jobs_to_cancel:
            self.update_status(jobs_to_cancel, 'CANCELED', when)

    def update_status(self, jobs, status, when, error=None):
        """Updates the given jobs with the new status. The caller must have obtained model locks on the job models.

        :param jobs: The jobs to update
        :type jobs: [:class:`job.models.Job`]
        :param status: The new status
        :type status: string
        :param when: The time that the status change occurred
        :type when: :class:`datetime.datetime`
        :param error: The error that caused the failure (required if status is FAILED, should be None otherwise)
        :type error: :class:`error.models.Error`
        """

        if status == 'QUEUED':
            raise Exception('Changing status to QUEUED must use the queue_jobs() method')
        if status == 'FAILED' and not error:
            raise Exception('An error is required when status is FAILED')
        if not status == 'FAILED' and error:
            raise Exception('Status %s is invalid with an error' % status)

        change_started = (status == 'RUNNING')
        ended = when if status in Job.FINAL_STATUSES else None
        modified = timezone.now()

        # Update job models in memory and collect job IDs
        job_ids = set()
        for job in jobs:
            job_ids.add(job.id)
            job.status = status
            job.last_status_change = when
            if change_started:
                job.started = when
            job.ended = ended
            job.error = error
            job.last_modified = modified

        # Update job models in database with single query
        if change_started:
            self.filter(id__in=job_ids).update(status=status, last_status_change=when, started=when, ended=ended,
                                               error=error, last_modified=modified)
        else:
            self.filter(id__in=job_ids).update(status=status, last_status_change=when, ended=ended, error=error,
                                               last_modified=modified)

    def _merge_job_data(self, job_interface_dict, job_data_dict, job_files):

        # Setup the basic structure for merged results
        merged_dicts = copy.deepcopy(job_interface_dict)
        name_map = {merged_dict['name']: merged_dict for merged_dict in merged_dicts}
        file_map = {job_file.id: job_file for job_file in job_files}

        # Merge the job data with the result data
        for data_dict in job_data_dict:
            value = None
            if 'value' in data_dict:
                value = data_dict['value']
            elif 'file_id' in data_dict:
                value = file_map[data_dict['file_id']]
            elif 'file_ids' in data_dict:
                value = [file_map[file_id] for file_id in data_dict['file_ids']]

            merged_dict = name_map[data_dict['name']]
            merged_dict['value'] = value
        return merged_dicts


class Job(models.Model):
    """Represents a job to be run on the cluster. Any status updates to a job model requires obtaining a lock on the
    model using select_for_update(). If a related job execution model is changing status as well, its model lock must be
    obtained BEFORE obtaining the lock for the job model.

    :keyword job_type: The type of this job
    :type job_type: :class:`django.db.models.ForeignKey`
    :keyword job_type_rev: The revision of the job type when this job was created
    :type job_type_rev: :class:`django.db.models.ForeignKey`
    :keyword status: The status of the job
    :type status: :class:`django.db.models.CharField`
    :keyword event: The event that triggered the creation of this job
    :type event: :class:`django.db.models.ForeignKey`
    :keyword error: The error that caused the failure (should only be set when status is FAILED)
    :type error: :class:`django.db.models.ForeignKey`

    :keyword data: JSON description defining the data for this job. This field must be populated when the job is first
        queued.
    :type data: :class:`djorm_pgjson.fields.JSONField`
    :keyword configuration: JSON description describing the configuration for how the job should be run
    :type configuration: :class:`djorm_pgjson.fields.JSONField`
    :keyword results: JSON description defining the results for this job. This field is populated when the job is
        successfully completed.
    :type results: :class:`djorm_pgjson.fields.JSONField`

    :keyword priority: The priority of the job (lower number is higher priority)
    :type priority: :class:`django.db.models.IntegerField`
    :keyword timeout: The maximum amount of time to allow this job to run before being killed (in seconds)
    :type timeout: :class:`django.db.models.IntegerField`
    :keyword max_tries: The maximum number of times to try executing this job in case of errors (minimum one)
    :type max_tries: :class:`django.db.models.IntegerField`
    :keyword num_exes: The number of executions this job has had
    :type num_exes: :class:`django.db.models.IntegerField`
    :keyword cpus_required: The number of CPUs required for this job
    :type cpus_required: :class:`django.db.models.FloatField`
    :keyword mem_required: The amount of RAM in MiB required for this job
    :type mem_required: :class:`django.db.models.FloatField`
    :keyword disk_in_required: The amount of disk space in MiB required for input files for this job
    :type disk_in_required: :class:`django.db.models.FloatField`
    :keyword disk_out_required: The amount of disk space in MiB required for output (temp work and products) for this
        job
    :type disk_out_required: :class:`django.db.models.FloatField`

    :keyword is_superseded: Whether this job has been superseded and is obsolete. This may be true while
        superseded_by_job (the reverse relationship of superseded_job) is null, indicating that this job is obsolete
        (its recipe has been superseded), but there is no new job that has directly taken its place.
    :type is_superseded: :class:`django.db.models.BooleanField`
    :keyword root_superseded_job: The first job in the chain of superseded jobs. This field will be null for the first
        job in the chain (i.e. jobs that have a null superseded_job field).
    :type root_superseded_job: :class:`django.db.models.ForeignKey`
    :keyword superseded_job: The job that was directly superseded by this job. The reverse relationship can be accessed
        using 'superseded_by_job'.
    :type superseded_job: :class:`django.db.models.ForeignKey`
    :keyword delete_superseded: Whether this job should delete the products of the job that it has directly superseded
    :type delete_superseded: :class:`django.db.models.BooleanField`

    :keyword created: When the job was created
    :type created: :class:`django.db.models.DateTimeField`
    :keyword queued: When the job was added to the queue to be run when resources are available
    :type queued: :class:`django.db.models.DateTimeField`
    :keyword started: When the job started running
    :type started: :class:`django.db.models.DateTimeField`
    :keyword ended: When the job stopped running, which could be due to successful completion or an error condition
    :type ended: :class:`django.db.models.DateTimeField`
    :keyword last_status_change: When the job's last status change occurred
    :type last_status_change: :class:`django.db.models.DateTimeField`
    :keyword superseded: When this job was superseded
    :type superseded: :class:`django.db.models.DateTimeField`
    :keyword last_modified: When the job was last modified
    :type last_modified: :class:`django.db.models.DateTimeField`
    """

    JOB_STATUSES = (
        ('PENDING', 'PENDING'),
        ('BLOCKED', 'BLOCKED'),
        ('QUEUED', 'QUEUED'),
        ('RUNNING', 'RUNNING'),
        ('FAILED', 'FAILED'),
        ('COMPLETED', 'COMPLETED'),
        ('CANCELED', 'CANCELED'),
    )
    FINAL_STATUSES = ['FAILED', 'COMPLETED', 'CANCELED']

    job_type = models.ForeignKey('job.JobType', on_delete=models.PROTECT)
    job_type_rev = models.ForeignKey('job.JobTypeRevision', on_delete=models.PROTECT)
    status = models.CharField(choices=JOB_STATUSES, default='PENDING', max_length=50, db_index=True)
    event = models.ForeignKey('trigger.TriggerEvent', on_delete=models.PROTECT)
    error = models.ForeignKey('error.Error', blank=True, null=True, on_delete=models.PROTECT)

    data = djorm_pgjson.fields.JSONField()
    configuration = djorm_pgjson.fields.JSONField()
    results = djorm_pgjson.fields.JSONField()

    priority = models.IntegerField()
    timeout = models.IntegerField()
    max_tries = models.IntegerField()
    num_exes = models.IntegerField(default=0)
    cpus_required = models.FloatField(blank=True, null=True)
    mem_required = models.FloatField(blank=True, null=True)
    disk_in_required = models.FloatField(blank=True, null=True)
    disk_out_required = models.FloatField(blank=True, null=True)

    is_superseded = models.BooleanField(default=False)
    root_superseded_job = models.ForeignKey('job.Job', related_name='superseded_by_jobs', blank=True, null=True,
                                            on_delete=models.PROTECT)
    superseded_job = models.OneToOneField('job.Job', related_name='superseded_by_job', blank=True, null=True,
                                          on_delete=models.PROTECT)
    delete_superseded = models.BooleanField(default=True)

    created = models.DateTimeField(auto_now_add=True)
    queued = models.DateTimeField(blank=True, null=True)
    started = models.DateTimeField(blank=True, null=True)
    ended = models.DateTimeField(blank=True, null=True)
    last_status_change = models.DateTimeField(blank=True, null=True)
    superseded = models.DateTimeField(blank=True, null=True)
    last_modified = models.DateTimeField(auto_now=True)

    objects = JobManager()

    def get_job_data(self):
        """Returns the data for this job

        :returns: The data for this job
        :rtype: :class:`job.configuration.data.job_data.JobData`
        """

        return JobData(self.data)

    def get_job_configuration(self):
        """Returns the configuration for this job

        :returns: The configuration for this job
        :rtype: :class:`job.configuration.configuration.job_configuration.JobConfiguration`
        """

        return JobConfiguration(self.configuration)

    def get_job_interface(self):
        """Returns the interface for this job

        :returns: The interface for this job
        :rtype: :class:`job.configuration.interface.job_interface.JobInterface`
        """

        return JobInterface(self.job_type_rev.interface)

    def get_job_results(self):
        """Returns the results for this job

        :returns: The results for this job
        :rtype: :class:`job.configuration.results.job_results.JobResults`
        """

        return JobResults(self.results)

    def increase_max_tries(self):
        """Increase the total max_tries based on the current number of executions and job type max_tries.
        Callers must save the model to persist the change.
        """

        self.max_tries = self.num_exes + self.job_type.max_tries

    def _can_be_canceled(self):
        """Indicates whether this job can be canceled.

        :returns: True if the job status allows the job to be canceled, false otherwise.
        :rtype: bool
        """

        return self.status not in ['COMPLETED', 'CANCELED']
    can_be_canceled = property(_can_be_canceled)

    def _is_ready_to_queue(self):
        """Indicates whether this job can be added to the queue.

        :returns: True if the job status allows the job to be queued, false otherwise.
        :rtype: bool
        """

        return self.status in ['PENDING', 'CANCELED', 'FAILED']
    is_ready_to_queue = property(_is_ready_to_queue)

    def _is_ready_to_requeue(self):
        """Indicates whether this job can be added to the queue after being attempted previously.

        :returns: True if the job status allows the job to be queued, false otherwise.
        :rtype: bool
        """

        return self.status in ['CANCELED', 'FAILED']
    is_ready_to_requeue = property(_is_ready_to_requeue)

    class Meta(object):
        """meta information for the db"""
        db_table = 'job'
        index_together = ['last_modified', 'job_type', 'status']


class JobExecutionManager(models.Manager):
    """Provides additional methods for handling job executions."""

    def cleanup_completed(self, job_exe_id, when):
        """Updates the given job execution to reflect that its cleanup has completed successfully

        :param job_exe_id: The job execution that was cleaned up
        :type job_exe_id: int
        :param when: The time that the cleanup was completed
        :type when: :class:`datetime.datetime`
        """

        modified = timezone.now()
        self.filter(id=job_exe_id).update(requires_cleanup=False, cleaned_up=when, last_modified=modified)

    def complete_job_exe(self, job_exe, when):
        """Updates the given job execution and its job to COMPLETED. The caller must have obtained model locks on the
        job execution and job models (in that order).

        :param job_exe: The job execution (with related job model) to complete
        :type job_exe: :class:`job.models.JobExecution`
        :param when: The time that the job execution was completed
        :type when: :class:`datetime.datetime`
        """

        job_exe.status = 'COMPLETED'
        job_exe.ended = when
        job_exe.save()

        # Update job model
        Job.objects.complete_job(job_exe.job, when, JobResults(job_exe.results))

    def get_exes(self, started=None, ended=None, statuses=None, job_type_ids=None, job_type_names=None,
                 job_type_categories=None, node_ids=None, order=None):
        """Returns a list of jobs within the given time range.

        :param started: Query job executions updated after this amount of time.
        :type started: :class:`datetime.datetime`
        :param ended: Query job executions updated before this amount of time.
        :type ended: :class:`datetime.datetime`
        :param statuses: Query job executions with the a specific status.
        :type statuses: [string]
        :param job_type_ids: Query job executions of the type associated with the identifier.
        :type job_type_ids: [int]
        :param job_type_names: Query job executions of the type associated with the name.
        :type job_type_names: [string]
        :param job_type_categories: Query job executions of the type associated with the category.
        :type job_type_categories: [string]
        :param node_ids: Query job executions that ran on a node with the identifier.
        :type node_ids: [int]
        :param order: A list of fields to control the sort order.
        :type order: [string]
        :returns: The list of job executions that match the time range.
        :rtype: [:class:`job.models.JobExecution`]
        """

        # Fetch a list of job executions
        job_exes = JobExecution.objects.all().select_related('job', 'job__job_type', 'node', 'error')
        job_exes = job_exes.defer('stdout', 'stderr')

        # Apply time range filtering
        if started:
            job_exes = job_exes.filter(last_modified__gte=started)
        if ended:
            job_exes = job_exes.filter(last_modified__lte=ended)

        if statuses:
            job_exes = job_exes.filter(status__in=statuses)
        if job_type_ids:
            job_exes = job_exes.filter(job__job_type_id__in=job_type_ids)
        if job_type_names:
            job_exes = job_exes.filter(job__job_type__name__in=job_type_names)
        if job_type_categories:
            job_exes = job_exes.filter(job__job_type__category__in=job_type_categories)
        if node_ids:
            job_exes = job_exes.filter(node_id__in=node_ids)

        # Apply sorting
        if order:
            job_exes = job_exes.order_by(*order)
        else:
            job_exes = job_exes.order_by('last_modified')
        return job_exes

    def get_details(self, job_exe_id):
        """Gets additional details for the given job execution model based on related model attributes.

        :param job_exe_id: The unique identifier of the job execution.
        :type job_exe_id: int
        :returns: The job execution with extra related attributes.
        :rtype: :class:`job.models.JobExecution`
        """
        job_exe = JobExecution.objects.all().select_related(
            'job', 'job__job_type', 'job__error', 'job__event', 'job__event__rule', 'node', 'error'
        )
        job_exe = job_exe.defer('stdout', 'stderr')
        job_exe = job_exe.get(pk=job_exe_id)
        return job_exe

    def get_locked_job_exe(self, job_exe_id):
        """Returns the job execution with the given ID with a model lock obtained

        :param job_exe_id: The job execution ID
        :type job_exe_id: int
        :returns: The job execution model with a model lock
        :rtype: :class:`job.models.JobExecution`
        """

        return self.select_for_update().defer('stdout', 'stderr').get(pk=job_exe_id)

    def get_logs(self, job_exe_id):
        """Gets additional details for the given job execution model based on related model attributes.

        :param job_exe_id: The unique identifier of the job execution.
        :type job_exe_id: int
        :returns: The job execution with extra related attributes.
        :rtype: :class:`job.models.JobExecution`
        """
        job_exe = JobExecution.objects.all().select_related('job', 'job__job_type', 'node', 'error')
        job_exe = job_exe.get(pk=job_exe_id)

        return job_exe

    def get_job_exe_with_job_and_job_type(self, job_exe_id):
        """Gets a job execution with its related job and job_type models populated using only one database query

        :param job_exe_id: The ID of the job execution to retrieve
        :type job_exe_id: int
        :returns: The job execution model with related job and job_type models populated
        :rtype: :class:`job.models.JobExecution`
        """

        return self.select_related('job__job_type', 'job__job_type_rev').defer('stdout', 'stderr').get(pk=job_exe_id)

    def get_latest(self, jobs):
        """Gets the latest job execution associated with each given job.

        :param jobs: The jobs to populate with latest execution models.
        :type jobs: [class:`job.models.Job`]
        :returns: A dictionary that maps each job identifier to its latest execution.
        :rtype: dict of int -> class:`job.models.JobExecution`
        """
        job_exes = JobExecution.objects.filter(job__in=jobs).defer('stdout', 'stderr')

        results = {}
        for job_exe in job_exes:
            if job_exe.job_id not in results or job_exe.created > results[job_exe.job_id].created:
                results[job_exe.job_id] = job_exe

        return results

    def get_running_job_exes(self):
        """Returns all job executions that are currently RUNNING on a node

        :returns: The list of RUNNING job executions
        :rtype: list of :class:`job.models.JobExecution`
        """

        job_exe_qry = JobExecution.objects.defer('stdout', 'stderr')
        return job_exe_qry.filter(status='RUNNING')

    def post_steps_results(self, job_exe_id, results, results_manifest):
        """Updates the given job execution to reflect that the post-job steps have finished calculating the results

        :param job_exe_id: The job execution whose results have been processed
        :type job_exe_id: int
        :param results: The job execution results
        :type results: :class:`job.configuration.results.job_results.JobResults`
        :param results_manifest: The results manifest generated by the job execution
        :type results_manifest: :class:`job.configuration.results.results_manifest.results_manifest.ResultsManifest`
        """

        if not results or not results_manifest:
            raise Exception('Job execution results and results manifest are required')

        modified = timezone.now()
        self.filter(id=job_exe_id).update(results=results.get_dict(), results_manifest=results_manifest.get_json_dict(),
                                          last_modified=modified)

    def pre_steps_command_arguments(self, job_exe_id, command_arguments):
        """Updates the given job execution after the job command argument string has been filled out.

        This typically includes pre-job step information (e.g. location of file paths).

        :param job_exe_id: The job execution whose pre-job steps have filled out the job command
        :type job_exe_id: int
        :param command_arguments: The new job execution command argument string with pre-job step information filled in
        :type command_arguments: string
        """

        modified = timezone.now()
        self.filter(id=job_exe_id).update(command_arguments=command_arguments, last_modified=modified)

    def queue_job_exes(self, jobs, when):
        """Creates, saves, and returns new job executions for the given queued jobs. The caller must have obtained model
        locks on the job models. Any jobs that are not queued will be ignored. All jobs should have their related
        job_type and job_type_rev models populated.

        :param jobs: The queued jobs
        :type jobs: [:class:`job.models.Job`]
        :param when: The time that the jobs are queued
        :type when: :class:`datetime.datetime`
        :returns: The new queued job execution models
        :rtype: [:class:`job.models.JobExecution`]
        """

        job_ids = set()
        job_exes = []
        for job in jobs:
            if job.status != 'QUEUED':
                continue

            job_ids.add(job.id)
            job_exe = JobExecution()
            job_exe.job = job
            job_exe.timeout = job.timeout
            job_exe.queued = when
            job_exe.created = when
            # Fill in job execution command argument string with data that doesn't require pre-task
            interface = job.get_job_interface()
            data = job.get_job_data()
            job_exe.command_arguments = interface.populate_command_argument_properties(data)
            job_exe.configuration = job.configuration
            job_exes.append(job_exe)

        if not job_exes:
            return []

        # Create job executions and re-query to get ID fields
        self.bulk_create(job_exes)
        return list(self.filter(job_id__in=job_ids, status='QUEUED').iterator())

    @transaction.atomic
    def schedule_job_executions(self, framework_id, job_executions, workspaces):
        """Schedules the given job executions. The caller must have obtained a model lock on the given job_exe models.
        Any job_exe models that are not in the QUEUED status will be ignored. All of the job_exe and job model changes
        will be saved in the database in an atomic transaction. The updated job_exe models are returned with their
        related job, job_type, job_type_rev and node models populated.

        :param framework_id: The scheduling framework ID
        :type framework_id: string
        :param job_executions: A list of tuples where each tuple contains the job_exe model to schedule, the node to
            schedule it on, and the resources it will be given
        :type job_executions: [(:class:`job.models.JobExecution`, :class:`node.models.Node`,
            :class:`job.resources.JobResources`)]
        :param workspaces: A dict of all workspaces stored by name
        :type workspaces: {string: :class:`storage.models.Workspace`}
        :returns: The scheduled job_exe models with related job, job_type, job_type_rev and node models populated
        :rtype: [:class:`job.models.JobExecution`]
        """

        started = timezone.now()
        job_ids = []
        for job_execution in job_executions:
            job_exe = job_execution[0]
            if job_exe.status == 'QUEUED':
                job_ids.append(job_exe.job_id)

        # Lock corresponding jobs and update them to RUNNING
        jobs = {}
        locked_jobs = Job.objects.get_locked_jobs(job_ids)
        Job.objects.update_status(locked_jobs, 'RUNNING', started)
        for job in locked_jobs:
            jobs[job.id] = job

        # Update each job execution
        job_exes = []
        for job_execution in job_executions:
            job_exe = job_execution[0]
            node = job_execution[1]
            resources = job_execution[2]

            if job_exe.status != 'QUEUED':
                continue
            if node is None:
                raise Exception('Cannot schedule job execution %i without node' % job_exe.id)
            if resources is None:
                raise Exception('Cannot schedule job execution %i without resources' % job_exe.id)
            if job_exe.status != 'QUEUED':
                msg = 'Job execution %i is %s, must be in QUEUED status to be scheduled'
                raise Exception(msg % (job_exe.id, job_exe.status))

            job_exe.job = jobs[job_exe.job_id]
            job_exe.status = 'RUNNING'
            job_exe.started = started
            job_exe.node = node
            job_exe.configure_docker_params(framework_id, workspaces)
            job_exe.environment = JobEnvironment({}).get_dict()
            job_exe.cpus_scheduled = resources.cpus
            job_exe.mem_scheduled = resources.mem
            job_exe.disk_in_scheduled = resources.disk_in
            job_exe.disk_out_scheduled = resources.disk_out
            job_exe.disk_total_scheduled = resources.disk_total
            job_exe.requires_cleanup = job_exe.job.job_type.requires_cleanup
            job_exe.save()
            job_exes.append(job_exe)

        return job_exes

    def update_status(self, job_exes, status, when, error=None):
        """Updates the given job executions and jobs with the new status. The caller must have obtained model locks on
        the job execution and job models (in that order).

        :param job_exes: The job executions (with related job models) to update
        :type job_exes: [:class:`job.models.JobExecution`]
        :param status: The new status
        :type status: string
        :param when: The time that the status change occurred
        :type when: :class:`datetime.datetime`
        :param error: The error that caused the failure (required if status is FAILED, should be None otherwise)
        :type error: :class:`error.models.Error`
        """

        if status == 'QUEUED':
            raise Exception('QUEUED is an invalid status transition for job executions, use queue_job_exes()')
        if status == 'RUNNING':
            raise Exception('update_status() cannot set a job execution to RUNNING, use schedule_job_executions()')
        if status == 'FAILED' and not error:
            raise Exception('An error is required when status is FAILED')
        if not status == 'FAILED' and error:
            raise Exception('Status %s is invalid with an error' % status)

        modified = timezone.now()

        # Update job execution models in memory and collect job execution IDs
        job_exe_ids = set()
        jobs = []
        for job_exe in job_exes:
            job_exe_ids.add(job_exe.id)
            jobs.append(job_exe.job)
            job_exe.status = status
            job_exe.ended = when
            job_exe.error = error
            job_exe.last_modified = modified

        # Update job execution models in database with single query
        self.filter(id__in=job_exe_ids).update(status=status, ended=when, error=error, last_modified=modified)

        # Update job models
        Job.objects.update_status(jobs, status, when, error)


class JobExecution(models.Model):
    """Represents an instance of a job being queued and executed on a cluster node. Any status updates to a job
    execution model requires obtaining a lock on the model using select_for_update().

    :keyword job: The job that is being executed
    :type job: :class:`django.db.models.ForeignKey`
    :keyword status: The status of the run
    :type status: :class:`django.db.models.CharField`
    :keyword error: The error that caused the failure (should only be set when status is FAILED)
    :type error: :class:`django.db.models.ForeignKey`

    :keyword command_arguments: The argument string to execute on the command line for this job execution. This field is
        populated when the job execution is scheduled to run on a node and is updated when any needed pre-job steps are
        run.
    :type command_arguments: :class:`django.db.models.CharField`
    :keyword timeout: The maximum amount of time to allow this job to run before being killed (in seconds)
    :type timeout: :class:`django.db.models.IntegerField`
    :keyword configuration: JSON description describing the configuration for how the job execution should be run
    :type configuration: :class:`djorm_pgjson.fields.JSONField`

    :keyword node: The node on which the job execution is being run
    :type node: :class:`django.db.models.ForeignKey`
    :keyword environment: JSON description defining the environment data for this job execution. This field is populated
        when the job execution is scheduled to run on a node.
    :type environment: :class:`djorm_pgjson.fields.JSONField`
    :keyword cpus_scheduled: The number of CPUs scheduled for this job execution
    :type cpus_scheduled: :class:`django.db.models.FloatField`
    :keyword mem_scheduled: The amount of RAM in MiB scheduled for this job execution
    :type mem_scheduled: :class:`django.db.models.FloatField`
    :keyword disk_in_scheduled: The amount of disk space in MiB scheduled for input files for this job execution
    :type disk_in_scheduled: :class:`django.db.models.FloatField`
    :keyword disk_out_scheduled: The amount of disk space in MiB scheduled for output (temp work and products) for this
        job execution
    :type disk_out_scheduled: :class:`django.db.models.FloatField`
    :keyword disk_total_scheduled: The total amount of disk space in MiB scheduled for this job execution
    :type disk_total_scheduled: :class:`django.db.models.FloatField`
    :keyword requires_cleanup: Whether this job execution still requires cleanup on the node
    :type requires_cleanup: :class:`django.db.models.BooleanField`

    :keyword pre_started: When the pre-task was started
    :type pre_started: :class:`django.db.models.DateTimeField`
    :keyword pre_completed: When the pre-task was completed
    :type pre_completed: :class:`django.db.models.DateTimeField`
    :keyword pre_exit_code: The exit code of the pre-task
    :type pre_exit_code: :class:`django.db.models.IntegerField`

    :keyword job_started: When the main job task started running
    :type job_started: :class:`django.db.models.DateTimeField`
    :keyword job_completed: When the main job task was completed
    :type job_completed: :class:`django.db.models.DateTimeField`
    :keyword job_exit_code: The exit code of the main job task
    :type job_exit_code: :class:`django.db.models.IntegerField`

    :keyword post_started: When the post-task was started
    :type post_started: :class:`django.db.models.DateTimeField`
    :keyword post_completed: When the post-task was completed
    :type post_completed: :class:`django.db.models.DateTimeField`
    :keyword post_exit_code: The exit code of the post-task
    :type post_exit_code: :class:`django.db.models.IntegerField`

    :keyword stdout: The stdout contents of the entire job execution. This field should normally be deferred when
        querying for job executions since it can be large and often is not needed.
    :type stdout: :class:`django.db.models.TextField`
    :keyword stderr: The stderr contents of the entire job execution. This field should normally be deferred when
        querying for job executions since it can be large and often is not needed.
    :type stderr: :class:`django.db.models.TextField`

    :keyword results_manifest: The results manifest generated by the job's algorithm
    :type results_manifest: :class:`djorm_pgjson.fields.JSONField`
    :keyword results: JSON description defining the results for this job execution. This field is populated when the
        post-job steps are successfully completed.
    :type results: :class:`djorm_pgjson.fields.JSONField`

    :keyword created: When the job execution was created
    :type created: :class:`django.db.models.DateTimeField`
    :keyword queued: When the job was added to the queue for this run and went to QUEUED status
    :type queued: :class:`django.db.models.DateTimeField`
    :keyword started: When the job was scheduled and went to RUNNING status
    :type started: :class:`django.db.models.DateTimeField`
    :keyword ended: When the job execution ended (FAILED, COMPLETED, or CANCELED)
    :type ended: :class:`django.db.models.DateTimeField`
    :keyword cleaned_up: When the job execution was cleaned up on the node
    :type cleaned_up: :class:`django.db.models.DateTimeField`
    :keyword last_modified: When the job execution was last modified
    :type last_modified: :class:`django.db.models.DateTimeField`
    """
    JOB_EXE_STATUSES = (
        ('QUEUED', 'QUEUED'),
        ('RUNNING', 'RUNNING'),
        ('FAILED', 'FAILED'),
        ('COMPLETED', 'COMPLETED'),
        ('CANCELED', 'CANCELED'),
    )

    FINAL_STATUSES = ['FAILED', 'COMPLETED', 'CANCELED']

    job = models.ForeignKey('job.Job', on_delete=models.PROTECT)
    status = models.CharField(choices=JOB_EXE_STATUSES, default='QUEUED', max_length=50, db_index=True)
    error = models.ForeignKey('error.Error', blank=True, null=True, on_delete=models.PROTECT)

    command_arguments = models.CharField(max_length=1000)
    timeout = models.IntegerField()
    configuration = djorm_pgjson.fields.JSONField()

    node = models.ForeignKey('node.Node', blank=True, null=True, on_delete=models.PROTECT)
    # TODO: Remove this unused field. This will force changes through the REST API though, so coordinate with UI
    environment = djorm_pgjson.fields.JSONField()
    cpus_scheduled = models.FloatField(blank=True, null=True)
    mem_scheduled = models.FloatField(blank=True, null=True)
    disk_in_scheduled = models.FloatField(blank=True, null=True)
    disk_out_scheduled = models.FloatField(blank=True, null=True)
    disk_total_scheduled = models.FloatField(blank=True, null=True)
    requires_cleanup = models.BooleanField(default=False, db_index=True)
    cleanup_job = models.ForeignKey('job.Job', related_name='cleans', blank=True, null=True, on_delete=models.PROTECT)

    # TODO: Rename pre_completed, job_completed, etc to pre_ended, job_ended, etc. This will force changes through the
    # REST API though, so coordinate with UI
    pre_started = models.DateTimeField(blank=True, null=True)
    pre_completed = models.DateTimeField(blank=True, null=True)
    pre_exit_code = models.IntegerField(blank=True, null=True)

    job_started = models.DateTimeField(blank=True, null=True)
    job_completed = models.DateTimeField(blank=True, null=True)
    job_exit_code = models.IntegerField(blank=True, null=True)
    job_metrics = djorm_pgjson.fields.JSONField(null=True)

    post_started = models.DateTimeField(blank=True, null=True)
    post_completed = models.DateTimeField(blank=True, null=True)
    post_exit_code = models.IntegerField(blank=True, null=True)

    stdout = models.TextField(blank=True, null=True) #deprecated
    stderr = models.TextField(blank=True, null=True) #deprecated

    results_manifest = djorm_pgjson.fields.JSONField()
    results = djorm_pgjson.fields.JSONField()

    created = models.DateTimeField(auto_now_add=True)
    queued = models.DateTimeField()
    started = models.DateTimeField(blank=True, null=True)
    ended = models.DateTimeField(blank=True, null=True)
    cleaned_up = models.DateTimeField(blank=True, null=True)
    last_modified = models.DateTimeField(auto_now=True, db_index=True)

    objects = JobExecutionManager()

    def configure_docker_params(self, framework_id, workspaces):
        """Configures the Docker parameters needed for each task in the execution. Requires workspace information to
        determine any Docker parameters that might be required by this job execution's workspaces.

        :param framework_id: The scheduling framework ID
        :type framework_id: string
        :param workspaces: A dict of all workspaces stored by name
        :type workspaces: {string: :class:`storage.models.Workspace`}
        """

        configuration = self.get_job_configuration()

        # setup remote task logging
        configuration.configure_logging_docker_params(self.id)

        # Pass database connection details from scheduler as environment variables
        db = settings.DATABASES['default']
        if self.job.job_type.is_system:
            configuration.add_job_task_docker_param(DockerParam('env', 'SCALE_DB_NAME=' + db['NAME']))
            configuration.add_job_task_docker_param(DockerParam('env', 'SCALE_DB_USER=' + db['USER']))
            configuration.add_job_task_docker_param(DockerParam('env', 'SCALE_DB_PASS=' + db['PASSWORD']))
            configuration.add_job_task_docker_param(DockerParam('env', 'SCALE_DB_HOST=' + db['HOST']))
            configuration.add_job_task_docker_param(DockerParam('env', 'SCALE_DB_PORT=' + db['PORT']))
        else:
            configuration.add_pre_task_docker_param(DockerParam('env', 'SCALE_DB_NAME=' + db['NAME']))
            configuration.add_pre_task_docker_param(DockerParam('env', 'SCALE_DB_USER=' + db['USER']))
            configuration.add_pre_task_docker_param(DockerParam('env', 'SCALE_DB_PASS=' + db['PASSWORD']))
            configuration.add_pre_task_docker_param(DockerParam('env', 'SCALE_DB_HOST=' + db['HOST']))
            configuration.add_pre_task_docker_param(DockerParam('env', 'SCALE_DB_PORT=' + db['PORT']))
            configuration.add_post_task_docker_param(DockerParam('env', 'SCALE_DB_NAME=' + db['NAME']))
            configuration.add_post_task_docker_param(DockerParam('env', 'SCALE_DB_USER=' + db['USER']))
            configuration.add_post_task_docker_param(DockerParam('env', 'SCALE_DB_PASS=' + db['PASSWORD']))
            configuration.add_post_task_docker_param(DockerParam('env', 'SCALE_DB_HOST=' + db['HOST']))
            configuration.add_post_task_docker_param(DockerParam('env', 'SCALE_DB_PORT=' + db['PORT']))

        if not self.job.job_type.is_system:
            # Non-system jobs get named Docker volumes for input and output data
            input_vol_name = job_exe_container.get_job_exe_input_vol_name(framework_id, self.id)
            output_vol_name = job_exe_container.get_job_exe_output_vol_name(framework_id, self.id)
            input_volume_ro = '%s:%s:ro' % (input_vol_name, SCALE_JOB_EXE_INPUT_PATH)
            input_volume_rw = '%s:%s:rw' % (input_vol_name, SCALE_JOB_EXE_INPUT_PATH)
            output_volume_ro = '%s:%s:ro' % (output_vol_name, SCALE_JOB_EXE_OUTPUT_PATH)
            output_volume_rw = '%s:%s:rw' % (output_vol_name, SCALE_JOB_EXE_OUTPUT_PATH)
            configuration.add_pre_task_docker_param(DockerParam('volume', input_volume_rw))
            configuration.add_pre_task_docker_param(DockerParam('volume', output_volume_rw))
            configuration.add_job_task_docker_param(DockerParam('volume', input_volume_ro))
            configuration.add_job_task_docker_param(DockerParam('volume', output_volume_rw))
            configuration.add_post_task_docker_param(DockerParam('volume', output_volume_ro))

        # Configure Strike workspace based on current configuration
        if self.job.job_type.name == 'scale-strike':
            from ingest.models import Strike
            strike = Strike.objects.get(job_id=self.job_id)
            workspace_name = strike.get_strike_configuration().get_workspace()
            configuration.add_job_task_workspace(workspace_name, MODE_RW)

        # Configure any Docker parameters needed for workspaces
        configuration.configure_workspace_docker_params(framework_id, self.id, workspaces)

        self.configuration = configuration.get_dict()

    def get_docker_image(self):
        """Gets the Docker image for the job execution

        :returns: The Docker image for the job execution
        :rtype: string
        """

        return self.job.job_type.docker_image

    def get_error_interface(self):
        """Returns the error interface for this job execution

        :returns: The error interface for this job execution
        :rtype: :class:`job.configuration.interface.job_interface.ErrorInterface`
        """

        return self.job.job_type.get_error_interface()

    def get_job_configuration(self):
        """Returns the configuration for this job

        :returns: The configuration for this job
        :rtype: :class:`job.configuration.configuration.job_configuration.JobConfiguration`
        """

        return JobConfiguration(self.configuration)

    def get_job_environment(self):
        """Returns the environment data for this job

        :returns: The environment data for this job
        :rtype: :class:`job.configuration.environment.job_environment.JobEnvironment`
        """

        return JobEnvironment(self.environment)

    def get_job_interface(self):
        """Returns the job interface for executing this job

        :returns: The interface for this job execution
        :rtype: :class:`job.configuration.interface.job_interface.JobInterface`
        """

        return self.job.get_job_interface()

    def get_job_results(self):
        """Returns the results for this job execution

        :returns: The results for this job execution
        :rtype: :class:`job.configuration.results.job_results.JobResults`
        """

        return JobResults(self.results)

    def get_job_type_name(self):
        """Returns the name of this job's type

        :returns: The name of this job's type
        :rtype: string
        """

        return self.job.job_type.name

    def is_docker_privileged(self):
        """Indicates whether this job execution uses Docker in privileged mode

        :returns: True if this job execution uses Docker in privileged mode, False otherwise
        :rtype: bool
        """

        return self.job.job_type.docker_privileged

    @property
    def is_finished(self):
        """Indicates if this job execution has completed (success or failure)

        :returns: True if the job execution is in an final state, False otherwise
        :rtype: bool
        """
        return self.status in ['FAILED', 'COMPLETED', 'CANCELED']

    @property
    def is_system(self):
        """Indicates whether this job execution is for a system job

        :returns: True if this job execution is for a system job, False otherwise
        :rtype: bool
        """

        return self.job.job_type.is_system

    def is_timed_out(self, when):
        """Indicates whether this job execution is timed out based on the given current time

        :param when: The current time
        :type when: :class:`datetime.datetime`
        :returns: True if this job execution is for a system job, False otherwise
        :rtype: bool
        """

        running_with_timeout_set = self.status == 'RUNNING' and self.timeout
        timeout_exceeded = self.started + datetime.timedelta(seconds=self.timeout) < when
        return running_with_timeout_set and timeout_exceeded

    def uses_docker(self):
        """Indicates whether this job execution uses Docker

        :returns: True if this job execution uses Docker, False otherwise
        :rtype: bool
        """

        return self.job.job_type.uses_docker

    def get_log_json(self, include_stdout=True, include_stderr=True, since=None):
        """Get log data from elasticsearch as a dict (from the raw JSON).

        :param include_stdout: If True, include stdout in the result
        :type include_stdout: bool
        :param include_stderr: If True include stderr in the result
        :type include_stderr: bool
        :param since: If present, only retrieve logs since this timestamp (non-inclusive).
        :type since: :class:`datetime.datetime` or None
        :rtype: tuple of (dict, :class:`datetime.datetime`) with the results or None and the last modified timestamp
        """

        q = {
                'size': 10000,
                'query': {
                    'bool': {
                        'must': [],
                        'should': [
                            {'match': {'tag': 'scale_%d_pre' % self.pk}},
                            {'match': {'tag': 'scale_%d_job' % self.pk}},
                            {'match': {'tag': 'scale_%d_post' % self.pk}}
                        ],
                        'minimum_should_match': 1
                    }
                },
                'sort': [{'@timestamp': 'asc'}],
                '_source': ['@timestamp', 'message', 'level', 'tag']
            }
        if not include_stdout and not include_stderr:
            return None, util.parse.datetime.datetime.utcnow()
        elif include_stdout and not include_stderr:
            q['query']['bool']['must'].append({'match': {'level': 6}})
        elif include_stderr and not include_stdout:
            q['query']['bool']['must'].append({'match': {'level': 3}})
        if since is not None:
<<<<<<< HEAD
            q["query"]["bool"]["must"].append({"range": {"@timestamp": {"gt": since.isoformat()}}})
        q = {
                "size": 10000,
                "query": {
                    "bool": {
                        "must": [
                            {"match": {"tag": "%d_job" % job_exe.pk}}
                        ]
                    }
                },
                "_source": ["@timestamp", "message", "level", "tag"]
            }
        if not include_stdout and not include_stderr:
            return None, util.parse.datetime.datetime.utcnow()
        elif include_stdout and not include_stderr:
            q["query"]["bool"]["must"].append({"match": {"level": 6}})
        elif include_stderr and not include_stdout:
            q["query"]["bool"]["must"].append({"match": {"level": 3}})
        if since is not None:
            q["query"]["bool"]["must"].append({"range": {"@timestamp": {"gt": since.isoformat()}}})
=======
            q['query']['bool']['must'].append({'range': {'@timestamp': {'gt': since.isoformat()}}})
>>>>>>> 1fb39f28

        esr = urllib2.urlopen(
            urllib2.Request(settings.ELASTICSEARCH_URL+'/_search',
                            data=json.dumps(q),
<<<<<<< HEAD
                            headers={"Accept": "application/json", "Content-type": "application/json"}))
        esr = urllib2.urlopen(
            urllib2.Request(settings.ELASTICSEARCH_URL,
                            data=json.dumps(q),
                            headers={"Accept": "application/json", "Content-type": "application/json"}))
=======
                            headers={'Accept': 'application/json', 'Content-type': 'application/json'}))
>>>>>>> 1fb39f28

        hits = json.loads(esr.read())
        if hits['hits']['total'] == 0:
            return None, util.parse.datetime.datetime.utcnow()
        last_modified = max([util.parse.parse_datetime(h['_source']['@timestamp']) for h in hits['hits']['hits']])
        return hits, last_modified

    def get_log_text(self, include_stdout=True, include_stderr=True, since=None, html=False):
        """Get log data from elasticsearch.

        :param include_stdout: If True, include stdout in the result
        :type include_stdout: bool
        :param include_stderr: If True include stderr in the result
        :type include_stderr: bool
        :param since: If present, only retrieve logs since this timestamp (non-inclusive).
        :type since: :class:`datetime.datetime` or None
        :param html: If True, wrap the lines in div elements with stdout/stderr css classes, otherwise use plain text
        :type html: bool
        :rtype: tuple of (str, :class:`datetime.datetime`) with the log or None and last modified timestamp
        """

        hits, last_modified = self.get_log_json(include_stdout, include_stderr, since)
        if hits is None:
            return None, last_modified
        if html:
            d = ''
            for h in hits['hits']['hits']:
                cls = 'stdout'
                if h['_source']['level'] <= 3:
                    cls = 'stderr'
                d += '<div class="%s">%s</div>\n' % (cls, django.utils.html.escape(h['_source']['message']))
            return d, last_modified
        return '\n'.join(h['_source']['message'] for h in hits['hits']['hits']), last_modified

    class Meta(object):
        """Meta information for the database"""
        db_table = 'job_exe'


class JobTypeStatusCounts(object):
    """Represents job counts for a job type.

    :keyword status: The job execution status being counted.
    :type status: string
    :keyword count: The number of job executions for the associated status.
    :type count: int
    :keyword most_recent: The date/time of the last job execution for the associated status.
    :type most_recent: datetime.datetime
    :keyword category: The category of the job execution status being counted. Note that currently this will only be
        populated for types of ERROR status values.
    :type category: string
    """
    def __init__(self, status, count=0, most_recent=None, category=None):
        self.status = status
        self.count = count
        self.most_recent = most_recent
        self.category = category


class JobTypeStatus(object):
    """Represents job type statistics.

    :keyword job_type: The job type being counted.
    :type job_type: :class:`job.models.JobType`
    :keyword job_counts: A list of counts for the jobs of the given job type organized by status.
    :type job_counts: [:class:`job.models.JobTypeStatusCounts`]
    """
    def __init__(self, job_type, job_counts=None):
        self.job_type = job_type
        self.job_counts = job_counts


class JobTypePendingStatus(object):
    """Represents job type pending statistics.

    :keyword job_type: The job type being counted.
    :type job_type: :class:`job.models.JobType`
    :keyword count: The number of job executions pending for the associated job type.
    :type count: int
    :keyword longest_pending: The date/time of the last job execution for the associated job type.
    :type longest_pending: datetime.datetime
    """
    def __init__(self, job_type, count=0, longest_pending=None):
        self.job_type = job_type
        self.count = count
        self.longest_pending = longest_pending


class JobTypeRunningStatus(object):
    """Represents job type running statistics.

    :keyword job_type: The job type being counted.
    :type job_type: :class:`job.models.JobType`
    :keyword count: The number of job executions running for the associated job type.
    :type count: int
    :keyword longest_running: The date/time of the last job execution for the associated job type.
    :type longest_running: datetime.datetime
    """
    def __init__(self, job_type, count=0, longest_running=None):
        self.job_type = job_type
        self.count = count
        self.longest_running = longest_running


class JobTypeFailedStatus(object):
    """Represents job type system failure statistics.

    :keyword job_type: The job type being counted.
    :type job_type: :class:`job.models.JobType`
    :keyword count: The number of job executions failed for the associated job type.
    :type count: int
    :keyword first_error: The date/time of the first job execution failed for the associated job type.
    :type first_error: datetime.datetime
    :keyword last_error: The date/time of the last job execution failed for the associated job type.
    :type last_error: datetime.datetime
    """
    def __init__(self, job_type, error, count=0, first_error=None, last_error=None):
        self.job_type = job_type
        self.error = error
        self.count = count
        self.first_error = first_error
        self.last_error = last_error


class JobTypeManager(models.Manager):
    """Provides additional methods for handling job types
    """

    @transaction.atomic
    def create_job_type(self, name, version, interface, trigger_rule=None, error_mapping=None, **kwargs):
        """Creates a new non-system job type and saves it in the database. All database changes occur in an atomic
        transaction.

        :param name: The identifying name of the job type used by clients for queries
        :type name: string
        :param version: The version of the job type
        :type version: string
        :param interface: The interface for running a job of this type
        :type interface: :class:`job.configuration.interface.job_interface.JobInterface`
        :param trigger_rule: The trigger rule that creates jobs of this type, possibly None
        :type trigger_rule: :class:`trigger.models.TriggerRule`
        :param error_mapping: Mapping for translating an exit code to an error type
        :type error_mapping: :class:`job.configuration.interface.error_interface.ErrorInterface`
        :returns: The new job type
        :rtype: :class:`job.models.JobType`

        :raises :class:`job.exceptions.InvalidJobField`: If a given job type field has an invalid value
        :raises :class:`trigger.configuration.exceptions.InvalidTriggerType`: If the given trigger rule is an invalid
        type for creating jobs
        :raises :class:`trigger.configuration.exceptions.InvalidTriggerRule`: If the given trigger rule configuration is
        invalid
        :raises :class:`job.configuration.data.exceptions.InvalidConnection`: If the trigger rule connection to the job
        type interface is invalid
        """

        for field_name in kwargs:
            if field_name in JobType.UNEDITABLE_FIELDS:
                raise Exception('%s is not an editable field' % field_name)
        self._validate_job_type_fields(**kwargs)

        # Validate the trigger rule
        if trigger_rule:
            trigger_config = trigger_rule.get_configuration()
            if not isinstance(trigger_config, JobTriggerRuleConfiguration):
                raise InvalidTriggerType('%s is an invalid trigger rule type for creating jobs' % trigger_rule.type)
            trigger_config.validate_trigger_for_job(interface)

        # Create the new job type
        job_type = JobType(**kwargs)
        job_type.name = name
        job_type.version = version
        job_type.interface = interface.get_dict()
        job_type.trigger_rule = trigger_rule
        if error_mapping:
            error_mapping.validate()
            job_type.error_mapping = error_mapping.get_dict()
        if 'is_active' in kwargs:
            job_type.archived = None if kwargs['is_active'] else timezone.now()
        if 'is_paused' in kwargs:
            job_type.paused = timezone.now() if kwargs['is_paused'] else None
        job_type.save()

        # Create first revision of the job type
        JobTypeRevision.objects.create_job_type_revision(job_type)

        return job_type

    @transaction.atomic
    def edit_job_type(self, job_type_id, interface=None, trigger_rule=None, remove_trigger_rule=False,
                      error_mapping=None, **kwargs):
        """Edits the given job type and saves the changes in the database. The caller must provide the related
        trigger_rule model. All database changes occur in an atomic transaction. An argument of None for a field
        indicates that the field should not change. The remove_trigger_rule parameter indicates the difference between
        no change to the trigger rule (False) and removing the trigger rule (True) when trigger_rule is None.

        :param job_type_id: The unique identifier of the job type to edit
        :type job_type_id: int
        :param interface: The interface for running a job of this type, possibly None
        :type interface: :class:`job.configuration.interface.job_interface.JobInterface`
        :param trigger_rule: The trigger rule that creates jobs of this type, possibly None
        :type trigger_rule: :class:`trigger.models.TriggerRule`
        :param remove_trigger_rule: Indicates whether the trigger rule should be unchanged (False) or removed (True)
            when trigger_rule is None
        :type remove_trigger_rule: bool
        :param error_mapping: Mapping for translating an exit code to an error type
        :type error_mapping: :class:`job.configuration.interface.error_interface.ErrorInterface`

        :raises :class:`job.exceptions.InvalidJobField`: If a given job type field has an invalid value
        :raises :class:`trigger.configuration.exceptions.InvalidTriggerType`: If the given trigger rule is an invalid
        type for creating jobs
        :raises :class:`trigger.configuration.exceptions.InvalidTriggerRule`: If the given trigger rule configuration is
        invalid
        :raises :class:`job.configuration.data.exceptions.InvalidConnection`: If the trigger rule connection to the job
        type interface is invalid
        :raises :class:`recipe.configuration.definition.exceptions.InvalidDefinition`: If the interface change
        invalidates any existing recipe type definitions
        """

        for field_name in kwargs:
            if field_name in JobType.UNEDITABLE_FIELDS:
                raise Exception('%s is not an editable field' % field_name)
        self._validate_job_type_fields(**kwargs)

        recipe_types = []
        if interface:
            # Lock all recipe types so they can be validated after changing job type interface
            from recipe.models import RecipeType
            recipe_types = list(RecipeType.objects.select_for_update().order_by('id').iterator())

        # Acquire model lock for job type
        job_type = JobType.objects.select_for_update().get(pk=job_type_id)
        if job_type.is_system:
            raise Exception('Cannot edit a system job type')

        if interface:
            # New job interface, validate all existing recipes
            job_type.interface = interface.get_dict()
            job_type.revision_num += 1
            job_type.save()
            for recipe_type in recipe_types:
                recipe_type.get_recipe_definition().validate_job_interfaces()

        if trigger_rule or remove_trigger_rule:
            if job_type.trigger_rule:
                # Archive old trigger rule since we are changing to a new one
                TriggerRule.objects.archive_trigger_rule(job_type.trigger_rule_id)
            job_type.trigger_rule = trigger_rule

        # Validate updated trigger rule against updated interface
        if job_type.trigger_rule:
            trigger_config = job_type.trigger_rule.get_configuration()
            if not isinstance(trigger_config, JobTriggerRuleConfiguration):
                msg = '%s is an invalid trigger rule type for creating jobs'
                raise InvalidTriggerType(msg % job_type.trigger_rule.type)
            trigger_config.validate_trigger_for_job(job_type.get_job_interface())

        if error_mapping:
            error_mapping.validate()
            job_type.error_mapping = error_mapping.get_dict()
        if 'is_active' in kwargs and job_type.is_active != kwargs['is_active']:
            job_type.archived = None if kwargs['is_active'] else timezone.now()
        if 'is_paused' in kwargs and job_type.is_paused != kwargs['is_paused']:
            job_type.paused = timezone.now() if kwargs['is_paused'] else None
        for field_name in kwargs:
            setattr(job_type, field_name, kwargs[field_name])
        job_type.save()

        if interface:
            # Create new revision of the job type for new interface
            JobTypeRevision.objects.create_job_type_revision(job_type)

    def get_by_natural_key(self, name, version):
        """Django method to retrieve a job type for the given natural key

        :param name: The human-readable name of the job type
        :type name: string
        :param version: The version of the job type
        :type version: string
        :returns: The job type defined by the natural key
        :rtype: :class:`job.models.JobType`
        """
        return self.get(name=name, version=version)

    def get_cleanup_job_type(self):
        """Returns the Scale Cleanup job type

        :returns: The cleanup job type
        :rtype: :class:`job.models.JobType`
        """

        return JobType.objects.get(name='scale-cleanup', version='1.0')

    def get_clock_job_type(self):
        """Returns the Scale Clock job type

        :returns: The clock job type
        :rtype: :class:`job.models.JobType`
        """

        return JobType.objects.get(name='scale-clock', version='1.0')

    def get_job_types(self, started=None, ended=None, names=None, categories=None, order=None):
        """Returns a list of job types within the given time range.

        :param started: Query job types updated after this amount of time.
        :type started: :class:`datetime.datetime`
        :param ended: Query job types updated before this amount of time.
        :type ended: :class:`datetime.datetime`
        :param names: Query jobs of the type associated with the name.
        :type names: [string]
        :param categories: Query jobs of the type associated with the category.
        :type categories: [string]
        :param order: A list of fields to control the sort order.
        :type order: [string]
        :returns: The list of job types that match the time range.
        :rtype: [:class:`job.models.JobType`]
        """

        # Fetch a list of job types
        job_types = JobType.objects.all()

        # Apply time range filtering
        if started:
            job_types = job_types.filter(last_modified__gte=started)
        if ended:
            job_types = job_types.filter(last_modified__lte=ended)

        # Apply additional filters
        if names:
            job_types = job_types.filter(name__in=names)
        if categories:
            job_types = job_types.filter(category__in=categories)

        # Apply sorting
        if order:
            job_types = job_types.order_by(*order)
        else:
            job_types = job_types.order_by('last_modified')
        return job_types

    def get_details(self, job_type_id):
        """Returns the job type for the given ID with all detail fields included.

        The additional fields include: errors, job_counts_6h, job_counts_12h, and job_counts_24h.

        :param job_type_id: The unique identifier of the job type.
        :type job_type_id: int
        :returns: The job type with all detail fields included.
        :rtype: :class:`job.models.JobType`
        """

        # Attempt to get the job type
        job_type = JobType.objects.select_related('trigger_rule').get(pk=job_type_id)

        # Add associated error information
        error_names = job_type.get_error_interface().get_error_names()
        job_type.errors = Error.objects.filter(name__in=error_names) if error_names else []

        # Add recent performance statistics
        started = timezone.now()
        job_type.job_counts_24h = self.get_performance(job_type_id, started - datetime.timedelta(hours=24))
        job_type.job_counts_12h = self.get_performance(job_type_id, started - datetime.timedelta(hours=12))
        job_type.job_counts_6h = self.get_performance(job_type_id, started - datetime.timedelta(hours=6))

        return job_type

    def get_performance(self, job_type_id, started, ended=None):
        """Returns the job count statistics for a given job type and time range.

        :param job_type_id: The unique identifier of the job type.
        :type job_type_id: int
        :param started: Query job types updated after this amount of time.
        :type started: :class:`datetime.datetime`
        :param ended: Query job types updated before this amount of time.
        :type ended: :class:`datetime.datetime`
        :returns: A list of job counts organized by status.
        :rtype: [:class:`job.models.JobTypeStatusCounts`]
        """
        count_dicts = Job.objects.values('job_type__id', 'status', 'error__category')
        count_dicts = count_dicts.filter(job_type_id=job_type_id, last_status_change__gte=started)
        if ended:
            count_dicts = count_dicts.filter(last_status_change__lte=ended)
        count_dicts = count_dicts.annotate(count=models.Count('job_type'),
                                           most_recent=models.Max('last_status_change'))
        results = []
        for count_dict in count_dicts:
            counts = JobTypeStatusCounts(count_dict['status'], count_dict['count'],
                                         count_dict['most_recent'], count_dict['error__category'])
            results.append(counts)
        return results

    def get_status(self, started, ended=None):
        """Returns a list of job types with counts broken down by job status.

        Note that all running job types are counted regardless of date/time filters.

        :param started: Query job types updated after this amount of time.
        :type started: :class:`datetime.datetime`
        :param ended: Query job types updated before this amount of time.
        :type ended: :class:`datetime.datetime`
        :returns: The list of job types with supplemented statistics.
        :rtype: [:class:`job.models.JobTypeStatus`]
        """

        # Build a mapping of all job type identifier -> status model
        job_types = JobType.objects.all().defer('interface', 'error_mapping').order_by('last_modified')
        status_dict = {job_type.id: JobTypeStatus(job_type, []) for job_type in job_types}

        # Build up the filters based on inputs and all running jobs
        count_filters = Q(status='RUNNING')
        if ended:
            count_filters = count_filters | Q(last_status_change__gte=started, last_status_change__lte=ended)
        else:
            count_filters = count_filters | Q(last_status_change__gte=started)

        # Fetch a count of all jobs grouped by status counts
        count_dicts = Job.objects.values('job_type__id', 'status', 'error__category').filter(count_filters)
        count_dicts = count_dicts.annotate(count=models.Count('job_type'),
                                           most_recent=models.Max('last_status_change'))

        # Collect the status and counts by job type
        for count_dict in count_dicts:
            status = status_dict[count_dict['job_type__id']]
            counts = JobTypeStatusCounts(count_dict['status'], count_dict['count'],
                                         count_dict['most_recent'], count_dict['error__category'])
            status.job_counts.append(counts)

        return [status_dict[job_type.id] for job_type in job_types]

    def get_pending_status(self):
        """Returns a status overview of all currently pending job types.

        The results consist of standard job type models, plus additional computed statistics fields including a total
        count of associated jobs and the longest pending job.

        :returns: The list of each job type with additional statistic fields.
        :rtype: [:class:`job.models.JobTypePendingStatus`]
        """

        # Fetch a count of all pending jobs with type information
        # We have to specify values to workaround the JSON fields throwing an error when used with annotate
        job_dicts = Job.objects.values(*['job_type__%s' % f for f in JobType.BASE_FIELDS])
        job_dicts = job_dicts.filter(status='PENDING')
        job_dicts = job_dicts.annotate(count=models.Count('job_type'),
                                       longest_pending=models.Min('last_status_change'))
        job_dicts = job_dicts.order_by('longest_pending')

        # Convert each result to a real job type model with added statistics
        results = []
        for job_dict in job_dicts:
            job_type_dict = {f: job_dict['job_type__%s' % f] for f in JobType.BASE_FIELDS}
            job_type = JobType(**job_type_dict)

            status = JobTypePendingStatus(job_type, job_dict['count'], job_dict['longest_pending'])
            results.append(status)
        return results

    def get_running_status(self):
        """Returns a status overview of all currently running job types.

        The results consist of standard job type models, plus additional computed statistics fields including a total
        count of associated jobs and the longest running job.

        :returns: The list of each job type with additional statistic fields.
        :rtype: [:class:`job.models.JobTypeRunningStatus`]
        """

        # Fetch a count of all running jobs with type information
        # We have to specify values to workaround the JSON fields throwing an error when used with annotate
        job_dicts = Job.objects.values(*['job_type__%s' % f for f in JobType.BASE_FIELDS])
        job_dicts = job_dicts.filter(status='RUNNING')
        job_dicts = job_dicts.annotate(count=models.Count('job_type'),
                                       longest_running=models.Min('last_status_change'))
        job_dicts = job_dicts.order_by('longest_running')

        # Convert each result to a real job type model with added statistics
        results = []
        for job_dict in job_dicts:
            job_type_dict = {f: job_dict['job_type__%s' % f] for f in JobType.BASE_FIELDS}
            job_type = JobType(**job_type_dict)

            status = JobTypeRunningStatus(job_type, job_dict['count'], job_dict['longest_running'])
            results.append(status)
        return results

    def get_failed_status(self):
        """Returns all job types that have failed due to system errors.

        The results consist of standard job type models, plus additional computed statistics fields including a total
        count of associated jobs and the last status change of a running job.

        :returns: The list of each job type with additional statistic fields.
        :rtype: [:class:`job.models.JobTypeFailedStatus`]
        """

        # Make a list of all the basic error fields to fetch
        error_fields = ['id', 'name', 'title', 'description', 'category', 'created', 'last_modified']

        # We have to specify values to workaround the JSON fields throwing an error when used with annotate
        query_fields = []
        query_fields.extend(['job_type__%s' % f for f in JobType.BASE_FIELDS])
        query_fields.extend(['error__%s' % f for f in error_fields])

        # Fetch a count of all running jobs with type information
        job_dicts = Job.objects.values(*query_fields)
        job_dicts = job_dicts.filter(status='FAILED', error__category='SYSTEM')
        job_dicts = job_dicts.annotate(count=models.Count('job_type'),
                                       first_error=models.Min('last_status_change'),
                                       last_error=models.Max('last_status_change'))
        job_dicts = job_dicts.order_by('-last_error')

        # Convert each result to a real job type model with added statistics
        results = []
        for job_dict in job_dicts:
            job_type_dict = {f: job_dict['job_type__%s' % f] for f in JobType.BASE_FIELDS}
            job_type = JobType(**job_type_dict)

            error_dict = {f: job_dict['error__%s' % f] for f in error_fields}
            error = Error(**error_dict)

            status = JobTypeFailedStatus(job_type, error, job_dict['count'], job_dict['first_error'],
                                         job_dict['last_error'])
            results.append(status)
        return results

    def validate_job_type(self, name, version, interface, error_mapping=None, trigger_config=None):
        """Validates a new job type prior to attempting a save

        :param name: The system name of the job type
        :type name: string
        :param version: The version of the job type
        :type version: string
        :param interface: The interface for running a job of this type
        :type interface: :class:`job.configuration.interface.job_interface.JobInterface`
        :param error_mapping: The interface for mapping error exit codes
        :type error_mapping: :class:`job.configuration.interface.error_interface.ErrorInterface`
        :param trigger_config: The trigger rule configuration, possibly None
        :type trigger_config: :class:`trigger.configuration.trigger_rule.TriggerRuleConfiguration`
        :returns: A list of warnings discovered during validation.
        :rtype: [:class:`job.configuration.data.job_data.ValidationWarning`]

        :raises :class:`trigger.configuration.exceptions.InvalidTriggerType`: If the given trigger rule is an invalid
            type for creating jobs
        :raises :class:`trigger.configuration.exceptions.InvalidTriggerRule`: If the given trigger rule configuration is
            invalid
        :raises :class:`job.configuration.data.exceptions.InvalidConnection`: If the trigger rule connection to the job
            type interface is invalid
        :raises :class:`recipe.configuration.definition.exceptions.InvalidDefinition`: If the interface invalidates any
            existing recipe type definitions
        """

        warnings = []

        if trigger_config:
            trigger_config.validate()
            if not isinstance(trigger_config, JobTriggerRuleConfiguration):
                msg = '%s is an invalid trigger rule type for creating jobs'
                raise InvalidTriggerType(msg % trigger_config.trigger_rule_type)
            warnings.extend(trigger_config.validate_trigger_for_job(interface))

        if error_mapping:
            warnings.extend(error_mapping.validate())

        try:
            # If this is an existing job type, try changing the interface temporarily and validate all existing recipe
            # type definitions
            with transaction.atomic():
                job_type = JobType.objects.get(name=name, version=version)
                job_type.interface = interface.get_dict()
                job_type.save()

                from recipe.models import RecipeType
                for recipe_type in RecipeType.objects.all():
                    warnings.extend(recipe_type.get_recipe_definition().validate_job_interfaces())

                # Explicitly roll back transaction so job type isn't changed
                raise RollbackTransaction()
        except (JobType.DoesNotExist, RollbackTransaction):
            # Swallow exceptions
            pass

        return warnings

    def _validate_job_type_fields(self, **kwargs):
        """Validates the given keyword argument fields for job types

        :raises :class:`job.exceptions.InvalidJobField`: If a given job type field has an invalid value
        """

        if 'timeout' in kwargs:
            timeout = kwargs['timeout']
            if not timeout > 0:
                raise InvalidJobField('timeout must be greater than zero')
        if 'max_tries' in kwargs:
            max_tries = kwargs['max_tries']
            if not max_tries > 0:
                raise InvalidJobField('max_tries must be greater than zero')


class JobType(models.Model):
    """Represents a type of job that can be run on the cluster. Any updates to a job type model requires obtaining a
    lock on the model using select_for_update().

    :keyword name: The identifying name of the job type used by clients for queries
    :type name: :class:`django.db.models.CharField`
    :keyword version: The version of the job type
    :type version: :class:`django.db.models.CharField`
    :keyword title: The human-readable name of the job type
    :type title: :class:`django.db.models.CharField`
    :keyword description: An optional description of the job type
    :type description: :class:`django.db.models.TextField`
    :keyword category: An optional overall category of the job type
    :type category: :class:`django.db.models.CharField`
    :keyword author_name: The name of the person or organization that created the associated algorithm
    :type author_name: :class:`django.db.models.CharField`
    :keyword author_url: The address to a home page about the author or associated algorithm
    :type author_url: :class:`django.db.models.TextField`

    :keyword is_system: Whether this is a system type
    :type is_system: :class:`django.db.models.BooleanField`
    :keyword is_long_running: Whether this type is long running. A job of this type is intended to run for a long time,
        potentially indefinitely, without timing out and always being re-queued after a failure
    :type is_long_running: :class:`django.db.models.BooleanField`
    :keyword is_active: Whether the job type is active (false once job type is archived)
    :type is_active: :class:`django.db.models.BooleanField`
    :keyword is_operational: Whether this job type is operational (True) or is still in a research & development (R&D)
        phase (False)
    :type is_operational: :class:`django.db.models.BooleanField`
    :keyword is_paused: Whether the job type is paused (while paused no jobs of this type will be scheduled off of the
        queue)
    :type is_paused: :class:`django.db.models.BooleanField`
    :keyword requires_cleanup: Whether a job of this type requires cleanup on the node afer the job runs
    :type requires_cleanup: :class:`django.db.models.BooleanField`

    :keyword uses_docker: Whether the job type uses Docker
    :type uses_docker: :class:`django.db.models.BooleanField`
    :keyword docker_privileged: Whether the job type uses Docker in privileged mode
    :type docker_privileged: :class:`django.db.models.BooleanField`
    :keyword docker_image: The Docker image containing the code to run for this job (if uses_docker is True)
    :type docker_image: :class:`django.db.models.CharField`
    :keyword interface: JSON description defining the interface for running a job of this type
    :type interface: :class:`djorm_pgjson.fields.JSONField`
    :keyword docker_params: JSON array of 2-tuples (key-value) which will be passed as-is to docker.
        See the mesos prototype file for further information.
    :type docker_params: :class:`djorm_pgjson.fields.JSONField`
    :keyword revision_num: The current revision number of the interface, starts at one
    :type revision_num: :class:`django.db.models.IntegerField`
    :keyword error_mapping: Mapping for translating an exit code to an error type
    :type error_mapping: :class:`djorm_pgjson.fields.JSONField`
    :keyword trigger_rule: The rule to trigger new jobs of this type
    :type trigger_rule: :class:`django.db.models.ForeignKey`

    :keyword priority: The priority of the job type (lower number is higher priority)
    :type priority: :class:`django.db.models.IntegerField`
    :keyword max_scheduled: The maximum number of jobs of this type that may be scheduled to run at the same time
    :type max_scheduled: :class:`django.db.models.IntegerField`
    :keyword timeout: The maximum amount of time to allow a job of this type to run before being killed (in seconds)
    :type timeout: :class:`django.db.models.IntegerField`
    :keyword max_tries: The maximum number of times to try executing a job in case of errors (minimum one)
    :type max_tries: :class:`django.db.models.IntegerField`
    :keyword cpus_required: The number of CPUs required for a job of this type
    :type cpus_required: :class:`django.db.models.FloatField`
    :keyword mem_required: The amount of RAM in MiB required for a job of this type
    :type mem_required: :class:`django.db.models.FloatField`
    :keyword disk_out_const_required: A constant amount of disk space in MiB required for job output (temp work and
        products) for a job of this type
    :type disk_out_const_required: :class:`django.db.models.FloatField`
    :keyword disk_out_mult_required: A multiplier (2x = 2.0) applied to the size of the input files to determine
        additional disk space in MiB required for job output (temp work and products) for a job of this type
    :type disk_out_mult_required: :class:`django.db.models.FloatField`

    :keyword icon_code: A font-awesome icon code (like 'f013' for gear) to use when representing this job type
    :type icon_code: string of a FontAwesome icon code

    :keyword created: When the job type was created
    :type created: :class:`django.db.models.DateTimeField`
    :keyword archived: When the job type was archived (no longer active)
    :type archived: :class:`django.db.models.DateTimeField`
    :keyword paused: When the job type was paused
    :type paused: :class:`django.db.models.DateTimeField`
    :keyword last_modified: When the job type was last modified
    :type last_modified: :class:`django.db.models.DateTimeField`
    """

    BASE_FIELDS = ('id', 'name', 'version', 'title', 'description', 'category', 'author_name', 'author_url',
                   'is_system', 'is_long_running', 'is_active', 'is_operational', 'is_paused', 'icon_code')

    UNEDITABLE_FIELDS = ('name', 'version', 'is_system', 'is_long_running', 'is_active', 'requires_cleanup',
                         'uses_docker', 'revision_num', 'created', 'archived', 'paused', 'last_modified')

    name = models.CharField(db_index=True, max_length=50)
    version = models.CharField(db_index=True, max_length=50)
    title = models.CharField(blank=True, max_length=50, null=True)
    description = models.TextField(blank=True, null=True)
    category = models.CharField(db_index=True, blank=True, max_length=50, null=True)
    author_name = models.CharField(blank=True, max_length=50, null=True)
    author_url = models.TextField(blank=True, null=True)

    is_system = models.BooleanField(default=False)
    is_long_running = models.BooleanField(default=False)
    is_active = models.BooleanField(default=True)
    is_operational = models.BooleanField(default=True)
    is_paused = models.BooleanField(default=False)
    requires_cleanup = models.BooleanField(default=True)

    uses_docker = models.BooleanField(default=True)
    docker_privileged = models.BooleanField(default=False)
    docker_image = models.CharField(blank=True, null=True, max_length=500)
    interface = djorm_pgjson.fields.JSONField()
    docker_params = djorm_pgjson.fields.JSONField(null=True)
    revision_num = models.IntegerField(default=1)
    error_mapping = djorm_pgjson.fields.JSONField()
    trigger_rule = models.ForeignKey('trigger.TriggerRule', blank=True, null=True, on_delete=models.PROTECT)

    priority = models.IntegerField(default=100)
    max_scheduled = models.IntegerField(blank=True, null=True)
    timeout = models.IntegerField(default=1800)
    max_tries = models.IntegerField(default=3)
    cpus_required = models.FloatField(default=1.0)
    mem_required = models.FloatField(default=64.0)
    disk_out_const_required = models.FloatField(default=64.0)
    disk_out_mult_required = models.FloatField(default=0.0)

    icon_code = models.CharField(max_length=20, null=True, blank=True)

    created = models.DateTimeField(auto_now_add=True)
    archived = models.DateTimeField(blank=True, null=True)
    paused = models.DateTimeField(blank=True, null=True)
    last_modified = models.DateTimeField(auto_now=True)

    objects = JobTypeManager()

    def get_job_interface(self):
        """Returns the interface for running jobs of this type

        :returns: The job interface for this type
        :rtype: :class:`job.configuration.interface.job_interface.JobInterface`
        """

        return JobInterface(self.interface)

    def get_error_interface(self):
        """Returns the interface for mapping a job's exit code or
        stderr/stdout expression to an error type"""

        return ErrorInterface(self.error_mapping)

    def natural_key(self):
        """Django method to define the natural key for a job type as the
        combination of name and version

        :returns: A tuple representing the natural key
        :rtype: tuple(string, string)
        """
        return self.name, self.version

    class Meta(object):
        """meta information for the db"""
        db_table = 'job_type'
        unique_together = ('name', 'version')


class JobTypeRevisionManager(models.Manager):
    """Provides additional methods for handling job type revisions
    """

    def create_job_type_revision(self, job_type):
        """Creates a new revision for the given job type. The job type's interface and revision number must already be
        updated. The caller must have obtained a lock using select_for_update() on the given job type model.

        :param job_type: The job type
        :type job_type: :class:`job.models.JobType`
        """

        new_rev = JobTypeRevision()
        new_rev.job_type = job_type
        new_rev.revision_num = job_type.revision_num
        new_rev.interface = job_type.interface
        new_rev.save()

    def get_by_natural_key(self, job_type, revision_num):
        """Django method to retrieve a job type revision for the given natural key

        :param job_type: The job type
        :type job_type: :class:`job.models.JobType`
        :param revision_num: The revision number
        :type revision_num: int
        :returns: The job type revision defined by the natural key
        :rtype: :class:`job.models.JobTypeRevision`
        """

        return self.get(job_type_id=job_type.id, revision_num=revision_num)

    def get_revision(self, job_type_id, revision_num):
        """Returns the revision for the given job type and revision number

        :param job_type_id: The ID of the job type
        :type job_type_id: int
        :param revision_num: The revision number
        :type revision_num: int
        :returns: The revision
        :rtype: :class:`job.models.JobTypeRevision`
        """

        return JobTypeRevision.objects.get(job_type_id=job_type_id, revision_num=revision_num)


class JobTypeRevision(models.Model):
    """Represents a revision of a job type. New revisions are created when the interface of a job type changes. Any
    inserts of a job type revision model requires obtaining a lock using select_for_update() on the corresponding job
    type model.

    :keyword job_type: The job type for this revision
    :type job_type: :class:`django.db.models.ForeignKey`
    :keyword revision_num: The number for this revision, starting at one
    :type revision_num: :class:`django.db.models.IntegerField`
    :keyword interface: The JSON interface for this revision of the job type
    :type interface: :class:`djorm_pgjson.fields.JSONField`
    :keyword created: When this revision was created
    :type created: :class:`django.db.models.DateTimeField`
    """

    job_type = models.ForeignKey('job.JobType', on_delete=models.PROTECT)
    revision_num = models.IntegerField()
    interface = djorm_pgjson.fields.JSONField()
    created = models.DateTimeField(auto_now_add=True)

    objects = JobTypeRevisionManager()

    def get_job_interface(self):
        """Returns the job type interface for this revision

        :returns: The job type interface for this revision
        :rtype: :class:`job.configuration.interface.job_interface.JobInterface`
        """

        return JobInterface(self.interface)

    def natural_key(self):
        """Django method to define the natural key for a job type revision as the combination of job type and revision
        number

        :returns: A tuple representing the natural key
        :rtype: tuple(string, int)
        """

        return self.job_type, self.revision_num

    class Meta(object):
        """meta information for the db"""
        db_table = 'job_type_revision'
        unique_together = ('job_type', 'revision_num')<|MERGE_RESOLUTION|>--- conflicted
+++ resolved
@@ -1441,43 +1441,12 @@
         elif include_stderr and not include_stdout:
             q['query']['bool']['must'].append({'match': {'level': 3}})
         if since is not None:
-<<<<<<< HEAD
-            q["query"]["bool"]["must"].append({"range": {"@timestamp": {"gt": since.isoformat()}}})
-        q = {
-                "size": 10000,
-                "query": {
-                    "bool": {
-                        "must": [
-                            {"match": {"tag": "%d_job" % job_exe.pk}}
-                        ]
-                    }
-                },
-                "_source": ["@timestamp", "message", "level", "tag"]
-            }
-        if not include_stdout and not include_stderr:
-            return None, util.parse.datetime.datetime.utcnow()
-        elif include_stdout and not include_stderr:
-            q["query"]["bool"]["must"].append({"match": {"level": 6}})
-        elif include_stderr and not include_stdout:
-            q["query"]["bool"]["must"].append({"match": {"level": 3}})
-        if since is not None:
-            q["query"]["bool"]["must"].append({"range": {"@timestamp": {"gt": since.isoformat()}}})
-=======
             q['query']['bool']['must'].append({'range': {'@timestamp': {'gt': since.isoformat()}}})
->>>>>>> 1fb39f28
 
         esr = urllib2.urlopen(
             urllib2.Request(settings.ELASTICSEARCH_URL+'/_search',
                             data=json.dumps(q),
-<<<<<<< HEAD
-                            headers={"Accept": "application/json", "Content-type": "application/json"}))
-        esr = urllib2.urlopen(
-            urllib2.Request(settings.ELASTICSEARCH_URL,
-                            data=json.dumps(q),
-                            headers={"Accept": "application/json", "Content-type": "application/json"}))
-=======
                             headers={'Accept': 'application/json', 'Content-type': 'application/json'}))
->>>>>>> 1fb39f28
 
         hits = json.loads(esr.read())
         if hits['hits']['total'] == 0:

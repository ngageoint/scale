--- conflicted
+++ resolved
@@ -40,10 +40,7 @@
 from node.resources.resource import Cpus, Disk, Mem, ScalarResource
 from storage.models import ScaleFile
 from util import rest as rest_utils
-<<<<<<< HEAD
 from util.validation import ValidationWarning
-=======
->>>>>>> 13c86e9c
 from vault.secrets_handler import SecretsHandler
 
 
@@ -2184,7 +2181,6 @@
         return JobType.objects.get(name='scale-clock', version='1.0')
 
     def get_job_types_v6(self, keywords=None, ids=None, is_active=None, is_system=None, order=None):
-<<<<<<< HEAD
         """Returns a list of all job types
 
         :param keywords: Query job types with name, title, description or tag matching one of the specified keywords
@@ -2228,8 +2224,6 @@
 
 
     def get_job_type_names_v6(self, keywords=None, ids=None, is_active=None, is_system=None, order=None):
-=======
->>>>>>> 13c86e9c
         """Returns a list of the latest version of job types
 
         :param keywords: Query job types with name, title, description or tag matching one of the specified keywords
@@ -2633,12 +2627,9 @@
     :type is_paused: :class:`django.db.models.BooleanField`
     :param is_published: Whether this job type has outputs that are published.
     :type is_published: :class:`django.db.models.BooleanField`
-<<<<<<< HEAD
 
     :keyword unmet_resources: List of resource names that currently don't exist or aren't sufficient in the cluster
-    :type unmet_resources: :class:`django.db.models.CharField`
-=======
->>>>>>> 13c86e9c
+    :type un: :class:`django.db.models.CharField`
 
     :keyword max_scheduled: The maximum number of jobs of this type that may be scheduled to run at the same time
     :type max_scheduled: :class:`django.db.models.IntegerField`

--- conflicted
+++ resolved
@@ -594,10 +594,7 @@
 
         input_data.validate(job.job_type_rev.get_input_interface())
         input_dict = convert_data_to_v6_json(input_data).get_dict()
-<<<<<<< HEAD
-
-=======
->>>>>>> 6d0d2e19
+
         self.filter(id=job.id).update(input=input_dict)
 
     def supersede_jobs(self, job_ids, when):
@@ -2590,25 +2587,12 @@
     :type paused: :class:`django.db.models.DateTimeField`
     :keyword last_modified: When the job type was last modified
     :type last_modified: :class:`django.db.models.DateTimeField`
-
-<<<<<<< HEAD
-
     :keyword trigger_rule: The rule to trigger new jobs of this type - Deprecated remove when remove triggers
     :type trigger_rule: :class:`django.db.models.ForeignKey` - Deprecated remove when remove triggers
     """
 
     BASE_FIELDS = ('id', 'name', 'version', 'manifest', 'configuration', 'icon_code',
                    'is_active', 'is_paused', 'is_published')
-
-=======
-
-    :keyword trigger_rule: The rule to trigger new jobs of this type - Deprecated remove when remove triggers
-    :type trigger_rule: :class:`django.db.models.ForeignKey` - Deprecated remove when remove triggers
-    """
-
-    BASE_FIELDS = ('id', 'name', 'version', 'manifest', 'configuration', 'icon_code',
-        'is_active', 'is_paused', 'is_published')
->>>>>>> 6d0d2e19
 
     UNEDITABLE_FIELDS = ('version_array', 'is_system', 'is_long_running', 'is_active', 'created', 'deprecated',
         'last_modified', 'paused', 'revision_num')

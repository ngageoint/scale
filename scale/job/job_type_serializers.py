"""Defines the serializers for jobs and job types"""
from __future__ import absolute_import

import logging

import rest_framework.serializers as serializers

from job.models import Job
from util.rest import ModelIdSerializer

logger = logging.getLogger(__name__)


class JobTypeBaseSerializerV6(ModelIdSerializer):
    """Converts job type model fields to REST output"""
    name = serializers.CharField()
    version = serializers.CharField()
    title = serializers.CharField()
    description = serializers.CharField()
    is_published = serializers.BooleanField()
    icon_code = serializers.CharField()

class JobTypeListSerializerV6(JobTypeBaseSerializerV6):
    """Converts job type model fields to REST output"""
    id = None
    version = None
    versions = serializers.ListField(child=serializers.CharField())
    latest_version = serializers.CharField(source='version')


class JobTypeSerializerV6(JobTypeBaseSerializerV6):
    """Converts job type model fields to REST output"""
    version = serializers.CharField()

    is_active = serializers.BooleanField()
    is_paused = serializers.BooleanField()
    is_system = serializers.BooleanField()
    max_scheduled = serializers.IntegerField()
    revision_num = serializers.IntegerField()
    docker_image = serializers.CharField()

    created = serializers.DateTimeField()
    deprecated = serializers.DateTimeField()
    paused = serializers.DateTimeField()
    last_modified = serializers.DateTimeField()


class JobTypeStatusCountsSerializer(serializers.Serializer):
    """Converts node status count object fields to REST output."""
    status = serializers.ChoiceField(choices=Job.JOB_STATUSES)
    count = serializers.IntegerField()
    most_recent = serializers.DateTimeField()
    category = serializers.CharField()


<<<<<<< HEAD
=======
class JobTypeDetailsSerializerV5(JobTypeSerializerV5):
    """Converts job type model fields to REST output for legacy job types."""
    from trigger.serializers import TriggerRuleDetailsSerializer

    interface = serializers.JSONField(default=dict, source='manifest')

    configuration = serializers.JSONField(default=dict)
    custom_resources = serializers.JSONField(source='convert_custom_resources')
    error_mapping = serializers.JSONField(default=dict)
    trigger_rule = TriggerRuleDetailsSerializer()

    job_counts_6h = JobTypeStatusCountsSerializer(many=True)
    job_counts_12h = JobTypeStatusCountsSerializer(many=True)
    job_counts_24h = JobTypeStatusCountsSerializer(many=True)
>>>>>>> d589a0d7

class JobTypeDetailsSerializerV6(JobTypeSerializerV6):
    """Converts job type model fields to REST output."""
    manifest = serializers.JSONField(default=dict)
    configuration = serializers.JSONField(source='get_v6_configuration_json')


class JobTypeStatusSerializer(serializers.Serializer):
    """Converts job type status model and extra statistic fields to REST output."""
    job_type = JobTypeBaseSerializerV6()
    job_counts = JobTypeStatusCountsSerializer(many=True)


class JobTypePendingStatusSerializer(serializers.Serializer):
    """Converts job type pending status model and extra statistic fields to REST output."""
    job_type = JobTypeBaseSerializerV6()
    count = serializers.IntegerField()
    longest_pending = serializers.DateTimeField()


class JobTypeRunningStatusSerializer(serializers.Serializer):
    """Converts job type running status model and extra statistic fields to REST output."""
    job_type = JobTypeBaseSerializerV6()
    count = serializers.IntegerField()
    longest_running = serializers.DateTimeField()


class JobTypeFailedStatusSerializer(serializers.Serializer):
    """Converts job type failed status model and extra statistic fields to REST output."""

    job_type = JobTypeBaseSerializerV5()
    count = serializers.IntegerField()
    first_error = serializers.DateTimeField()
    last_error = serializers.DateTimeField()


class JobTypeRevisionBaseSerializer(ModelIdSerializer):
    """Converts job type revision model fields to REST output."""
    job_type = ModelIdSerializer()
    revision_num = serializers.IntegerField()


class JobTypeRevisionSerializerV6(JobTypeRevisionBaseSerializer):
    """Converts job type revision model fields to REST output."""
    job_type = JobTypeBaseSerializerV6()
    docker_image = serializers.CharField()
    created = serializers.DateTimeField()


class JobTypeRevisionDetailsSerializerV6(JobTypeRevisionSerializerV6):
    """Converts job type revision model fields to REST output."""
    job_type = JobTypeBaseSerializerV6()
    manifest = serializers.JSONField(default=dict)<|MERGE_RESOLUTION|>--- conflicted
+++ resolved
@@ -53,23 +53,7 @@
     category = serializers.CharField()
 
 
-<<<<<<< HEAD
-=======
-class JobTypeDetailsSerializerV5(JobTypeSerializerV5):
-    """Converts job type model fields to REST output for legacy job types."""
-    from trigger.serializers import TriggerRuleDetailsSerializer
 
-    interface = serializers.JSONField(default=dict, source='manifest')
-
-    configuration = serializers.JSONField(default=dict)
-    custom_resources = serializers.JSONField(source='convert_custom_resources')
-    error_mapping = serializers.JSONField(default=dict)
-    trigger_rule = TriggerRuleDetailsSerializer()
-
-    job_counts_6h = JobTypeStatusCountsSerializer(many=True)
-    job_counts_12h = JobTypeStatusCountsSerializer(many=True)
-    job_counts_24h = JobTypeStatusCountsSerializer(many=True)
->>>>>>> d589a0d7
 
 class JobTypeDetailsSerializerV6(JobTypeSerializerV6):
     """Converts job type model fields to REST output."""

"""Defines a command message that processes the input for a job"""
from __future__ import unicode_literals

import logging

from django.db import transaction
from django.utils.timezone import now

from data.data.exceptions import InvalidData
from job.messages.cancel_jobs import create_cancel_jobs_messages
from job.models import Job
from messaging.messages.message import CommandMessage


logger = logging.getLogger(__name__)

def create_process_job_input_messages(job_ids):
    """Creates messages to process the input for the given jobs

    :param job_ids: The job IDs
    :type job_ids: list
    :return: The list of messages
    :rtype: list
    """

    messages = []

    for job_id in job_ids:
        message = ProcessJobInput()
        message.job_id = job_id
        messages.append(message)

    return messages


class ProcessJobInput(CommandMessage):
    """Command message that processes the input for a job
    """

    def __init__(self):
        """Constructor
        """

        super(ProcessJobInput, self).__init__('process_job_input')

        self.job_id = None
        # self.tries = 0

    def to_json(self):
        """See :meth:`messaging.messages.message.CommandMessage.to_json`
        """

        return {'job_id': self.job_id} #, 'tries': self.tries}

    @staticmethod
    def from_json(json_dict):
        """See :meth:`messaging.messages.message.CommandMessage.from_json`
        """

        message = ProcessJobInput()
        message.job_id = json_dict['job_id']
        # message.tries = json_dict['tries']
        return message

    def execute(self):
        """See :meth:`messaging.messages.message.CommandMessage.execute`
        """

        from queue.messages.queued_jobs import create_queued_jobs_messages, QueuedJob
        try:
            job = Job.objects.get_job_with_interfaces(self.job_id)
        except Job.DoesNotExist:
            logger.exception('Failed to get job %d - job does not exist. Message will not re-run.', self.job_id)
            return True
        
        if job.status not in ['PENDING', 'BLOCKED']:
            logger.warning('Job %d input has already been processed. Message will not re-run', self.job_id)
            return True

        if not job.has_input():
            if not job.recipe:
                logger.error('Job %d has no input and is not in a recipe. Message will not re-run.', self.job_id)
                return True

            try:
                self._generate_input_data_from_recipe(job)
            except InvalidData:
                logger.exception('Recipe created invalid input data for job %d. Message will not re-run. Cancelling job that cannot be queued.', self.job_id)
                self.new_messages.extend(create_cancel_jobs_messages([self.job_id], now()))
                return True

        # Lock job model and process job's input data
        with transaction.atomic():
            job = Job.objects.get_locked_job(self.job_id)
            Job.objects.process_job_input(job)

        # Create message to queue the job
        if job.num_exes == 0:
            logger.info('Processed input for job %d, sending message to queue job', self.job_id)
            self.new_messages.extend(create_queued_jobs_messages([QueuedJob(job.id, 0)], requeue=False))

        return True

    def _generate_input_data_from_recipe(self, job):
        """Generates the job's input data from its recipe dependencies and validates and sets the input data on the job

        :param job: The job with related job_type_rev and recipe__recipe_type_rev models
        :type job: :class:`job.models.Job`

        :raises :class:`data.data.exceptions.InvalidData`: If the data is invalid
        """

        from recipe.models import RecipeNode
<<<<<<< HEAD
=======
        node_name = None
>>>>>>> 2ebb709e
        # Get job input from dependencies in the recipe
        recipe_input_data = job.recipe.get_input_data()
        nodes = RecipeNode.objects.get_recipe_jobs(job.recipe_id)
        node_outputs = RecipeNode.objects.get_recipe_node_outputs(job.recipe_id)
        for node_output in node_outputs.values():
            if node_output.node_type == 'job' and node_output.id == job.id:
                #get the node name of this job, for forked jobs it will be <base_definition_node_name>-file_id
                node_name = node_output.node_name
                break

<<<<<<< HEAD
        definition = job.recipe.recipe_type_rev.get_definition()
        input_data = definition.generate_node_input_data(node_name, recipe_input_data, node_outputs, self._get_optional_outputs(nodes))
        Job.objects.set_job_input_data_v6(job, input_data)

    def _get_optional_outputs(self, nodes):
        """get list of optional outputs within the recipe

        :param nodes: The nodes of the recipe
        :type nodes: :class:`dict`
        """

        optional_output_names = []

        for current_job in nodes.values():
            job_interface = current_job.get_job_interface()
            output_interface = job_interface.get_output_interface()
            for current_output in output_interface.parameters.values():
                if current_output.required == False:
                    optional_output_names.append(current_output.name)

        return optional_output_names
=======
        definition = job.recipe.get_definition()
        # need to add connections somehow inserted in definition for each individual file output from fork job
        if node_name:
            input_data = definition.generate_node_input_data(node_name, recipe_input_data, node_outputs)
            Job.objects.set_job_input_data_v6(job, input_data)
>>>>>>> 2ebb709e
<|MERGE_RESOLUTION|>--- conflicted
+++ resolved
@@ -111,10 +111,7 @@
         """
 
         from recipe.models import RecipeNode
-<<<<<<< HEAD
-=======
         node_name = None
->>>>>>> 2ebb709e
         # Get job input from dependencies in the recipe
         recipe_input_data = job.recipe.get_input_data()
         nodes = RecipeNode.objects.get_recipe_jobs(job.recipe_id)
@@ -125,10 +122,11 @@
                 node_name = node_output.node_name
                 break
 
-<<<<<<< HEAD
-        definition = job.recipe.recipe_type_rev.get_definition()
-        input_data = definition.generate_node_input_data(node_name, recipe_input_data, node_outputs, self._get_optional_outputs(nodes))
-        Job.objects.set_job_input_data_v6(job, input_data)
+        definition = job.recipe.get_definition()
+        # need to add connections somehow inserted in definition for each individual file output from fork job
+        if node_name:
+            input_data = definition.generate_node_input_data(node_name, recipe_input_data, node_outputs, self._get_optional_outputs(nodes))
+            Job.objects.set_job_input_data_v6(job, input_data)
 
     def _get_optional_outputs(self, nodes):
         """get list of optional outputs within the recipe
@@ -146,11 +144,4 @@
                 if current_output.required == False:
                     optional_output_names.append(current_output.name)
 
-        return optional_output_names
-=======
-        definition = job.recipe.get_definition()
-        # need to add connections somehow inserted in definition for each individual file output from fork job
-        if node_name:
-            input_data = definition.generate_node_input_data(node_name, recipe_input_data, node_outputs)
-            Job.objects.set_job_input_data_v6(job, input_data)
->>>>>>> 2ebb709e
+        return optional_output_names
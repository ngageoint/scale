--- conflicted
+++ resolved
@@ -9,19 +9,14 @@
 from jsonschema import validate
 from jsonschema.exceptions import ValidationError
 
-<<<<<<< HEAD
 from job.configuration.data.exceptions import InvalidData, InvalidConnection
 from job.configuration.interface import job_interface_1_2 as previous_interface
-from job.configuration.interface.exceptions import InvalidInterfaceDefinition, InvalidSetting
+from job.configuration.interface.exceptions import InvalidInterfaceDefinition, MissingSetting
 from job.configuration.interface.scale_file import ScaleFileDescription
 from job.configuration.results.exceptions import InvalidResultsManifest
 from job.configuration.results.results_manifest.results_manifest import ResultsManifest
 from job.execution.container import SCALE_JOB_EXE_INPUT_PATH, SCALE_JOB_EXE_OUTPUT_PATH
 from scheduler.vault.manager import secrets_mgr
-=======
-from job.configuration.interface import job_interface_1_1 as previous_interface
-from job.configuration.interface.exceptions import InvalidInterfaceDefinition, MissingSetting
->>>>>>> b336a4fa
 
 
 logger = logging.getLogger(__name__)
@@ -565,7 +560,7 @@
 
             if setting_is_required:
                 if setting_name not in config_setting_names:
-                    raise InvalidSetting('Required setting %s was not provided' % setting_name)
+                    raise MissingSetting('Required setting %s was not provided' % setting_name)
 
     def _check_env_var_uniqueness(self):
         """Ensures all the enviornmental variable names are unique, and throws a
@@ -918,7 +913,6 @@
 
         param_pattern = '\$\{(?:[^\}]*:)?([^\}]*)\}'
 
-<<<<<<< HEAD
         for param in re.findall(param_pattern, command_arguments):
             found_match = False
             for input_data in self.definition['input_data']:
@@ -945,7 +939,7 @@
             if not found_match:
                 msg = 'The %s parameter was not found in any inputs, shared_resources, or system variables' % param
                 raise InvalidInterfaceDefinition(msg)
-=======
+
     def _check_env_var_uniqueness(self):
         """Ensures all the enviornmental variable names are unique, and throws a
         :class:`job.configuration.interface.exceptions.InvalidInterfaceDefinition` if they are not unique
@@ -954,25 +948,4 @@
         env_vars = [env_var['name'] for env_var in self.definition['env_vars']]
 
         if len(env_vars) != len(set(env_vars)):
-            raise InvalidInterfaceDefinition('Environment variable names must be unique')
-
-    def validate_populated_settings(self, job_exe, job_configuration):
-        """Ensures that all required settings are defined in the job_configuration
-
-        :param job_exe: The job execution model with related job and job_type fields
-        :type job_exe: :class:`job.models.JobExecution`
-        :param job_configuration: The job configuration
-        :type job_configuration: :class:`job.configuration.configuration.job_configuration.JobConfiguration`
-        """
-
-        interface_settings = self.definition['settings']
-        config_setting_names = [setting.name for setting in job_configuration.get_job_task_settings()]
-
-        for setting in interface_settings:
-            setting_name = setting['name']
-            setting_required = setting['required']
-
-            if setting_required:
-                if setting_name not in config_setting_names:
-                    raise MissingSetting(setting_name)
->>>>>>> b336a4fa
+            raise InvalidInterfaceDefinition('Environment variable names must be unique')
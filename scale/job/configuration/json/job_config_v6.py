"""Manages the v6 job configuration schema"""
from __future__ import unicode_literals

from jsonschema import validate
from jsonschema.exceptions import ValidationError

from job.configuration.configuration import DEFAULT_PRIORITY, JobConfiguration
from job.configuration.exceptions import InvalidJobConfiguration
from job.configuration.mount import HostMountConfig, VolumeMountConfig
from job.execution.configuration.volume import HOST_TYPE, VOLUME_TYPE


SCHEMA_VERSION = '7'
SCHEMA_VERSIONS = ['6', '7']

JOB_CONFIG_SCHEMA = {
    'type': 'object',
    'required': ['mounts', 'output_workspaces', 'priority', 'settings'],
    'additionalProperties': False,
    'properties': {
        'version': {
            'description': 'Version of the job configuration schema',
            'type': 'string',
        },
        'mounts': {
            'description': 'Defines volumes to use for the job\'s mounts',
            'type': 'object',
            'additionalProperties': {
                '$ref': '#/definitions/mount'
            },
        },
        'output_workspaces': {
            'description': 'Defines workspaces to use for the job\'s output files',
            'type': 'object',
            'required': ['default', 'outputs'],
            'additionalProperties': False,
            'properties': {
                'default': {
                    'description': 'Defines the job\'s default output workspace',
                    'type': 'string',
                },
                'outputs': {
                    'description': 'Defines a workspace for each given output name',
                    'type': 'object',
                    'additionalProperties': {
                        'type': 'string',
                    },
                },
            },
        },
        'priority': {
            'description': 'Defines the job\'s priority',
            'type': 'integer',
            'minimum': 1,
        },
        'settings': {
            'description': 'Defines values to use for the job\'s settings',
            'type': 'object',
            'additionalProperties': {
                'type': 'string',
            },
        },
    },
    'definitions': {
        'mount': {
            'oneOf': [{
                'type': 'object',
                'description': 'A configuration for a host mount',
                'required': ['type', 'host_path'],
                'additionalProperties': False,
                'properties': {
                    'type': {
                        'enum': ['host'],
                    },
                    'host_path': {
                        'type': 'string',
                    },
                },
            }, {
                'type': 'object',
                'description': 'A configuration for a volume mount',
                'required': ['type', 'driver', 'driver_opts'],
                'additionalProperties': False,
                'properties': {
                    'type': {
                        'enum': ['volume'],
                    },
                    'driver': {
                        'type': 'string',
                    },
                    'driver_opts': {
                        'type': 'object',
                        'additionalProperties': {
                            'type': 'string',
                        },
                    },
                },
            }],
        },
    },
}


def convert_config_to_v6_json(config):
    """Returns the v6 job configuration JSON for the given configuration

    :param config: The job configuration
    :type config: :class:`job.configuration.configuration.JobConfiguration`
    :returns: The v6 job configuration JSON
    :rtype: :class:`job.configuration.json.job_config_v6.JobConfigurationV6`
    """

    mounts_dict = {}
    for mount_config in config.mounts.values():
        if mount_config.mount_type == HOST_TYPE:
            mounts_dict[mount_config.name] = {'type': 'host', 'host_path': mount_config.host_path}
        elif mount_config.mount_type == VOLUME_TYPE:
            vol_dict = {'type': 'volume', 'driver_opts': mount_config.driver_opts}
            if mount_config.driver:
                vol_dict['driver'] = mount_config.driver
            mounts_dict[mount_config.name] = vol_dict

    workspace_dict = {'outputs': config.output_workspaces}
    if config.default_output_workspace:
        workspace_dict['default'] = config.default_output_workspace

    config_dict = {'version': SCHEMA_VERSION, 'mounts': mounts_dict, 'output_workspaces': workspace_dict,
                   'priority': config.priority, 'settings': config.settings}

    return JobConfigurationV6(config=config_dict, do_validate=False)


class JobConfigurationV6(object):
    """Represents a v6 job configuration JSON"""

    def __init__(self, config=None, existing=None, do_validate=False):
        """Creates a v6 job configuration JSON object from the given dictionary

        :param config: The job configuration JSON dict
        :type config: dict
        :param existing: Existing JobConfiguration to use for default values for unspecified fields
        :type existing: JobConfigurationV6
        :param do_validate: Whether to perform validation on the JSON schema
        :type do_validate: bool

        :raises :class:`job.configuration.exceptions.InvalidJobConfiguration`: If the given configuration is invalid
        """

        if not config:
            config = {}
        self._config = config
        self._existing_config = None
        if existing:
            self._existing_config = existing._config

        if 'version' not in self._config:
            self._config['version'] = SCHEMA_VERSION

<<<<<<< HEAD
        if self._config['version'] not in SCHEMA_VERSIONS:
=======
        if self._config['version'] == '2.0':
            # v2 and v6 are identical
            self._config['version'] = SCHEMA_VERSION
        
        if self._config['version'] != SCHEMA_VERSION:
>>>>>>> 9ec0954b
            raise InvalidJobConfiguration('INVALID_VERSION', 'Invalid configuration version: %s' % unicode(self._config['version']))

        self._populate_default_values()

        try:
            if do_validate:
                validate(self._config, JOB_CONFIG_SCHEMA)
        except ValidationError as ex:
            raise InvalidJobConfiguration('INVALID_CONFIGURATION', 'Invalid configuration: %s' % unicode(ex))

    def get_configuration(self):
        """Returns the job configuration represented by this JSON

        :returns: The job configuration
        :rtype: :class:`job.configuration.configuration.JobConfiguration`:
        """
        config = JobConfiguration()

        for name, mount_dict in self._config['mounts'].items():
            if mount_dict['type'] == 'host':
                config.add_mount(HostMountConfig(name, mount_dict['host_path']))
            elif mount_dict['type'] == 'volume':
                config.add_mount(VolumeMountConfig(name, mount_dict['driver'], mount_dict['driver_opts']))

        default_workspace = self._config['output_workspaces']['default']
        if default_workspace:
            config.default_output_workspace = default_workspace
        for output, workspace in self._config['output_workspaces']['outputs'].items():
            config.add_output_workspace(output, workspace)

        config.priority = self._config['priority']

        for name, value in self._config['settings'].items():
            config.add_setting(name, value)

        return config

    def get_dict(self):
        """Returns the internal dictionary

        :returns: The internal dictionary
        :rtype: dict
        """

        return self._config

    def _populate_default_values(self):
        """Populates any missing required values with defaults
        """

        if 'mounts' not in self._config:
            self._config['mounts'] = self._existing_config['mounts'] if self._existing_config else {}

        for mount_dict in self._config['mounts'].values():
            if mount_dict['type'] == 'volume':
                if 'driver' not in mount_dict:
                    mount_dict['driver'] = ''
                if 'driver_opts' not in mount_dict:
                    mount_dict['driver_opts'] = {}

        if 'output_workspaces' not in self._config:
            self._config['output_workspaces'] = self._existing_config['output_workspaces'] if self._existing_config else {}
        if 'default' not in self._config['output_workspaces']:
            self._config['output_workspaces']['default'] = ''
        if 'outputs' not in self._config['output_workspaces']:
            self._config['output_workspaces']['outputs'] = {}

        if 'priority' not in self._config:
            self._config['priority'] = self._existing_config['priority'] if self._existing_config else DEFAULT_PRIORITY

        if 'settings' not in self._config:
            self._config['settings'] = self._existing_config['settings'] if self._existing_config else {}<|MERGE_RESOLUTION|>--- conflicted
+++ resolved
@@ -156,15 +156,7 @@
         if 'version' not in self._config:
             self._config['version'] = SCHEMA_VERSION
 
-<<<<<<< HEAD
         if self._config['version'] not in SCHEMA_VERSIONS:
-=======
-        if self._config['version'] == '2.0':
-            # v2 and v6 are identical
-            self._config['version'] = SCHEMA_VERSION
-        
-        if self._config['version'] != SCHEMA_VERSION:
->>>>>>> 9ec0954b
             raise InvalidJobConfiguration('INVALID_VERSION', 'Invalid configuration version: %s' % unicode(self._config['version']))
 
         self._populate_default_values()

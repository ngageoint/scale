--- conflicted
+++ resolved
@@ -10,15 +10,7 @@
 
 import util.rest as rest_util
 from queue.models import JobLoad, Queue
-<<<<<<< HEAD
-from queue.serializers import JobLoadGroupSerializer, QueueStatusSerializer
-=======
-from queue.serializers import JobLoadGroupSerializer, QueueStatusSerializer, QueueStatusSerializerV6, RequeueJobSerializer
-from recipe.configuration.data.exceptions import InvalidRecipeData
-from recipe.configuration.data.recipe_data import LegacyRecipeData
-from recipe.models import Recipe, RecipeType
-from recipe.serializers import RecipeDetailsSerializerV6, OldRecipeDetailsSerializer
->>>>>>> ea4a8157
+from queue.serializers import JobLoadGroupSerializer, QueueStatusSerializer, QueueStatusSerializerV6
 
 logger = logging.getLogger(__name__)
 
@@ -64,7 +56,7 @@
             return QueueStatusSerializerV6
         else:
             return QueueStatusSerializer
-            
+
     def list(self, request):
         """Retrieves the current status of the queue and returns it in JSON form
 

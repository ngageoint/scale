--- conflicted
+++ resolved
@@ -251,7 +251,6 @@
         }
         self.job_type_2 = job_test_utils.create_seed_job_type(interface=interface_2)
 
-<<<<<<< HEAD
         definition = {
             'version': '6',
             'input': {'files': [{'name': 'Recipe_Input', 'media_types': ['text/plain']}]},
@@ -329,39 +328,6 @@
                     }
                 }
             }
-=======
-        old_definition = {
-            'version': '1.0',
-            'input_data': [{
-                'name': 'Recipe Input',
-                'type': 'file',
-                'media_types': ['text/plain'],
-            }],
-            'jobs': [{
-                'name': 'Job 1',
-                'job_type': {
-                    'name': self.job_type_1.name,
-                    'version': self.job_type_1.version,
-                },
-                'recipe_inputs': [{
-                    'recipe_input': 'Recipe Input',
-                    'job_input': 'Test_Input_1',
-                }]
-            }, {
-                'name': 'Job 2',
-                'job_type': {
-                    'name': self.job_type_2.name,
-                    'version': self.job_type_2.version,
-                },
-                'dependencies': [{
-                    'name': 'Job 1',
-                    'connections': [{
-                        'output': 'Test_Output_1',
-                        'input': 'Test_Input_2',
-                    }]
-                }]
-            }]
->>>>>>> 6d0d2e19
         }
         definition = {
             'version': '6',
@@ -394,7 +360,6 @@
 
         self.recipe_type = recipe_test_utils.create_recipe_type_v6(definition=definition)
 
-<<<<<<< HEAD
         workspace = storage_test_utils.create_workspace()
         strike_source_file = source_test_utils.create_source(workspace=workspace)
         scan_source_file = source_test_utils.create_source(workspace=workspace)
@@ -415,13 +380,10 @@
 
     @patch('queue.models.CommandMessageManager')
     def test_successful(self, mock_msg_mgr):
-=======
->>>>>>> 6d0d2e19
         workspace = storage_test_utils.create_workspace()
         strike_source_file = source_test_utils.create_source(workspace=workspace)
         scan_source_file = source_test_utils.create_source(workspace=workspace)
 
-<<<<<<< HEAD
         data = Data()
         data.add_value(FileValue('input_a', [123]))
 
@@ -431,7 +393,20 @@
         config = RecipeConfigurationV6(config_dict).get_configuration()
 
         created_recipe = Queue.objects.queue_new_recipe_v6(recipetype1, data, event, recipe_config=config)
-=======
+
+        data = Data()
+        data.add_value(FileValue('input_a', [123]))
+        created_recipe = Queue.objects.queue_new_recipe_v6(recipetype1, data, event)
+        pass
+
+    @patch('queue.models.CommandMessageManager')
+    def test_successful_ingest(self, mock_msg_mgr):
+        workspace = storage_test_utils.create_workspace()
+        strike_source_file = source_test_utils.create_source(workspace=workspace)
+        strike_event = ingest_test_utils.create_strike_ingest_event(source_file=strike_source_file)
+        scan_source_file = source_test_utils.create_source(workspace=workspace)
+        scan_event = ingest_test_utils.create_scan_ingest_event(source_file=scan_source_file)
+
         recipetype1 = recipe_test_utils.create_recipe_type_v6()
         data_dict = {
             'version': '1.0',
@@ -444,41 +419,6 @@
                 'workspace_id': workspace.id
             }]
         }
-        self.data = JobDataV6(data_dict)
-
-    @patch('queue.models.CommandMessageManager')
-    def test_successful(self, mock_msg_mgr):
-        workspace = storage_test_utils.create_workspace()
-        source_file = source_test_utils.create_source(workspace=workspace)
-        event = trigger_test_utils.create_trigger_event()
-        recipetype1 = recipe_test_utils.create_recipe_type_v6()
->>>>>>> 6d0d2e19
-
-        data = Data()
-        data.add_value(FileValue('input_a', [123]))
-        created_recipe = Queue.objects.queue_new_recipe_v6(recipetype1, data, event)
-        pass
-
-    @patch('queue.models.CommandMessageManager')
-    def test_successful_ingest(self, mock_msg_mgr):
-        workspace = storage_test_utils.create_workspace()
-        strike_source_file = source_test_utils.create_source(workspace=workspace)
-        strike_event = ingest_test_utils.create_strike_ingest_event(source_file=strike_source_file)
-        scan_source_file = source_test_utils.create_source(workspace=workspace)
-        scan_event = ingest_test_utils.create_scan_ingest_event(source_file=scan_source_file)
-
-        recipetype1 = recipe_test_utils.create_recipe_type_v6()
-        data_dict = {
-            'version': '1.0',
-            'input_data': [{
-                'name': 'INPUT_IMAGE',
-                'file_id': strike_source_file.id,
-            }],
-            'output_data': [{
-                'name': 'output_a',
-                'workspace_id': workspace.id
-            }]
-        }
         data = JobDataV6(data_dict)
 
         config_dict = {'version': '6',
@@ -525,11 +465,7 @@
         self.standalone_completed_job = job_test_utils.create_job(status='COMPLETED', input=data_dict,)
         Job.objects.supersede_jobs([self.standalone_superseded_job.id], now())
 
-<<<<<<< HEAD
-        # Create recipe for re-queing a job that should now be PENDING (and its dependencies)
-=======
         # Create recipe for re-queueing a job that should now be PENDING (and its dependencies)
->>>>>>> 6d0d2e19
         job_type_a_1 = job_test_utils.create_seed_job_type()
         job_type_a_2 = job_test_utils.create_seed_job_type()
         definition_a = {
@@ -565,11 +501,7 @@
         recipe_test_utils.create_recipe_job(recipe=recipe_a, job_name='Job 1', job=self.job_a_1)
         recipe_test_utils.create_recipe_job(recipe=recipe_a, job_name='Job 2', job=self.job_a_2)
 
-<<<<<<< HEAD
-        # Create recipe for re-queing a job that should now be BLOCKED (and its dependencies)
-=======
         # Create recipe for re-queueing a job that should now be BLOCKED (and its dependencies)
->>>>>>> 6d0d2e19
         job_type_b_1 = job_test_utils.create_seed_job_type()
         job_type_b_2 = job_test_utils.create_seed_job_type()
         job_type_b_3 = job_test_utils.create_seed_job_type()
@@ -623,10 +555,7 @@
                         self.standalone_completed_job.id, self.job_a_1.id, self.job_b_2.id,
                         self.standalone_queued_job.id]
 
-<<<<<<< HEAD
-
-=======
->>>>>>> 6d0d2e19
+
     @patch('queue.models.CommandMessageManager')
     def test_successful(self, mock_msg_mgr):
         """Tests calling QueueManager.requeue_jobs() successfully"""

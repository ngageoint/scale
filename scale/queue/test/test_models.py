from __future__ import unicode_literals

import datetime
import time

import django
from django.utils.timezone import now
from django.test import TestCase, TransactionTestCase
from mock import patch

import ingest.test.utils as ingest_test_utils
import job.test.utils as job_test_utils
import queue.test.utils as queue_test_utils
import recipe.test.utils as recipe_test_utils
import storage.test.utils as storage_test_utils
import source.test.utils as source_test_utils
import trigger.test.utils as trigger_test_utils
from error.models import reset_error_cache
from data.data.data import Data
from data.data.json.data_v6 import convert_data_to_v6_json
from data.data.value import FileValue
from data.data.json.data_v6 import DataV6
from job.configuration.data.job_data import JobData
from job.data.job_data import JobData as JobDataV6
from job.models import Job
from queue.models import JobLoad, Queue, QUEUE_ORDER_FIFO, QUEUE_ORDER_LIFO
<<<<<<< HEAD
from recipe.definition.definition import RecipeDefinition
from recipe.models import Recipe
=======
from recipe.configuration.data.recipe_data import LegacyRecipeData
from recipe.configuration.definition.recipe_definition import LegacyRecipeDefinition as RecipeDefinition
from recipe.configuration.json.recipe_config_v6 import RecipeConfigurationV6
from recipe.models import Recipe, RecipeNode
from data.data.json.data_v6 import DataV6
>>>>>>> ea4a8157


class TestJobLoadManager(TestCase):

    def setUp(self):
        django.setup()

    def test_calculate_empty(self):
        """Tests calculating job load when there are no jobs."""

        JobLoad.objects.calculate()
        results = JobLoad.objects.all()

        self.assertEqual(len(results), 1)

    def test_calculate_status(self):
        """Tests calculating job load filtering by status."""

        job_type = job_test_utils.create_seed_job_type()
        job_test_utils.create_job(job_type=job_type, status='PENDING')
        job_test_utils.create_job(job_type=job_type, status='BLOCKED')
        job_test_utils.create_job(job_type=job_type, status='QUEUED')
        job_test_utils.create_job(job_type=job_type, status='RUNNING')
        job_test_utils.create_job(job_type=job_type, status='COMPLETED')
        job_test_utils.create_job(job_type=job_type, status='FAILED')
        job_test_utils.create_job(job_type=job_type, status='CANCELED')

        JobLoad.objects.calculate()
        results = JobLoad.objects.all()

        self.assertEqual(len(results), 1)
        self.assertEqual(results[0].job_type_id, job_type.id)
        self.assertIsNotNone(results[0].measured)
        self.assertEqual(results[0].pending_count, 1)
        self.assertEqual(results[0].queued_count, 1)
        self.assertEqual(results[0].running_count, 1)
        self.assertEqual(results[0].total_count, 3)

    def test_calculate_job_type(self):
        """Tests calculating job load grouping by job type."""

        job_type1 = job_test_utils.create_seed_job_type()
        job_test_utils.create_job(job_type=job_type1, status='PENDING')

        job_type2 = job_test_utils.create_seed_job_type()
        job_test_utils.create_job(job_type=job_type2, status='QUEUED')
        job_test_utils.create_job(job_type=job_type2, status='QUEUED')

        job_type3 = job_test_utils.create_seed_job_type()
        job_test_utils.create_job(job_type=job_type3, status='RUNNING')
        job_test_utils.create_job(job_type=job_type3, status='RUNNING')
        job_test_utils.create_job(job_type=job_type3, status='RUNNING')

        JobLoad.objects.calculate()
        results = JobLoad.objects.all()

        self.assertEqual(len(results), 3)
        for result in results:
            if result.job_type_id == job_type1.id:
                self.assertEqual(result.pending_count, 1)
                self.assertEqual(result.queued_count, 0)
                self.assertEqual(result.running_count, 0)
                self.assertEqual(result.total_count, 1)
            elif result.job_type_id == job_type2.id:
                self.assertEqual(result.pending_count, 0)
                self.assertEqual(result.queued_count, 2)
                self.assertEqual(result.running_count, 0)
                self.assertEqual(result.total_count, 2)
            elif result.job_type_id == job_type3.id:
                self.assertEqual(result.pending_count, 0)
                self.assertEqual(result.queued_count, 0)
                self.assertEqual(result.running_count, 3)
                self.assertEqual(result.total_count, 3)
            else:
                self.fail('Found unexpected job type: %i' % result.job_type_id)


class TestQueueManager(TransactionTestCase):

    fixtures = ['basic_errors.json']

    def setUp(self):
        django.setup()

        reset_error_cache()

    def test_get_queue_fifo(self):
        """Tests calling QueueManager.get_queue() in FIFO mode"""

        time_1 = now()
        time_2 = time_1 + datetime.timedelta(seconds=1)
        queue_1 = queue_test_utils.create_queue(priority=100, queued=time_1)
        queue_2 = queue_test_utils.create_queue(priority=100, queued=time_2)

        # Call method to test
        first = True
        for queue in Queue.objects.get_queue(QUEUE_ORDER_FIFO):
            if first:
                self.assertEqual(queue.id, queue_1.id)
                first = False
            else:
                self.assertEqual(queue.id, queue_2.id)

    def test_get_queue_lifo(self):
        """Tests calling QueueManager.get_queue() in LIFO mode"""

        time_1 = now()
        time_2 = time_1 + datetime.timedelta(seconds=1)
        queue_1 = queue_test_utils.create_queue(priority=100, queued=time_1)
        queue_2 = queue_test_utils.create_queue(priority=100, queued=time_2)

        # Call method to test
        first = True
        for queue in Queue.objects.get_queue(QUEUE_ORDER_LIFO):
            if first:
                self.assertEqual(queue.id, queue_2.id)
                first = False
            else:
                self.assertEqual(queue.id, queue_1.id)


class TestQueueManagerQueueNewJob(TransactionTestCase):

    def setUp(self):
        django.setup()

    @patch('queue.models.CommandMessageManager')
    def test_successful(self, mock_msg_mgr):
        """Tests calling QueueManager.queue_new_job_v6() successfully with a Seed job type"""

        workspace = storage_test_utils.create_workspace()
        source_file = source_test_utils.create_source(workspace=workspace)
        event = trigger_test_utils.create_trigger_event()

        manifest = {
            'seedVersion': '1.0.0',
            'job': {
                'name': 'test-job',
                'jobVersion': '1.0.0',
                'packageVersion': '1.0.0',
                'title': 'Test Job',
                'description': 'This is a test job',
                'maintainer': {
                    'name': 'John Doe',
                    'email': 'jdoe@example.com'
                },
                'timeout': 10,
                'interface': {
                    'command': '',
                    'inputs': {
                        'files': [{'name': 'input_a'}]
                    },
                    'outputs': {
                        'files': [{'name': 'output_a', 'multiple': True, 'pattern': '*.png'}]
                    }
                }
            }
        }
        job_type = job_test_utils.create_seed_job_type(manifest=manifest)

        data_dict = {
            'version': '1.0',
            'input_data': [{
                'name': 'input_a',
                'file_id': source_file.id
            }],
            'output_data': [{
                'name': 'output_a',
                'workspace_id': workspace.id
            }]
        }
        data = JobDataV6(data_dict)

        job = Queue.objects.queue_new_job_v6(job_type, data._new_data, event)
        self.assertEqual(job.status, 'QUEUED')


class TestQueueManagerQueueNewRecipe(TransactionTestCase):

    fixtures = ['basic_system_job_types.json', 'ingest_job_types.json']

    def setUp(self):
        django.setup()

        workspace = storage_test_utils.create_workspace()
        source_file = source_test_utils.create_source(workspace=workspace)
        self.event = trigger_test_utils.create_trigger_event()

        interface_1 = {
            'command': 'test_command',
            'inputs': {
                'files': [{
                    'name': 'Test_Input_1',
                    'mediaTypes': ['text/plain'],
                }]
            },
            'outputs': {
                'files': [{
                    'name': 'Test_Output_1',
                    'pattern': 'outfile*.png',
                    'mediaType': 'image/png',
                }]
            }
        }
        self.job_type_1 = job_test_utils.create_seed_job_type(interface=interface_1)

        interface_2 = {
            'command': 'test_command',
            'inputs': {
                'files': [{
                    'name': 'Test_Input_2',
                    'mediaTypes': ['image/png', 'image/tiff'],
                }]
            },
            'outputs': {
                'files': [{
                    'name': 'Test_Output_2',
                    'pattern': 'outfile*.png',
                    'mediaType': 'image/png'
                }]
            }
        }
        self.job_type_2 = job_test_utils.create_seed_job_type(interface=interface_2)

        old_definition = {
            'version': '1.0',
            'input_data': [{
                'name': 'Recipe Input',
                'type': 'file',
                'media_types': ['text/plain'],
            }],
            'jobs': [{
                'name': 'Job 1',
                'job_type': {
                    'name': self.job_type_1.name,
                    'version': self.job_type_1.version,
                },
                'recipe_inputs': [{
                    'recipe_input': 'Recipe Input',
                    'job_input': 'Test_Input_1',
                }]
            }, {
                'name': 'Job 2',
                'job_type': {
                    'name': self.job_type_2.name,
                    'version': self.job_type_2.version,
                },
                'dependencies': [{
                    'name': 'Job 1',
                    'connections': [{
                        'output': 'Test_Output_1',
                        'input': 'Test_Input_2',
                    }]
                }]
            }]
        }
        definition = {
            'version': '6',
            'input': {'files': [{'name': 'Recipe_Input', 'media_types': ['text/plain']}]},
            'nodes': {
                'job-1': {
                    'dependencies': [],
                    'input': { 'Test_Input_1': {'type': 'recipe', 'input': 'Recipe_Input'}},
                    'node_type': {
                        'node_type': 'job',
                        'job_type_name': self.job_type_1.name,
                        'job_type_version': self.job_type_1.version,
                        'job_type_revision': self.job_type_1.revision_num
                    }
                },
                'job-2': {
                    'dependencies': [{'name': 'job-1'}],
                    'input': { 'Test_Input_2': {'type': 'dependency', 'node': 'job-1', 'output': 'Test_Output_1'}},
                    'node_type': {
                        'node_type': 'job',
                        'job_type_name': self.job_type_2.name,
                        'job_type_version': self.job_type_2.version,
                        'job_type_revision': self.job_type_2.revision_num
                    }
                }
            }
        }

        recipe_definition = RecipeDefinition(definition)

        self.recipe_type = recipe_test_utils.create_recipe_type_v6(definition=definition)

        workspace = storage_test_utils.create_workspace()
        strike_source_file = source_test_utils.create_source(workspace=workspace)
        scan_source_file = source_test_utils.create_source(workspace=workspace)

        recipetype1 = recipe_test_utils.create_recipe_type_v6()
        data_dict = {
            'version': '1.0',
            'input_data': [{
                'name': 'INPUT_IMAGE',
                'file_id': strike_source_file.id,
            }],
            'output_data': [{
                'name': 'output_a',
                'workspace_id': workspace.id
            }]
        }
        self.data = JobDataV6(data_dict)

    @patch('queue.models.CommandMessageManager')
    def test_successful(self, mock_msg_mgr):
        workspace = storage_test_utils.create_workspace()
        source_file = source_test_utils.create_source(workspace=workspace)
        event = trigger_test_utils.create_trigger_event()
        recipetype1 = recipe_test_utils.create_recipe_type_v6()

        data = Data()
        data.add_value(FileValue('input_a', [123]))

<<<<<<< HEAD
        created_recipe = Queue.objects.queue_new_recipe_v6(recipetype1, data, event)
=======
        config_dict = {'version': '6',
                       'output_workspaces': {'default': workspace.name},
                       'priority': 999}
        config = RecipeConfigurationV6(config_dict).get_configuration()

        created_recipe = Queue.objects.queue_new_recipe_v6(recipetype1, data._new_data, event, recipe_config=config)

        self.assertDictEqual(created_recipe.configuration, config_dict)
>>>>>>> ea4a8157

    @patch('queue.models.CommandMessageManager')
    def test_successful_ingest(self, mock_msg_mgr):
        workspace = storage_test_utils.create_workspace()
        strike_source_file = source_test_utils.create_source(workspace=workspace)
        strike_event = ingest_test_utils.create_strike_ingest_event(source_file=strike_source_file)
        scan_source_file = source_test_utils.create_source(workspace=workspace)
        scan_event = ingest_test_utils.create_scan_ingest_event(source_file=scan_source_file)

        recipetype1 = recipe_test_utils.create_recipe_type_v6()
        data_dict = {
            'version': '1.0',
            'input_data': [{
                'name': 'INPUT_IMAGE',
                'file_id': strike_source_file.id,
            }],
            'output_data': [{
                'name': 'output_a',
                'workspace_id': workspace.id
            }]
        }
        data = JobDataV6(data_dict)

        config_dict = {'version': '6',
                       'output_workspaces': {'default': workspace.name},
                       'priority': 999}
        config = RecipeConfigurationV6(config_dict).get_configuration()

        created_strike_recipe = Queue.objects.queue_new_recipe_v6(recipetype1, data._new_data, None, strike_event, recipe_config=config)

        self.assertDictEqual(created_strike_recipe.configuration, config_dict)

        data_dict = {
            'version': '1.0',
            'input_data': [{
                'name': 'INPUT_IMAGE',
                'file_id': scan_source_file.id,
            }],
            'output_data': [{
                'name': 'output_a',
                'workspace_id': workspace.id
            }]
        }
        data = JobDataV6(data_dict)
        created_scan_recipe = Queue.objects.queue_new_recipe_v6(recipetype1, data._new_data, None, scan_event, recipe_config=config)

        self.assertDictEqual(created_scan_recipe.configuration, config_dict)

class TestQueueManagerRequeueJobs(TransactionTestCase):

    def setUp(self):
        django.setup()

        data_dict = convert_data_to_v6_json(Data()).get_dict()
        self.new_priority = 200
        self.standalone_queued_job = job_test_utils.create_job(status='QUEUED', input=data_dict, num_exes=3,
                                                               priority=100)
        Queue.objects.queue_jobs([self.standalone_queued_job], requeue=True)
        self.standalone_failed_job = job_test_utils.create_job(status='FAILED', input=data_dict, num_exes=3,
                                                               priority=100)

        self.standalone_superseded_job = job_test_utils.create_job(status='FAILED', input=data_dict, num_exes=1)
        self.standalone_canceled_job = job_test_utils.create_job(status='CANCELED', input=data_dict, num_exes=1,
                                                                 priority=100)
        self.standalone_completed_job = job_test_utils.create_job(status='COMPLETED', input=data_dict,)
        Job.objects.supersede_jobs([self.standalone_superseded_job.id], now())

        # Create recipe for re-queueing a job that should now be PENDING (and its dependencies)
        job_type_a_1 = job_test_utils.create_seed_job_type()
        job_type_a_2 = job_test_utils.create_seed_job_type()
        definition_a = {
            'version': '1.0',
            'input_data': [],
            'jobs': [{
                'name': 'Job 1',
                'job_type': {
                    'name': job_type_a_1.name,
                    'version': job_type_a_1.version,
                }
            }, {
                'name': 'Job 2',
                'job_type': {
                    'name': job_type_a_2.name,
                    'version': job_type_a_2.version,
                },
                'dependencies': [{
                    'name': 'Job 1'
                }],
            }],
        }
        recipe_type_a = recipe_test_utils.create_recipe_type_v6(definition=definition_a)
        data_a = {
            'version': '1.0',
            'input_data': [],
            'workspace_id': 1,
        }
        recipe_a = recipe_test_utils.create_recipe(recipe_type=recipe_type_a, input=data_a)
        self.job_a_1 = job_test_utils.create_job(job_type=job_type_a_1, status='FAILED', input=data_dict, num_exes=1,
                                                 recipe=recipe_a)
        self.job_a_2 = job_test_utils.create_job(job_type=job_type_a_2, status='BLOCKED', recipe=recipe_a)
        recipe_test_utils.create_recipe_job(recipe=recipe_a, job_name='Job 1', job=self.job_a_1)
        recipe_test_utils.create_recipe_job(recipe=recipe_a, job_name='Job 2', job=self.job_a_2)

        # Create recipe for re-queueing a job that should now be BLOCKED (and its dependencies)
        job_type_b_1 = job_test_utils.create_seed_job_type()
        job_type_b_2 = job_test_utils.create_seed_job_type()
        job_type_b_3 = job_test_utils.create_seed_job_type()
        definition_b = {
            'version': '1.0',
            'input_data': [],
            'jobs': [{
                'name': 'Job 1',
                'job_type': {
                    'name': job_type_b_1.name,
                    'version': job_type_b_1.version,
                }
            }, {
                'name': 'Job 2',
                'job_type': {
                    'name': job_type_b_2.name,
                    'version': job_type_b_2.version,
                },
                'dependencies': [{
                    'name': 'Job 1'
                }],
            }, {
                'name': 'Job 3',
                'job_type': {
                    'name': job_type_b_3.name,
                    'version': job_type_b_3.version,
                },
                'dependencies': [{
                    'name': 'Job 2'
                }],
            }],
        }
        recipe_type_b = recipe_test_utils.create_recipe_type_v6(definition=definition_b)
        data_b = {
            'version': '1.0',
            'input_data': [],
            'workspace_id': 1,
        }
        recipe_b = recipe_test_utils.create_recipe(recipe_type=recipe_type_b, input=data_b)
        self.job_b_1 = job_test_utils.create_job(job_type=job_type_b_1, status='FAILED', input=data_dict,
                                                 recipe=recipe_b)
        self.job_b_2 = job_test_utils.create_job(job_type=job_type_b_2, status='CANCELED', num_exes=0, recipe=recipe_b)
        self.job_b_3 = job_test_utils.create_job(job_type=job_type_b_3, status='BLOCKED', num_exes=0, recipe=recipe_b)

        recipe_test_utils.create_recipe_job(recipe=recipe_b, job_name='Job 1', job=self.job_b_1)
        recipe_test_utils.create_recipe_job(recipe=recipe_b, job_name='Job 2', job=self.job_b_2)
        recipe_test_utils.create_recipe_job(recipe=recipe_b, job_name='Job 3', job=self.job_b_3)

        # Job IDs to re-queue
        self.job_ids = [self.standalone_failed_job.id, self.standalone_canceled_job.id,
                        self.standalone_completed_job.id, self.job_a_1.id, self.job_b_2.id,
                        self.standalone_queued_job.id]

    @patch('queue.models.CommandMessageManager')
    def test_successful(self, mock_msg_mgr):
        """Tests calling QueueManager.requeue_jobs() successfully"""

        status = Queue.objects.get_queue_status()
        self.assertEqual(status[0].count, 1)

        from queue.messages.requeue_jobs_bulk import create_requeue_jobs_bulk_message
        messages = []
        messages.append(create_requeue_jobs_bulk_message(job_ids=self.job_ids))
        while messages:
            msg = messages.pop(0)
            result = msg.execute()
            if not result:
                self.fail('Requeue failed on message type \'%s\'' % msg.type)
            messages.extend(msg.new_messages)

        standalone_failed_job = Job.objects.get(id=self.standalone_failed_job.id)
        self.assertEqual(standalone_failed_job.status, 'QUEUED')
        self.assertEqual(standalone_failed_job.max_tries, 6)

        standalone_canceled_job = Job.objects.get(id=self.standalone_canceled_job.id)
        self.assertEqual(standalone_canceled_job.status, 'QUEUED')
        self.assertEqual(standalone_canceled_job.max_tries, 4)

        # Superseded job should not be re-queued
        standalone_superseded_job = Job.objects.get(id=self.standalone_superseded_job.id)
        self.assertEqual(standalone_superseded_job.status, 'FAILED')

        # Completed job should not be re-queued
        standalone_completed_job = Job.objects.get(id=self.standalone_completed_job.id)
        self.assertEqual(standalone_completed_job.status, 'COMPLETED')

        job_a_1 = Job.objects.get(id=self.job_a_1.id)
        self.assertEqual(job_a_1.status, 'QUEUED')
        job_a_2 = Job.objects.get(id=self.job_a_2.id)
        self.assertEqual(job_a_2.status, 'BLOCKED')

        job_b_1 = Job.objects.get(id=self.job_b_1.id)
        self.assertEqual(job_b_1.status, 'FAILED')
        job_b_2 = Job.objects.get(id=self.job_b_2.id)
        self.assertEqual(job_b_2.status, 'BLOCKED')
        job_b_3 = Job.objects.get(id=self.job_b_3.id)
        self.assertEqual(job_b_3.status, 'BLOCKED')

        # check queue status
        status = Queue.objects.get_queue_status()
        sum = 0
        for s in status:
            sum += s.count
        self.assertEqual(sum, 5)

        canceled = Queue.objects.filter(is_canceled=True)
        self.assertEqual(len(canceled), 1)<|MERGE_RESOLUTION|>--- conflicted
+++ resolved
@@ -24,16 +24,8 @@
 from job.data.job_data import JobData as JobDataV6
 from job.models import Job
 from queue.models import JobLoad, Queue, QUEUE_ORDER_FIFO, QUEUE_ORDER_LIFO
-<<<<<<< HEAD
 from recipe.definition.definition import RecipeDefinition
 from recipe.models import Recipe
-=======
-from recipe.configuration.data.recipe_data import LegacyRecipeData
-from recipe.configuration.definition.recipe_definition import LegacyRecipeDefinition as RecipeDefinition
-from recipe.configuration.json.recipe_config_v6 import RecipeConfigurationV6
-from recipe.models import Recipe, RecipeNode
-from data.data.json.data_v6 import DataV6
->>>>>>> ea4a8157
 
 
 class TestJobLoadManager(TestCase):
@@ -348,19 +340,7 @@
 
         data = Data()
         data.add_value(FileValue('input_a', [123]))
-
-<<<<<<< HEAD
         created_recipe = Queue.objects.queue_new_recipe_v6(recipetype1, data, event)
-=======
-        config_dict = {'version': '6',
-                       'output_workspaces': {'default': workspace.name},
-                       'priority': 999}
-        config = RecipeConfigurationV6(config_dict).get_configuration()
-
-        created_recipe = Queue.objects.queue_new_recipe_v6(recipetype1, data._new_data, event, recipe_config=config)
-
-        self.assertDictEqual(created_recipe.configuration, config_dict)
->>>>>>> ea4a8157
 
     @patch('queue.models.CommandMessageManager')
     def test_successful_ingest(self, mock_msg_mgr):

--- conflicted
+++ resolved
@@ -311,15 +311,10 @@
 
             if priority:
                 queued_priority = priority
-<<<<<<< HEAD
-            elif job.batch and self.batch.get_configuration().priority:
-                queued_priority = self.batch.get_configuration().priority
-=======
             elif job.priority:
                 queued_priority = job.priority
             elif job.batch and job.batch.get_configuration().priority:
                 queued_priority = job.batch.get_configuration().priority
->>>>>>> b257333d
             else:
                 queued_priority = job.get_job_configuration().priority
 

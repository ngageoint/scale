import logging
import os
import fnmatch
import tempfile

from datetime import datetime
from django.core.management.base import BaseCommand
from django.db import transaction
from django.utils import timezone

from ingest.models import Ingest
from ingest.triggers.ingest_recipe_handler import IngestRecipeHandler
from source.models import SourceFile
from storage.media_type import get_media_type
from storage.models import Workspace

logger = logging.getLogger(__name__)

class Command(BaseCommand):
    """Command that migrates existing data files into scale
    """

    help = 'Migrate existing data into scale'

    def add_arguments(self, parser):
        parser.add_argument("-n", action="store_true", dest="no_commit", help="Don't actually modify the database, just print new records")
        parser.add_argument("-w", "--workspace", action="store", help="Workspace name or ID to ingest.")
        parser.add_argument("-p", "--workspace-path", action="store", help="Path in the workspace to ingest.")
        parser.add_argument("-l", "--local-path", action="store",
                            help="If specified, use this as the workspace and workspace path instead of using the workspace mount.")
        parser.add_argument("-r", "--recipe", action="store", default=[], help="Recipe id to kick off after ingest complete")
        parser.add_argument("-d", "--data-type", action="append", default=[], help="Data type tag")
        parser.add_argument("-i", "--include", action="append", help="Include glob")
        parser.add_argument("-e", "--exclude", action="append", default=[], help="Exclude glob")

    # input dir, target workspace

    def handle(self, *args, **options):
        """See :meth:`django.core.management.base.BaseCommand.handle`.

        This method migrates existing data files into scale.
        """
        logger.info(u'Command starting: migratedata')

        workspace, workspace_path, local_path, data_types = None, None, None, []
        if options['workspace'] is not None and options['workspace_path'] is not None:
            workspace, workspace_path = options['workspace'], options['workspace_path']
            tmp = Workspace.objects.filter(name=workspace)
            if tmp.count() > 0:
                workspace = tmp.first()
            else:
                workspace = Workspace.objects.get(id=int(workspace))
        else:
            logger.error('Must specify workspace and workspace-path.')
            return False
        if options['data_type'] is not None:
            data_types.extend(options['data_type'])

        mnt_dirs = None
        if options['local_path'] is not None:
            local_path = options['local_path']
        else:  # mount
            mnt_dirs = "/tmp", tempfile.mkdtemp()
            workspace.setup_download_dir(*mnt_dirs)
            local_path = os.path.join(mnt_dirs[1], workspace_path)

        logger.info("Ingesting files from %s/%s", workspace.name, workspace_path)
        filenames = self.generate_file_list(local_path, options['include'], options['exclude'])
        logger.info("Found %d files", len(filenames))

        # prepare for ingest ala strike
        ingest_records = {}
        for filename in filenames:
            logger.info("Generating ingest record for %s" % filename)
            ingest = Ingest()
            ingest.file_name = os.path.basename(filename)
            ingest.file_path = os.path.join(workspace_path, os.path.relpath(filename, local_path))
            ingest.transfer_started = datetime.utcfromtimestamp(os.path.getatime(filename))
            ingest.file_size = ingest.bytes_transferred = os.path.getsize(filename)
            ingest.transfer_ended = timezone.now()
            ingest.media_type = get_media_type(filename)
            ingest.workspace = workspace
            for data_type in data_types:
                ingest.add_data_type_tag(data_type)
            ingest.status = 'TRANSFERRED'
            if options['no_commit']:
                s = IngestDetailsSerializerV5()
                logger.info(s.to_representation(ingest))
            else:
                ingest.save()
                ingest_records[filename] = ingest.id
        logging.info("Ingests records created")

        # start ingest tasks for all the files
        if not options['no_commit']:
            logging.info("Starting ingest tasks")
            for filename in filenames:
                ingest = Ingest.objects.get(id=ingest_records[filename])
                logging.info("Processing ingest %s" % ingest.file_name)
                with transaction.atomic():
                    ingest.ingest_started = timezone.now()
                    sf = ingest.source_file = SourceFile.create()
                    sf.update_uuid(ingest.file_name)
                    for tag in ingest.get_data_type_tags():
                        sf.add_data_type_tag(tag)
                    sf.media_type = ingest.media_type
                    sf.file_name = ingest.file_name
                    sf.file_size = ingest.file_size
                    sf.file_path = ingest.file_path
                    sf.workspace = workspace
                    sf.is_deleted = False
                    sf.deleted = None
                    sf.save()
                    sf.set_countries()
                    sf.save()
                    ingest.status = 'INGESTED'
                    ingest.ingest_ended = timezone.now()
                    ingest.source_file = sf
                    ingest.save()
                    if options['recipe']:
<<<<<<< HEAD
                        IngestRecipeHandler().process_ingested_source_file(ingest.id, ingest.source_file, ingest.ingest_ended, options['recipe'])


=======
                        IngestRecipeHandler().process_ingested_source_file(ingest.id, ingest.source_file, ingest.ingest_ended)
>>>>>>> ea4a8157

        logging.info("Ingests processed, monitor the queue for triggered jobs.")

        if mnt_dirs is not None:
            workspace.cleanup_download_dir(*mnt_dirs)

        logger.info(u'Command completed: migratedata')

    @staticmethod
    def generate_file_list(path, include, exclude):
        all_files = []
        for root, dirs, files in os.walk(path):
            tmp = []
            if include is None:
                tmp = files
            else:
                for inc in include:
                    tmp.extend(filter(lambda fname, glb=inc: fnmatch.fnmatch(fname, glb), files))
            for excl in exclude:
                tmp = filter(lambda fname, glb=excl: not fnmatch.fnmatch(fname, glb), tmp)
            all_files.extend(map(lambda fname, pth=root: os.path.join(pth, fname), tmp))
        return all_files<|MERGE_RESOLUTION|>--- conflicted
+++ resolved
@@ -118,13 +118,7 @@
                     ingest.source_file = sf
                     ingest.save()
                     if options['recipe']:
-<<<<<<< HEAD
-                        IngestRecipeHandler().process_ingested_source_file(ingest.id, ingest.source_file, ingest.ingest_ended, options['recipe'])
-
-
-=======
                         IngestRecipeHandler().process_ingested_source_file(ingest.id, ingest.source_file, ingest.ingest_ended)
->>>>>>> ea4a8157
 
         logging.info("Ingests processed, monitor the queue for triggered jobs.")
 

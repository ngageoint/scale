from __future__ import unicode_literals

import json

import django
from django.test import TestCase, TransactionTestCase
from rest_framework import status

import job.test.utils as job_test_utils
import product.test.utils as product_test_utils
import source.test.utils as source_test_utils
import storage.test.utils as storage_test_utils
import util.rest as rest_util

# TODO: remove when REST API v5 is removed
class TestProductsViewV5(TransactionTestCase):

    api = 'v5'
    
    def setUp(self):
        django.setup()

        self.country = storage_test_utils.create_country()
        self.job_type1 = job_test_utils.create_job_type(name='test1', category='test-1', is_operational=True)
        self.job1 = job_test_utils.create_job(job_type=self.job_type1)
        self.job_exe1 = job_test_utils.create_job_exe(job=self.job1)
        self.product1 = product_test_utils.create_product(job_exe=self.job_exe1, has_been_published=True,
                                                          is_published=True, file_name='test.txt',
                                                          countries=[self.country])

        self.job_type2 = job_test_utils.create_job_type(name='test2', category='test-2', is_operational=False)
        self.job2 = job_test_utils.create_job(job_type=self.job_type2)
        self.job_exe2 = job_test_utils.create_job_exe(job=self.job2)
        self.product2a = product_test_utils.create_product(job_exe=self.job_exe2, has_been_published=True,
                                                           is_published=False, countries=[self.country])

        self.product2b = product_test_utils.create_product(job_exe=self.job_exe2, has_been_published=True,
                                                           is_published=True, is_superseded=True,
                                                           countries=[self.country])

        self.product2c = product_test_utils.create_product(job_exe=self.job_exe2, has_been_published=True,
                                                           is_published=True, countries=[self.country])

    def test_invalid_started(self):
        """Tests calling the product files view when the started parameter is invalid."""

        url = '/%s/products/?started=hello' % self.api
        response = self.client.generic('GET', url)

        self.assertEqual(response.status_code, status.HTTP_400_BAD_REQUEST, response.content)

    def test_missing_tz_started(self):
        """Tests calling the product files view when the started parameter is missing timezone."""

        url = '/%s/products/?started=1970-01-01T00:00:00' % self.api
        response = self.client.generic('GET', url)

        self.assertEqual(response.status_code, status.HTTP_400_BAD_REQUEST, response.content)

    def test_invalid_ended(self):
        """Tests calling the product files view when the ended parameter is invalid."""

        url = '/%s/products/?started=1970-01-01T00:00:00Z&ended=hello' % self.api
        response = self.client.generic('GET', url)

        self.assertEqual(response.status_code, status.HTTP_400_BAD_REQUEST, response.content)

    def test_missing_tz_ended(self):
        """Tests calling the product files view when the ended parameter is missing timezone."""

        url = '/%s/products/?started=1970-01-01T00:00:00Z&ended=1970-01-02T00:00:00' % self.api
        response = self.client.generic('GET', url)

        self.assertEqual(response.status_code, status.HTTP_400_BAD_REQUEST, response.content)

    def test_negative_time_range(self):
        """Tests calling the product files view with a negative time range."""

        url = '/%s/products/?started=1970-01-02T00:00:00Z&ended=1970-01-01T00:00:00' % self.api
        response = self.client.generic('GET', url)

        self.assertEqual(response.status_code, status.HTTP_400_BAD_REQUEST, response.content)

    def test_job_type_id(self):
        """Tests successfully calling the product files view filtered by job type identifier."""

        url = '/%s/products/?job_type_id=%s' % (self.api, self.job_type1.id)
        response = self.client.generic('GET', url)
        self.assertEqual(response.status_code, status.HTTP_200_OK, response.content)

        result = json.loads(response.content)
        self.assertEqual(len(result['results']), 1)
        self.assertEqual(result['results'][0]['job_type']['id'], self.job_type1.id)

    def test_job_type_name(self):
        """Tests successfully calling the product files view filtered by job type name."""

        url = '/%s/products/?job_type_name=%s' % (self.api, self.job_type1.name)
        response = self.client.generic('GET', url)
        self.assertEqual(response.status_code, status.HTTP_200_OK, response.content)

        result = json.loads(response.content)
        self.assertEqual(len(result['results']), 1)
        self.assertEqual(result['results'][0]['job_type']['name'], self.job_type1.name)

    # TODO: Remove when v5 deprecated
    def test_job_type_legacy_category(self):
        """Tests successfully calling the product files view filtered by job type category."""

<<<<<<< HEAD
        url = '/v5/products/?job_type_category=%s' % self.job_type1.category
=======
        url = '/%s/products/?job_type_category=%s' % (self.api, self.job_type1.category)
>>>>>>> eb3a12f7
        response = self.client.generic('GET', url)
        self.assertEqual(response.status_code, status.HTTP_200_OK, response.content)

        result = json.loads(response.content)
        self.assertEqual(len(result['results']), 1)
        self.assertEqual(result['results'][0]['job_type']['category'], self.job_type1.category)

    def test_is_operational(self):
        """Tests successfully calling the product files view filtered by is_operational flag."""

        url = '/%s/products/?is_operational=true' % self.api
        response = self.client.generic('GET', url)
        self.assertEqual(response.status_code, status.HTTP_200_OK, response.content)

        result = json.loads(response.content)
        self.assertEqual(len(result['results']), 1)
        self.assertEqual(result['results'][0]['job_type']['is_operational'], self.job_type1.is_operational)

    def test_is_published(self):
        """Tests successfully calling the product files view filtered by is_published flag."""

        url = '/%s/products/?is_published=false' % self.api
        response = self.client.generic('GET', url)
        self.assertEqual(response.status_code, status.HTTP_200_OK, response.content)

        result = json.loads(response.content)
        self.assertEqual(len(result['results']), 1)
        self.assertEqual(result['results'][0]['id'], self.product2a.id)
        self.assertFalse(result['results'][0]['is_published'])

    def test_file_name(self):
        """Tests successfully calling the product files view filtered by file name."""

        url = '/%s/products/?file_name=test.txt' % self.api
        response = self.client.generic('GET', url)
        self.assertEqual(response.status_code, status.HTTP_200_OK, response.content)

        result = json.loads(response.content)
        self.assertEqual(len(result['results']), 1)
        self.assertEqual(result['results'][0]['file_name'], self.product1.file_name)

    def test_successful(self):
        """Tests successfully calling the product files view."""

        url = '/%s/products/' % self.api
        response = self.client.generic('GET', url)
        self.assertEqual(response.status_code, status.HTTP_200_OK, response.content)

        result = json.loads(response.content)
        self.assertEqual(len(result['results']), 2)

        for entry in result['results']:

            # Make sure unpublished and superseded products are not included
            self.assertNotEqual(entry['id'], self.product2a.id)
            self.assertNotEqual(entry['id'], self.product2b.id)

            # Make sure country info is included
            self.assertEqual(entry['countries'][0], self.country.iso3)

class TestProductDetailsViewV5(TestCase):

    api = 'v5'
    
    def setUp(self):
        django.setup()

        self.source = source_test_utils.create_source()
        self.ancestor = product_test_utils.create_product(file_name='test_ancestor.txt')
        self.descendant = product_test_utils.create_product(file_name='test_descendant.txt')
        self.product = product_test_utils.create_product(file_name='test_product.txt')

        product_test_utils.create_file_link(ancestor=self.source, descendant=self.ancestor)
        product_test_utils.create_file_link(ancestor=self.source, descendant=self.product)
        product_test_utils.create_file_link(ancestor=self.source, descendant=self.descendant)
        product_test_utils.create_file_link(ancestor=self.ancestor, descendant=self.product)
        product_test_utils.create_file_link(ancestor=self.ancestor, descendant=self.descendant)
        product_test_utils.create_file_link(ancestor=self.product, descendant=self.descendant)

    def test_id(self):
        """Tests successfully calling the product files view by id."""

        url = '/%s/products/%i/' % (self.api, self.product.id)
        response = self.client.generic('GET', url)
        self.assertEqual(response.status_code, status.HTTP_200_OK, response.content)

        result = json.loads(response.content)
        self.assertEqual(result['id'], self.product.id)
        self.assertEqual(result['file_name'], self.product.file_name)
        self.assertEqual(result['job_type']['id'], self.product.job_type_id)

        self.assertEqual(len(result['sources']), 1)
        self.assertEqual(result['sources'][0]['id'], self.source.id)

        self.assertEqual(len(result['ancestors']), 1)
        self.assertEqual(result['ancestors'][0]['id'], self.ancestor.id)

        self.assertEqual(len(result['descendants']), 1)
        self.assertEqual(result['descendants'][0]['id'], self.descendant.id)

    def test_file_name(self):
        """Tests successfully calling the product files view by file name."""

        url = '/%s/products/%s/' % (self.api, self.product.file_name)
        response = self.client.generic('GET', url)
        self.assertEqual(response.status_code, status.HTTP_200_OK, response.content)

        result = json.loads(response.content)
        self.assertEqual(result['id'], self.product.id)
        self.assertEqual(result['file_name'], self.product.file_name)
        self.assertEqual(result['job_type']['id'], self.product.job_type_id)

        self.assertEqual(len(result['sources']), 1)
        self.assertEqual(result['sources'][0]['id'], self.source.id)

        self.assertEqual(len(result['ancestors']), 1)
        self.assertEqual(result['ancestors'][0]['id'], self.ancestor.id)

        self.assertEqual(len(result['descendants']), 1)
        self.assertEqual(result['descendants'][0]['id'], self.descendant.id)

    def test_missing(self):
        """Tests calling the source files view with an invalid id or file name."""

        url = '/%s/products/12345/' % self.api
        response = self.client.generic('GET', url)
        self.assertEqual(response.status_code, status.HTTP_404_NOT_FOUND, response.content)

        url = '/%s/products/missing_file.txt/' % self.api
        response = self.client.generic('GET', url)
        self.assertEqual(response.status_code, status.HTTP_404_NOT_FOUND, response.content)

class TestProductsUpdatesViewV5(TransactionTestCase):

    api = 'v5'
    
    def setUp(self):
        django.setup()

        self.country = storage_test_utils.create_country()
        self.job_type1 = job_test_utils.create_job_type(name='test1', category='test-1', is_operational=True)
        self.job1 = job_test_utils.create_job(job_type=self.job_type1)
        self.job_exe1 = job_test_utils.create_job_exe(job=self.job1)
        self.product1 = product_test_utils.create_product(job_exe=self.job_exe1, has_been_published=True,
                                                          is_published=True, file_name='test.txt',
                                                          countries=[self.country])

        self.job_type2 = job_test_utils.create_job_type(name='test2', category='test-2', is_operational=False)
        self.job2 = job_test_utils.create_job(job_type=self.job_type2)
        self.job_exe2 = job_test_utils.create_job_exe(job=self.job2)
        self.product2a = product_test_utils.create_product(job_exe=self.job_exe2, has_been_published=True,
                                                           is_published=False, countries=[self.country])
        self.product2b = product_test_utils.create_product(job_exe=self.job_exe2, has_been_published=True,
                                                           is_published=True, is_superseded=True,
                                                           countries=[self.country])
        self.product2c = product_test_utils.create_product(job_exe=self.job_exe2, has_been_published=True,
                                                           is_published=True, countries=[self.country])

    def test_invalid_started(self):
        """Tests calling the product file updates view when the started parameter is invalid."""

        url = '/%s/products/updates/?started=hello' % self.api
        response = self.client.generic('GET', url)

        self.assertEqual(response.status_code, status.HTTP_400_BAD_REQUEST, response.content)

    def test_missing_tz_started(self):
        """Tests calling the product file updates view when the started parameter is missing timezone."""

        url = '/%s/products/updates/?started=1970-01-01T00:00:00' % self.api
        response = self.client.generic('GET', url)

        self.assertEqual(response.status_code, status.HTTP_400_BAD_REQUEST, response.content)

    def test_invalid_ended(self):
        """Tests calling the product file updates view when the ended parameter is invalid."""

        url = '/%s/products/updates/?started=1970-01-01T00:00:00Z&ended=hello' % self.api
        response = self.client.generic('GET', url)

        self.assertEqual(response.status_code, status.HTTP_400_BAD_REQUEST, response.content)

    def test_missing_tz_ended(self):
        """Tests calling the product file updates view when the ended parameter is missing timezone."""

        url = '/%s/products/updates/?started=1970-01-01T00:00:00Z&ended=1970-01-02T00:00:00' % self.api
        response = self.client.generic('GET', url)

        self.assertEqual(response.status_code, status.HTTP_400_BAD_REQUEST, response.content)

    def test_negative_time_range(self):
        """Tests calling the product file updates view with a negative time range."""

        url = '/%s/products/updates/?started=1970-01-02T00:00:00Z&ended=1970-01-01T00:00:00' % self.api
        response = self.client.generic('GET', url)

        self.assertEqual(response.status_code, status.HTTP_400_BAD_REQUEST, response.content)

    def test_job_type_id(self):
        """Tests successfully calling the product file updates view filtered by job type identifier."""

        url = '/%s/products/updates/?job_type_id=%s' % (self.api, self.job_type1.id)
        response = self.client.generic('GET', url)
        self.assertEqual(response.status_code, status.HTTP_200_OK, response.content)

        result = json.loads(response.content)
        self.assertEqual(len(result['results']), 1)
        self.assertEqual(result['results'][0]['job_type']['id'], self.job_type1.id)

    def test_job_type_name(self):
        """Tests successfully calling the product file updates view filtered by job type name."""

        url = '/%s/products/updates/?job_type_name=%s' % (self.api, self.job_type1.name)
        response = self.client.generic('GET', url)
        self.assertEqual(response.status_code, status.HTTP_200_OK, response.content)

        result = json.loads(response.content)
        self.assertEqual(len(result['results']), 1)
        self.assertEqual(result['results'][0]['job_type']['name'], self.job_type1.name)

    # TODO: Remove when v5 deprecated
    def test_job_type_legacy_category(self):
        """Tests successfully calling the product file updates view filtered by job type category."""

<<<<<<< HEAD
        url = '/v5/products/updates/?job_type_category=%s' % self.job_type1.category
=======
        url = '/%s/products/updates/?job_type_category=%s' % (self.api, self.job_type1.category)
>>>>>>> eb3a12f7
        response = self.client.generic('GET', url)
        self.assertEqual(response.status_code, status.HTTP_200_OK, response.content)

        result = json.loads(response.content)
        self.assertEqual(len(result['results']), 1)
        self.assertEqual(result['results'][0]['job_type']['category'], self.job_type1.category)

    def test_is_operational(self):
        """Tests successfully calling the product file updates view filtered by is_operational flag."""

        url = '/%s/products/updates/?is_operational=true' % self.api
        response = self.client.generic('GET', url)
        self.assertEqual(response.status_code, status.HTTP_200_OK, response.content)

        result = json.loads(response.content)
        self.assertEqual(len(result['results']), 1)
        self.assertEqual(result['results'][0]['job_type']['is_operational'], self.job_type1.is_operational)

    def test_file_name(self):
        """Tests successfully calling the product file updates view filtered by file name."""

        url = '/%s/products/updates/?file_name=test.txt' % self.api
        response = self.client.generic('GET', url)
        self.assertEqual(response.status_code, status.HTTP_200_OK, response.content)

        result = json.loads(response.content)
        self.assertEqual(len(result['results']), 1)
        self.assertEqual(result['results'][0]['file_name'], self.product1.file_name)

    def test_successful(self):
        """Tests successfully calling the product file updates view."""

        url = '/%s/products/updates/' % self.api
        response = self.client.generic('GET', url)
        self.assertEqual(response.status_code, status.HTTP_200_OK, response.content)

        result = json.loads(response.content)
        self.assertEqual(len(result['results']), 3)

        for entry in result['results']:

            # Make sure superseded products are not included
            self.assertNotEqual(entry['id'], self.product2b.id)

            # Make sure additional attributes are present
            self.assertIsNotNone(entry['update'])
            self.assertIsNotNone(entry['source_files'])
            self.assertEqual(entry['countries'][0], self.country.iso3)

class TestProductSourcesViewV5(TestCase):

    api = 'v5'
    
    def setUp(self):
        django.setup()

        from product.test import utils as product_test_utils
        self.country = storage_test_utils.create_country()
        self.job_type1 = job_test_utils.create_job_type(name='test1', category='test-1', is_operational=True)
        self.job1 = job_test_utils.create_job(job_type=self.job_type1)
        self.job_exe1 = job_test_utils.create_job_exe(job=self.job1)

        self.src_file = source_test_utils.create_source(data_started='2016-01-01T00:00:00Z',
                                                        data_ended='2016-01-01T00:00:00Z', file_name='test.txt',
                                                        is_parsed=True)
        self.product1 = product_test_utils.create_product(job_exe=self.job_exe1, has_been_published=True,
                                                          is_published=True, file_name='test_prod.txt',
                                                          countries=[self.country])
        product_test_utils.create_file_link(ancestor=self.src_file, descendant=self.product1, job=self.job1,
                                            job_exe=self.job_exe1)

    def test_invalid_product_id(self):
        """Tests calling the product file source products view when the source ID is invalid."""

        url = '/%s/products/12345678/sources/' % self.api
        response = self.client.generic('GET', url)

        self.assertEqual(response.status_code, status.HTTP_404_NOT_FOUND, response.content)

    def test_invalid_started(self):
        """Tests calling the product file source files view when the started parameter is invalid."""

        url = '/%s/products/%d/sources/?started=hello' %  (self.api, self.product1.id)
        response = self.client.generic('GET', url)

        self.assertEqual(response.status_code, status.HTTP_400_BAD_REQUEST, response.content)

    def test_missing_tz_started(self):
        """Tests calling the product file source files view when the started parameter is missing timezone."""

        url = '/%s/products/%d/sources/?started=1970-01-01T00:00:00' % (self.api, self.product1.id)
        response = self.client.generic('GET', url)

        self.assertEqual(response.status_code, status.HTTP_400_BAD_REQUEST, response.content)

    def test_invalid_ended(self):
        """Tests calling the product file source files view when the ended parameter is invalid."""

        url = '/%s/products/%d/sources/?started=1970-01-01T00:00:00Z&ended=hello' % (self.api, self.product1.id)
        response = self.client.generic('GET', url)

        self.assertEqual(response.status_code, status.HTTP_400_BAD_REQUEST, response.content)

    def test_missing_tz_ended(self):
        """Tests calling the product file source files view when the ended parameter is missing timezone."""

        url = '/%s/products/%d/sources/?started=1970-01-01T00:00:00Z&ended=1970-01-02T00:00:00' \
                                % (self.api, self.product1.id)
        response = self.client.generic('GET', url)

        self.assertEqual(response.status_code, status.HTTP_400_BAD_REQUEST, response.content)

    def test_negative_time_range(self):
        """Tests calling the product file source files view with a negative time range."""

        url = '/%s/products/%d/sources/?started=1970-01-02T00:00:00Z&ended=1970-01-01T00:00:00' \
                                % (self.api, self.product1.id)
        response = self.client.generic('GET', url)

        self.assertEqual(response.status_code, status.HTTP_400_BAD_REQUEST, response.content)

    def test_invalid_time_field(self):
        """Tests calling the product file source files view when the time_field parameter is invalid."""

        url = '/%s/products/%d/sources/?started=1970-01-01T00:00:00Z&time_field=hello' \
                                % (self.api, self.product1.id)
        response = self.client.generic('GET', url)

        self.assertEqual(response.status_code, status.HTTP_400_BAD_REQUEST, response.content)

    def test_time_field(self):
        """Tests successfully calling the product file source files view using the time_field parameter"""

        url = '/%s/products/%d/sources/?started=%s&time_field=data' \
                                % (self.api, self.product1.id, self.src_file.data_started)
        response = self.client.generic('GET', url)
        self.assertEqual(response.status_code, status.HTTP_200_OK, response.content)

        result = json.loads(response.content)
        self.assertEqual(len(result['results']), 1)

    def test_is_parsed(self):
        """Tests successfully calling the product file source files view filtered by is_parsed flag."""

        url = '/%s/products/%d/sources/?is_parsed=true' % (self.api, self.product1.id)
        response = self.client.generic('GET', url)
        self.assertEqual(response.status_code, status.HTTP_200_OK, response.content)

        result = json.loads(response.content)
        self.assertEqual(len(result['results']), 1)
        self.assertEqual(result['results'][0]['is_parsed'], self.src_file.is_parsed)

    def test_file_name(self):
        """Tests successfully calling the product file source files view filtered by file name."""

        url = '/%s/products/%d/sources/?file_name=%s' % (self.api, self.product1.id, self.src_file.file_name)
        response = self.client.generic('GET', url)
        self.assertEqual(response.status_code, status.HTTP_200_OK, response.content)

        result = json.loads(response.content)
        self.assertEqual(len(result['results']), 1)
        self.assertEqual(result['results'][0]['file_name'], self.src_file.file_name)

    def test_successful(self):
        """Tests successfully calling the product file source files view."""

        url = '/%s/products/%d/sources/' % (self.api, self.product1.id)
        response = self.client.generic('GET', url)
        self.assertEqual(response.status_code, status.HTTP_200_OK, response.content)

        result = json.loads(response.content)
        self.assertEqual(len(result['results']), 1)

class TestProductsViewsV6(TestCase):

    api = 'v6'
    
    def setUp(self):
        django.setup()

    def test_v6_products(self):
        """Tests that product apis are removed in v6"""
        
        url = '/v6/products/'
        response = self.client.generic('GET', url)
        self.assertEqual(response.status_code, status.HTTP_404_NOT_FOUND, response.content)
        url = '/v6/products/12345/'
        response = self.client.generic('GET', url)
        self.assertEqual(response.status_code, status.HTTP_404_NOT_FOUND, response.content)
        url = '/%s/products/updates/?started=hello' % self.api
        response = self.client.generic('GET', url)
        self.assertEqual(response.status_code, status.HTTP_404_NOT_FOUND, response.content)
        url = '/%s/products/1/sources/' % self.api
        response = self.client.generic('GET', url)
        self.assertEqual(response.status_code, status.HTTP_404_NOT_FOUND, response.content)<|MERGE_RESOLUTION|>--- conflicted
+++ resolved
@@ -107,11 +107,7 @@
     def test_job_type_legacy_category(self):
         """Tests successfully calling the product files view filtered by job type category."""
 
-<<<<<<< HEAD
-        url = '/v5/products/?job_type_category=%s' % self.job_type1.category
-=======
         url = '/%s/products/?job_type_category=%s' % (self.api, self.job_type1.category)
->>>>>>> eb3a12f7
         response = self.client.generic('GET', url)
         self.assertEqual(response.status_code, status.HTTP_200_OK, response.content)
 
@@ -336,11 +332,7 @@
     def test_job_type_legacy_category(self):
         """Tests successfully calling the product file updates view filtered by job type category."""
 
-<<<<<<< HEAD
-        url = '/v5/products/updates/?job_type_category=%s' % self.job_type1.category
-=======
         url = '/%s/products/updates/?job_type_category=%s' % (self.api, self.job_type1.category)
->>>>>>> eb3a12f7
         response = self.client.generic('GET', url)
         self.assertEqual(response.status_code, status.HTTP_200_OK, response.content)
 

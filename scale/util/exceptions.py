--- conflicted
+++ resolved
@@ -39,12 +39,12 @@
     pass
 
 
-<<<<<<< HEAD
 class UnbalancedBrackets(Exception):
     """Exception thrown when a string is provided that contains unbalanced curly brackets"""
 
     pass
-=======
+
+
 class ValidationException(Exception):
     """Exception indicating there was a validation error
     """
@@ -59,5 +59,4 @@
         """
 
         super(ValidationException, self).__init__(description)
-        self.error = ValidationError(name, description)
->>>>>>> 621a1a22
+        self.error = ValidationError(name, description)
--- conflicted
+++ resolved
@@ -21,208 +21,6 @@
 from util.parse import datetime_to_string, duration_to_string
 
 
-<<<<<<< HEAD
-=======
-class TestBatchesViewV5(TestCase):
-
-    fixtures = ['batch_job_types.json']
-
-    def setUp(self):
-        django.setup()
-
-        self.recipe_type1 = recipe_test_utils.create_recipe_type_v5(name='test1', version='1.0')
-        self.batch1 = batch_test_utils.create_batch_old(recipe_type=self.recipe_type1, status='SUBMITTED')
-
-        self.recipe_type2 = recipe_test_utils.create_recipe_type_v5(name='test2', version='1.0')
-        self.batch2 = batch_test_utils.create_batch_old(recipe_type=self.recipe_type2, status='CREATED')
-
-    def test_successful(self):
-        """Tests successfully calling the batches view."""
-
-        url = '/v5/batches/'
-        response = self.client.generic('GET', url)
-        self.assertEqual(response.status_code, status.HTTP_200_OK, response.content)
-
-        result = json.loads(response.content)
-        self.assertEqual(len(result['results']), 2)
-        for entry in result['results']:
-            expected = None
-            if entry['id'] == self.batch1.id:
-                expected = self.batch1
-            elif entry['id'] == self.batch2.id:
-                expected = self.batch2
-            else:
-                self.fail('Found unexpected result: %s' % entry['id'])
-            self.assertEqual(entry['recipe_type']['id'], expected.recipe_type.id)
-
-    def test_status(self):
-        """Tests successfully calling the batches view filtered by status."""
-
-        url = '/v5/batches/?status=SUBMITTED'
-        response = self.client.generic('GET', url)
-        self.assertEqual(response.status_code, status.HTTP_200_OK, response.content)
-
-        result = json.loads(response.content)
-        self.assertEqual(len(result['results']), 1)
-        self.assertEqual(result['results'][0]['recipe_type']['id'], self.batch1.recipe_type.id)
-
-    def test_recipe_type_id(self):
-        """Tests successfully calling the batches view filtered by recipe type identifier."""
-
-        url = '/v5/batches/?recipe_type_id=%s' % self.batch1.recipe_type.id
-        response = self.client.generic('GET', url)
-        self.assertEqual(response.status_code, status.HTTP_200_OK, response.content)
-
-        result = json.loads(response.content)
-        self.assertEqual(len(result['results']), 1)
-        self.assertEqual(result['results'][0]['recipe_type']['id'], self.batch1.recipe_type.id)
-
-    def test_recipe_type_name(self):
-        """Tests successfully calling the batches view filtered by recipe type name."""
-
-        url = '/v5/batches/?recipe_type_name=%s' % self.batch1.recipe_type.name
-        response = self.client.generic('GET', url)
-        self.assertEqual(response.status_code, status.HTTP_200_OK, response.content)
-
-        result = json.loads(response.content)
-        self.assertEqual(len(result['results']), 1)
-        self.assertEqual(result['results'][0]['recipe_type']['name'], self.batch1.recipe_type.name)
-
-    def test_order_by(self):
-        """Tests successfully calling the batches view with sorting."""
-
-        recipe_type1b = recipe_test_utils.create_recipe_type_v5(name='2test2', version='2.0')
-        batch_test_utils.create_batch_old(recipe_type=recipe_type1b)
-
-        recipe_type1c = recipe_test_utils.create_recipe_type_v5(name='1test1', version='3.0')
-        batch_test_utils.create_batch_old(recipe_type=recipe_type1c)
-
-        url = '/v5/batches/?order=recipe_type__name&order=-recipe_type__version'
-        response = self.client.generic('GET', url)
-        self.assertEqual(response.status_code, status.HTTP_200_OK, response.content)
-
-        result = json.loads(response.content)
-        self.assertEqual(len(result['results']), 4)
-        self.assertEqual(result['results'][0]['recipe_type']['id'], recipe_type1c.id)
-        self.assertEqual(result['results'][1]['recipe_type']['id'], recipe_type1b.id)
-        self.assertEqual(result['results'][2]['recipe_type']['id'], self.recipe_type1.id)
-        self.assertEqual(result['results'][3]['recipe_type']['id'], self.recipe_type2.id)
-
-    def test_create(self):
-        """Tests creating a new batch."""
-        json_data = {
-            'recipe_type_id': self.recipe_type1.id,
-            'title': 'batch-title-test',
-            'description': 'batch-description-test',
-            'definition': {
-                'version': '1.0',
-                'all_jobs': True,
-            }
-        }
-
-        url = '/v5/batches/'
-        response = self.client.generic('POST', url, json.dumps(json_data), 'application/json')
-        self.assertEqual(response.status_code, status.HTTP_201_CREATED, response.content)
-
-        batch = Batch.objects.filter(title='batch-title-test').first()
-
-        result = json.loads(response.content)
-        self.assertEqual(result['id'], batch.id)
-        self.assertEqual(result['title'], 'batch-title-test')
-        self.assertEqual(result['description'], 'batch-description-test')
-        self.assertEqual(result['recipe_type']['id'], self.recipe_type1.id)
-        self.assertIsNotNone(result['event'])
-        self.assertIsNotNone(result['creator_job'])
-        self.assertIsNotNone(result['definition'])
-
-    def test_create_trigger_custom(self):
-        """Tests creating a new batch using a custom trigger rule."""
-        workspace = storage_test_utils.create_workspace()
-        storage_test_utils.create_file(media_type='text/plain', data_type_tags=['test'], workspace=workspace)
-
-        json_data = {
-            'recipe_type_id': self.recipe_type1.id,
-            'title': 'batch-title-test',
-            'description': 'batch-description-test',
-            'definition': {
-                'version': '1.0',
-                'trigger_rule': {
-                    'condition': {
-                        'media_type': 'text/custom',
-                        'data_types': ['test'],
-                    },
-                    'data': {
-                        'input_data_name': 'Recipe Input',
-                        'workspace_name': workspace.name,
-                    },
-                },
-            }
-        }
-
-        url = '/v5/batches/'
-        response = self.client.generic('POST', url, json.dumps(json_data), 'application/json')
-        self.assertEqual(response.status_code, status.HTTP_201_CREATED, response.content)
-
-        batch = Batch.objects.filter(title='batch-title-test').first()
-
-        result = json.loads(response.content)
-        self.assertEqual(result['id'], batch.id)
-        self.assertEqual(result['title'], 'batch-title-test')
-        self.assertEqual(result['description'], 'batch-description-test')
-        self.assertEqual(result['recipe_type']['id'], self.recipe_type1.id)
-        self.assertIsNotNone(result['event'])
-        self.assertIsNotNone(result['creator_job'])
-        self.assertIsNotNone(result['definition'])
-
-    def test_create_missing_param(self):
-        """Tests creating a batch with missing fields."""
-        json_data = {
-            'title': 'batch-test'
-        }
-
-        url = '/v5/batches/'
-        response = self.client.generic('POST', url, json.dumps(json_data), 'application/json')
-
-        self.assertEqual(response.status_code, status.HTTP_400_BAD_REQUEST, response.content)
-
-    def test_create_bad_param(self):
-        """Tests creating a batch with invalid type fields."""
-        json_data = {
-            'recipe_type_id': 'BAD',
-            'title': 'batch-test',
-            'description': 'This is a test.',
-            'definition': {
-                'version': '1.0',
-                'all_jobs': True,
-            }
-        }
-
-        url = '/v5/batches/'
-        response = self.client.generic('POST', url, json.dumps(json_data), 'application/json')
-
-        self.assertEqual(response.status_code, status.HTTP_400_BAD_REQUEST, response.content)
-
-    def test_create_bad_definition(self):
-        """Tests creating a new batch with an invalid definition."""
-        json_data = {
-            'recipe_type_id': self.recipe_type1.id,
-            'title': 'batch-test',
-            'description': 'This is a test.',
-            'definition': {
-                'version': '1.0',
-                'date_range': {
-                    'type': 'BAD',
-                },
-            }
-        }
-
-        url = '/v5/batches/'
-        response = self.client.generic('POST', url, json.dumps(json_data), 'application/json')
-
-        self.assertEqual(response.status_code, status.HTTP_400_BAD_REQUEST, response.content)
-
-
->>>>>>> a399819c
 class TestBatchesViewV6(TransactionTestCase):
 
     def setUp(self):

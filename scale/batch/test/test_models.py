from __future__ import unicode_literals

import datetime

import django
from django.test import TransactionTestCase
from django.utils.timezone import utc
from mock import patch

import batch.test.utils as batch_test_utils
import job.test.utils as job_test_utils
import recipe.test.utils as recipe_test_utils
import storage.test.utils as storage_test_utils
import trigger.test.utils as trigger_test_utils
from batch.exceptions import BatchError
from batch.models import Batch, BatchRecipe
from data.data.json.data_v6 import DataV6
from job.models import Job
from recipe.models import Recipe, RecipeInputFile, RecipeTypeRevision


class TestBatchManager(TransactionTestCase):

    fixtures = ['batch_job_types.json']

    def setUp(self):
        django.setup()

        self.workspace = storage_test_utils.create_workspace()
        self.file = storage_test_utils.create_file()

        configuration = {
            'version': '1.0',
            'condition': {
                'media_type': 'text/plain',
            },
            'data': {
                'input_data_name': 'Recipe Input',
                'workspace_name': self.workspace.name,
            },
        }
<<<<<<< HEAD
        self.event = trigger_test_utils.create_trigger_event(trigger_type='BATCH')
=======
        self.rule = trigger_test_utils.create_trigger_rule(configuration=configuration)
        self.event = trigger_test_utils.create_trigger_event(rule=self.rule)
>>>>>>> 13c86e9c

        manifest = {
            'seedVersion': '1.0.0',
            'job': {
                'name': 'test-job',
                'jobVersion': '1.0.0',
                'packageVersion': '1.0.0',
                'title': 'My first job',
                'maintainer': {
                    'name': 'John Doe',
                    'email': 'jdoe@example.com'
                },
                'timeout': 3600,
                'interface': {
                    'command': 'my_command args',
                    'inputs': {
                        'files': [{
                            'name': 'TEST_INPUT_1',
                            'type': 'file',
                            'media_types': ['text/plain'],
                        }]
                    },
                    'outputs': {
                        'files': [{
                            'name': 'TEST_OUTPUT_1',
                            'type': 'files',
                            'media_type': 'image/tiff',
                        }],
                    }
                }
            }
        }
        self.seed_job_type = job_test_utils.create_seed_job_type(manifest=manifest)

        self.definition_v6 = {
            'version': '6',
            'input': {'files':[{'name': 'TEST_INPUT_1', 'media_types': ['text/plain'],
                                'required': True, 'multiple': False}],
                     'json':[]},
            'nodes': {
                'job-a': {
                    'dependencies':[],
                    'input': {'TEST_INPUT_1': {'type': 'recipe', 'input': 'TEST_INPUT_1'}},
                    'node_type': {
                        'node_type': 'job',
                        'job_type_name': self.seed_job_type.name,
                        'job_type_version': self.seed_job_type.version,
                        'job_type_revision': 1,
                    }
                }
            }
        }

        self.recipe_type_v6 = recipe_test_utils.create_recipe_type_v6(definition=self.definition_v6)
        self.recipe_type_rev_v6 = RecipeTypeRevision.objects.get(recipe_type_id=self.recipe_type_v6.id)

        manifest_2 = {
            'seedVersion': '1.0.0',
            'job': {
                'name': 'test-job-2',
                'jobVersion': '1.0.0',
                'packageVersion': '1.0.0',
                'title': 'My second job',
                'maintainer': {
                    'name': 'John Doe',
                    'email': 'jdoe@example.com'
                },
                'timeout': 3600,
                'interface': {
                    'command': 'my_command args',
                    'inputs': {
                        'files': [{
                            'name': 'TEST_INPUT_2',
                            'type': 'file',
                            'media_types': ['image/tiff'],
                        }]
                    },
                    'outputs': {
                        'files': [{
                            'name': 'TEST_OUTPUT_2',
                            'type': 'file',
                            'media_type': 'image/png',
                        }],
                    }
                }
            }
        }
        self.seed_job_type_2 = job_test_utils.create_seed_job_type(manifest=manifest_2)

        self.definition_2_v6 = {
            'version': '6',
            'input': {'files':[{'name': 'TEST_INPUT_1', 'media_types': ['text/plain'],
                                'required': True, 'multiple': False}],
                     'json':[]},
            'nodes': {
                'job-a': {
                    'dependencies':[],
                    'input': {'TEST_INPUT_1': {'type': 'recipe', 'input': 'TEST_INPUT_1'}},
                    'node_type': {
                        'node_type': 'job',
                        'job_type_name': self.seed_job_type.name,
                        'job_type_version': self.seed_job_type.version,
                        'job_type_revision': 1,
                    }
                },
                'job-b': {
                    'dependencies':[{'name': 'job-a'}],
                    'input': {'TEST_INPUT_2': {'type': 'dependency', 'node': 'job-a', 'output': 'TEST_OUTPUT_1'}},
                    'node_type': {
                        'node_type': 'job',
                        'job_type_name': self.seed_job_type_2.name,
                        'job_type_version': self.seed_job_type_2.version,
                        'job_type_revision': 1,
                    }
                }
            }
        }

        self.data_dict = {
            'version': '1.0',
            'input_data': [{
                'name': 'TEST_INPUT_1',
                'file_id': self.file.id,
            }],
            'workspace_id': self.workspace.id,
        }

        self.input_data = DataV6(self.data_dict, do_validate=False).get_data()

    def test_create_successful_v6(self):
        """Tests calling BatchManager.create_batch_v6"""
        batch = batch_test_utils.create_batch(recipe_type=self.recipe_type_v6)

        batch = Batch.objects.get(pk=batch.id)
        self.assertIsNotNone(batch.title)
        self.assertIsNotNone(batch.description)
        self.assertEqual(batch.recipe_type, self.recipe_type_v6)

        # Create message
        from batch.messages.create_batch_recipes import create_batch_recipes_message
        message = create_batch_recipes_message(batch.id)
        result = message.execute()
        self.assertTrue(result)

        batch = Batch.objects.get(pk=batch.id)
<<<<<<< HEAD

=======
>>>>>>> 13c86e9c
        self.assertTrue(batch.is_creation_done)<|MERGE_RESOLUTION|>--- conflicted
+++ resolved
@@ -39,12 +39,7 @@
                 'workspace_name': self.workspace.name,
             },
         }
-<<<<<<< HEAD
         self.event = trigger_test_utils.create_trigger_event(trigger_type='BATCH')
-=======
-        self.rule = trigger_test_utils.create_trigger_rule(configuration=configuration)
-        self.event = trigger_test_utils.create_trigger_event(rule=self.rule)
->>>>>>> 13c86e9c
 
         manifest = {
             'seedVersion': '1.0.0',
@@ -190,8 +185,4 @@
         self.assertTrue(result)
 
         batch = Batch.objects.get(pk=batch.id)
-<<<<<<< HEAD
-
-=======
->>>>>>> 13c86e9c
         self.assertTrue(batch.is_creation_done)
--- conflicted
+++ resolved
@@ -38,11 +38,7 @@
         self.source_file.add_data_type_tag('type3')
         manifest = job_test_utils.create_seed_manifest(inputs_files=[{'name': 'INPUT_FILE', 'media_types': ['text/plain'], 'required': True, 'multiple': True}], inputs_json=[])
         self.jt1 = job_test_utils.create_seed_job_type(manifest=manifest)
-<<<<<<< HEAD
         v6_recipe_type_def = {'version': '6',
-=======
-        recipe_type_def = {'version': '7',
->>>>>>> 26deaf19
                            'input': {'files': [{'name': 'INPUT_FILE',
                                                 'media_types': ['text/plain'],
                                                 'required': True,

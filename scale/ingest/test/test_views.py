--- conflicted
+++ resolved
@@ -18,10 +18,7 @@
 from ingest.models import Scan, Strike
 from ingest.strike.configuration.json.configuration_v6 import StrikeConfigurationV6
 
-<<<<<<< HEAD
-=======
-
->>>>>>> 6d0d2e19
+
 class TestIngestsViewV6(TestCase):
 
     version = 'v6'

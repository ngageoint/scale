--- conflicted
+++ resolved
@@ -18,10 +18,7 @@
 from ingest.models import Scan, Strike
 from ingest.strike.configuration.json.configuration_v6 import StrikeConfigurationV6
 
-<<<<<<< HEAD
-=======
-
->>>>>>> 3b6cfa62
+
 class TestIngestsViewV6(TestCase):
 
     version = 'v6'
@@ -33,7 +30,7 @@
         self.ingest1 = ingest_test_utils.create_ingest(strike=ingest_test_utils.create_strike(), file_name='test1.txt',
                                                        status='QUEUED')
         self.ingest2 = ingest_test_utils.create_ingest(strike=ingest_test_utils.create_strike(), file_name='test2.txt',
-                                                       status='INGESTED', data_type_tags=['type1', 'type2'])
+                                                       status='INGESTED')
 
     def test_successful(self):
         """Tests successfully calling the ingests view."""
@@ -54,7 +51,6 @@
                 self.fail('Found unexpected result: %s' % entry['id'])
             self.assertEqual(entry['file_name'], expected.file_name)
             self.assertEqual(entry['status'], expected.status)
-            self.assertListEqual(entry['data_type_tags'], expected.data_type_tags)
 
     def test_status(self):
         """Tests successfully calling the ingests view filtered by status."""

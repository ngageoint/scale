# -*- coding: utf-8 -*-
from __future__ import unicode_literals

<<<<<<< HEAD
import json
from django.db import migrations

def populate_data_type_tags(apps, schema_editor):
    # Go through all of the ScaleFile models and convert the data_type string into an array of tags
    ScaleFile = apps.get_model('storage', 'ScaleFile')

    total_count = ScaleFile.objects.exclude(data_type=None).count()
    if not total_count:
        return

    print('\nCreating new data type tags: %i' % total_count)
    files = ScaleFile.objects.exclude(data_type=None).iterator()
    done_count = 0
    for f in files:
        save_data_type_tags(f)
        done_count += 1
        percent = (float(done_count) / float(total_count)) * 100.00
        print('Progress: %i/%i (%.2f%%)' % (done_count, total_count, percent))

    print ('Migration finished.')

def save_data_type_tags(scale_file):
    if scale_file.data_type:
        scale_file.data_type_tags = scale_file.data_type.split(',')
        scale_file.save()


def non_null_metadata(apps, schema_editor):
    ScaleFile = apps.get_model('storage', 'ScaleFile')

    files = ScaleFile.objects.all().iterator()
    for f in files:
        if not f.meta_data or f.meta_data == 'null':
            f.meta_data = json.dumps(dict)
            f.save()

    print ('Migration finished')
=======
from django.db import connection, migrations

def populate_data_type_tags(apps, schema_editor):
    # Go through all of the ScaleFile models and convert the data_type string into an array of tags
    update = 'UPDATE scale_file SET data_type_tags = string_to_array(data_type,\',\') WHERE data_type <> \'\''
    with connection.cursor() as cursor:
        cursor.execute(update)
        count = cursor.rowcount
        if count:
            print('%d entries updated with data type tags' % count)

    print ('Migration finished.')
            
def non_null_metadata(apps, schema_editor):
    ScaleFile = apps.get_model('storage', 'ScaleFile')
    
    # Capture Null values for the meta_data field
    print('Fixing null metadata...')
    
    ScaleFile.objects.filter(meta_data='null').update(meta_data={})
    ScaleFile.objects.filter(meta_data__isnull=True).update(meta_data={})
            
    print('Fixed null metadata')
>>>>>>> 9ec0954b

class Migration(migrations.Migration):

    dependencies = [
        ('storage', '0015_scalefile_data_type_tags'),
    ]

    operations = [
        migrations.RunPython(non_null_metadata),
        migrations.RunPython(populate_data_type_tags),
    ]<|MERGE_RESOLUTION|>--- conflicted
+++ resolved
@@ -1,46 +1,6 @@
 # -*- coding: utf-8 -*-
 from __future__ import unicode_literals
 
-<<<<<<< HEAD
-import json
-from django.db import migrations
-
-def populate_data_type_tags(apps, schema_editor):
-    # Go through all of the ScaleFile models and convert the data_type string into an array of tags
-    ScaleFile = apps.get_model('storage', 'ScaleFile')
-
-    total_count = ScaleFile.objects.exclude(data_type=None).count()
-    if not total_count:
-        return
-
-    print('\nCreating new data type tags: %i' % total_count)
-    files = ScaleFile.objects.exclude(data_type=None).iterator()
-    done_count = 0
-    for f in files:
-        save_data_type_tags(f)
-        done_count += 1
-        percent = (float(done_count) / float(total_count)) * 100.00
-        print('Progress: %i/%i (%.2f%%)' % (done_count, total_count, percent))
-
-    print ('Migration finished.')
-
-def save_data_type_tags(scale_file):
-    if scale_file.data_type:
-        scale_file.data_type_tags = scale_file.data_type.split(',')
-        scale_file.save()
-
-
-def non_null_metadata(apps, schema_editor):
-    ScaleFile = apps.get_model('storage', 'ScaleFile')
-
-    files = ScaleFile.objects.all().iterator()
-    for f in files:
-        if not f.meta_data or f.meta_data == 'null':
-            f.meta_data = json.dumps(dict)
-            f.save()
-
-    print ('Migration finished')
-=======
 from django.db import connection, migrations
 
 def populate_data_type_tags(apps, schema_editor):
@@ -64,7 +24,6 @@
     ScaleFile.objects.filter(meta_data__isnull=True).update(meta_data={})
             
     print('Fixed null metadata')
->>>>>>> 9ec0954b
 
 class Migration(migrations.Migration):
 

--- conflicted
+++ resolved
@@ -2,47 +2,26 @@
 
 set -e
 
-<<<<<<< HEAD
 check_db () {
     if [[ "${SCALE_DB_HOST}x" == "x" ]]
     then
-        echo SCALE_DB_HOST is not populated. Scale requires a valid db host configured.
-=======
-check-db () {
-    if [[ "${SCALE_DB_HOST}x" == "x" ]]
-    then
         echo SCALE_DB_HOST is not populated. Scale requires a valid database host configured.
->>>>>>> cfd38239
         exit 1
     fi
 }
 
-<<<<<<< HEAD
 check_logging () {
     if [[ "${SCALE_LOGGING_ADDRESS}x" == "x" ]]
     then
-        echo SCALE_LOGGING_ADDRESS is not populated. Scale requires a valid Logstash URL configured.
-=======
-check-logging () {
-    if [[ "${SCALE_LOGGING_ADDRESS}x" == "x" ]]
-    then
         echo SCALE_LOGGING_ADDRESS is not populated. Scale requires a valid logstash URL configured.
->>>>>>> cfd38239
         exit 1
     fi
 }
 
-<<<<<<< HEAD
 check_elastic () {
     if [[ "${SCALE_ELASTICSEARCH_URLS}x" == "x" ]]
     then
-        echo SCALE_ELASTICSEARCH_URLS is not populated. Scale requires a valid Elasticsearch URLs configured.
-=======
-check-elastic () {
-    if [[ "${SCALE_ELASTICSEARCH_URLS}x" == "x" ]]
-    then
         echo SCALE_ELASTICSEARCH_URLS is not populated. Scale requires a valid list of Elasticsearch URLs configured.
->>>>>>> cfd38239
         exit 1
     fi
 }
@@ -82,15 +61,9 @@
     fi
 
     # Validate dependencies for bootstrap
-<<<<<<< HEAD
     check_db
     check_elastic
     check_logging
-=======
-    check-db
-    check-elastic
-    check-logging
->>>>>>> cfd38239
 
     # Initialize schema and initial data
     /usr/bin/psql -U scale -h ${SCALE_DB_HOST} -w -p ${SCALE_DB_PORT} -c "CREATE EXTENSION postgis;"
@@ -111,13 +84,8 @@
 if [[ "${ENABLE_WEBSERVER}" == "true" ]]
 then
     # Validate dependencies for web server
-<<<<<<< HEAD
     check_db
     check_elastic
-=======
-    check-db
-    check-elastic
->>>>>>> cfd38239
 
     gosu root sed -i 's^User apache^User scale^g' /etc/httpd/conf/httpd.conf
     gosu root sed -i 's/\/SCALE/\/'${DCOS_PACKAGE_FRAMEWORK_NAME}'/' /etc/httpd/conf.d/scale.conf

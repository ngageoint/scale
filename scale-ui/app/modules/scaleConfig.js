--- conflicted
+++ resolved
@@ -34,149 +34,7 @@
                 _.merge(scaleConfig, scaleConfigLocal);
             }
 
-<<<<<<< HEAD
-                getQueueStatus: function () {
-                    return this.prefixProd + 'queue/status/';
-                },
-                getQueueDepth: function (started, ended) {
-                    return this.prefixProd + 'queue/depth/?started=' + started + '&ended=' + ended;
-                },
-                requeueJobs: function () {
-                    return this.prefixProd + 'queue/requeue-jobs/';
-                },
-                getRecipeTypes: function () {
-                    return this.prefixProd + 'recipe-types/';
-                },
-                saveRecipeType: function () {
-                    return this.getRecipeTypes();
-                },
-                validateRecipeType: function () {
-                    return this.prefixProd + 'recipe-types/validation/';
-                },
-                getRecipeTypeDetail: function (id) {
-                    return this.prefixProd + 'recipe-types/' + id + '/';
-                },
-                getRecipes: function () {
-                    return this.prefixProd + 'recipes/';
-                },
-                getRecipeDetails: function (id) {
-                    return this.prefixProd + 'recipes/' + id + '/';
-                },
-                getJobs: function () {
-                    return this.prefixProd + 'jobs/';
-                },
-                updateJob: function (id) {
-                    return this.prefixProd + 'jobs/' + id + '/';
-                },
-                getRunningJobs: function () {
-                    return this.prefixProd + 'job-types/running/';
-                },
-                getJobTypes: function () {
-                    return this.prefixProd + 'job-types/';
-                },
-                getJobTypeStatus: function () {
-                    return this.prefixProd + 'job-types/status/';
-                },
-                getJobTypeDetails: function (id) {
-                    return this.prefixProd + 'job-types/' + id + '/';
-                },
-                updateJobType: function (id) {
-                    return this.prefixProd + 'job-types/' + id + '/';
-                },
-                getJobDetail: function (id) {
-                    return this.prefixProd + 'jobs/' + id + '/';
-                },
-                getJobExecutions: function () {
-                    return this.prefixProd + 'job-executions/';
-                },
-                getJobExecutionLog: function (execId) {
-                    return this.prefixProd + 'job-executions/' + execId + '/logs/';
-                },
-                getJobExecutionDetails: function (execId) {
-                    return this.prefixProd + 'job-executions/' + execId + '/';
-                },
-                getMetricsDataTypes: function () {
-                    return this.prefixProd + 'metrics/';
-                },
-                getMetricsDataTypeOptions: function (name) {
-                    return this.prefixProd + 'metrics/' + name + '/';
-                },
-                getMetricsPlotData: function (name) {
-                    return this.prefixProd + 'metrics/' + name + '/plot-data/';
-                },
-                getNodes: function () {
-                    return this.prefixProd + 'nodes/';
-                },
-                getNode: function (slaveId) {
-                    return this.prefixProd + 'nodes/' + slaveId + '/';
-                },
-                getNodeStatus: function () {
-                    return this.prefixProd + 'nodes/status/';
-                },
-                updateNode: function (id) {
-                    return this.prefixProd + 'nodes/' + id + '/';
-                },
-                getStatus: function () {
-                    return this.prefixProd + 'status/';
-                },
-                getJobLoad: function () {
-                    return this.prefixProd + 'load/';
-                },
-                getDataFeed: function() {
-                    return this.prefixProd + 'ingests/status/';
-                },
-                getIngests: function(){
-                    return this.prefixProd + 'ingests/';
-                },
-                updateScheduler: function () {
-                    return this.prefixProd + 'scheduler/';
-                },
-                getWorkspaces: function() {
-                    return this.prefixProd + 'workspaces/';
-                }
-            },
-            defaultGaugeWidth: 160,
-            pollIntervals: {
-                // minutes * (seconds * milliseconds)
-                runningJobs: 5 * (60 * 1000),
-                jobs: 5 * (60 * 1000),
-                jobTypes: 5 * (60 * 1000),
-                jobExecutionLog: 5 * (60 * 1000),
-                jobTypeStatus: 5 * (60 * 1000),
-                nodes: 5 * (60 * 1000),
-                nodeStatus: 5 * (60 * 1000),
-                queueStatus: 5 * (60 * 1000),
-                queueDepth: 5 * (60 * 1000),
-                status: 5 * (60 * 1000),
-                jobLoad: 5 * (60 * 1000)
-            },
-            subnavLinks: {
-                jobs: [
-                    { path: 'jobs/types', label: 'Job Types' },
-                    { path: 'jobs', label: 'Jobs' }
-                ],
-                load: [
-                    { path: 'load', label: 'Queued' },
-                    { path: 'load/running', label: 'Running' },
-                    { path: 'load/depth', label: 'Job Load' }
-                ],
-                recipes: [
-                    { path: 'recipes/types', label: 'Recipe Types' },
-                    { path: 'recipes', label: 'Recipes' }
-                ],
-                feed: [
-                    { path: 'feed', label: 'Status' },
-                    { path: 'feed/ingests', label: 'Ingest Records' }
-                ]
-            },
-            headerOffset: 160,
-            dateFilterOffset: 65
-        };
-        _.merge(cfg, scaleConfigLocal);
-        return cfg;
-=======
             return scaleConfig;
         }
->>>>>>> 8138883c
     });
 })();
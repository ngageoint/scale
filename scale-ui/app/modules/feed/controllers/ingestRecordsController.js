--- conflicted
+++ resolved
@@ -52,13 +52,8 @@
         vm.colDefs = [
             {
                 field: 'file_name',
-<<<<<<< HEAD
                 displayName: 'File Name',
                 filterHeaderTemplate: '<div class="ui-grid-filter-container"><input ng-model="grid.appScope.vm.searchText" ng-change="grid.appScope.vm.refreshData()" class="form-control" placeholder="Search"></div>'
-=======
-                displayName: 'Filename',
-                enableFiltering: false
->>>>>>> 024a28d6
             },
             {
                 field: 'file_size',
@@ -142,25 +137,17 @@
 
         vm.gridOptions.onRegisterApi = function (gridApi) {
             //set gridApi on scope
-<<<<<<< HEAD
             vm.gridApi = gridApi;
             vm.gridApi.pagination.on.paginationChanged($scope, function (currentPage, pageSize) {
                 vm.ingestsParams.page = currentPage;
                 vm.ingestsParams.page_size = pageSize;
                 vm.filterResults();
-=======
-            $scope.gridApi = gridApi;
-            $scope.gridApi.selection.on.rowSelectionChanged($scope, function (row) {
+            });
+            vm.gridApi.selection.on.rowSelectionChanged($scope, function (row) {
                 $scope.$apply(function () {
                     $location.search({});
                     $location.path('/feed/ingests/' + row.entity.id);
                 });
-            });
-            $scope.gridApi.pagination.on.paginationChanged($scope, function (currentPage, pageSize) {
-                $scope.ingestsParams.page = currentPage;
-                $scope.ingestsParams.page_size = pageSize;
-                self.filterResults();
->>>>>>> 024a28d6
             });
             vm.gridApi.core.on.sortChanged($scope, function (grid, sortColumns) {
                 _.forEach(vm.gridApi.grid.columns, function (col) {

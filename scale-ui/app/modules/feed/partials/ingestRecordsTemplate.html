--- conflicted
+++ resolved
@@ -16,11 +16,7 @@
 <div class="row" ng-if="vm.gridOptions.data.length > 0">
     <div class="col-xs-12">
         <div class="grid-container">
-<<<<<<< HEAD
             <div ui-grid="vm.gridOptions" ui-grid-selection ui-grid-pagination class="scale-grid"></div>
-=======
-            <div ui-grid="gridOptions" ui-grid-selection ui-grid-pagination ui-grid-resize-columns class="scale-grid" style="{{ gridStyle }}"></div>
->>>>>>> 024a28d6
         </div>
         <ais-grid-pagination></ais-grid-pagination>
     </div>

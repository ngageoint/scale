--- conflicted
+++ resolved
@@ -1,11 +1,7 @@
 (function () {
     'use strict';
 
-<<<<<<< HEAD
-    angular.module('scaleApp').controller('jobDetailController', function ($scope, $rootScope, $location, $routeParams, $uibModal, navService, jobService, jobExecutionService, nodeService, loadService, scaleConfig, subnavService, userService, toastr) {
-=======
     angular.module('scaleApp').controller('jobDetailController', function ($scope, $rootScope, $location, $routeParams, $uibModal, navService, jobService, jobExecutionService, nodeService, loadService, scaleConfig, subnavService, userService, scaleService, toastr) {
->>>>>>> 8138883c
         $scope.job = {};
         $scope.jobId = $routeParams.id;
         $scope.subnavLinks = scaleConfig.subnavLinks.jobs;
@@ -86,13 +82,10 @@
                 $scope.loading = false;
             });
         };
-<<<<<<< HEAD
-=======
         
         $scope.calculateFileSize = function (size) {
             return scaleService.calculateFileSizeFromBytes(size);
         };
->>>>>>> 8138883c
 
         var getJobDetail = function (jobId) {
             $scope.loadingJobDetail = true;

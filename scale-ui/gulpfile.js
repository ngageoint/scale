--- conflicted
+++ resolved
@@ -25,12 +25,8 @@
     fonts: ['./app/fonts/**/*'],
     testData: ['./app/test/data/**/*'],
     tests: ['./tests/*.js'],
-<<<<<<< HEAD
-    stubs: './app/test/scripts/backendStubs.js'
-=======
     stubs: './app/test/scripts/backendStubs.js',
     config: './config/*.json'
->>>>>>> 8138883c
 };
 
 var getVersionJson = function() {
@@ -167,16 +163,6 @@
     paths.scripts.push(paths.stubs);
     appJs();
 };
-<<<<<<< HEAD
-gulp.task('app-config', ['clean'], appConfig);
-
-// append backendStubs path to scripts path to pull from static data
-var appJsStatic = function () {
-    paths.scripts.push(paths.stubs);
-    appJs();
-};
-=======
->>>>>>> 8138883c
 gulp.task('app-js-static', ['clean'], appJsStatic);
 gulp.task('app-js-static-watch', appJsStatic);
 
